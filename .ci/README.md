--- conflicted
+++ resolved
@@ -165,10 +165,7 @@
 export SUITE="kubernetes-autodiscover"
 ```
 
-<<<<<<< HEAD
-Next, create the test node:
-=======
-Finally, the creation of the test node is compounded by two stages: `provision` and `setup`. We separate both stages to be able to provision once, and retry the setup if needed.
+Next, the creation of the test node is compounded by two stages: `provision` and `setup`. We separate both stages to be able to provision once, and retry the setup if needed.
 
 To provision and setup the test node:
 
@@ -179,7 +176,6 @@
 ```
 
 We have created a convenient alias for doing both steps in one command: `create-node`, which sequentially invokes both of the above commands.
->>>>>>> 92da2b9f
 
 ```shell
 export SSH_KEY="PATH_TO_YOUR_SSH_KEY_WITH_ACCESS_TO_AWS"
