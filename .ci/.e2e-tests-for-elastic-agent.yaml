---
PLATFORMS:
  stack:
    image: "ami-0d90bed76900e679a"
    instance_type: "c5.4xlarge"
    username: admin
  centos8_arm64:
    image: "ami-01cdc9e8306344fe0"
    instance_type: "c5.4xlarge"
    username: centos
  centos8_amd64:
    image: "ami-045b0a05944af45c1"
    instance_type: "c5.4xlarge"
    username: centos
  debian_arm64:
    image: "ami-06dac44ad759182bd"
    instance_type: "a1.large"
    username: admin
  debian_amd64:
    image: "ami-0d90bed76900e679a"
    instance_type: "c5.4xlarge"
    username: admin
  sles15:
    image: "ami-0f7cb53c916a75006"
    instance_type: "c5.4xlarge"
    username: ec2-user
  fleet_elastic_pkg:
    image: "ami-0d90bed76900e679a"
    instance_type: "c5.4xlarge"
    username: admin

SUITES:
  - suite: "fleet"
<<<<<<< HEAD
    platforms:
      - labels: "aarch64"
      - labels: "ubuntu-18.04"
        provider: "elastic-package"
=======
>>>>>>> aec2a7a5
    scenarios:
      - name: "Fleet"
        tags: "fleet_mode_agent"
        platforms: ["centos8_arm64", "centos8_amd64", "debian_arm64", "debian_amd64", "sles15"]
      - name: "Integrations"
        tags: "integrations"
        platforms: ["debian_arm64", "debian_amd64", "sles15"]
      - name: "APM Integration"
        tags: "apm_server"
        platforms: ["fleet_elastic_pkg"]
      - name: "Linux Integration"
        tags: "linux_integration"
        platforms: ["debian_arm64", "debian_amd64", "sles15"]
      # - name: "Permissions Output change"
      #   tags: "permission_change"
      #   platforms: ["debian_arm64", "debian_amd64", "sles15"]
      # - name: "System Integration"
      #   tags: "system_integration"
      #   platforms: ["debian_arm64", "debian_amd64", "sles15"]
      # - name: "Stand-alone"
      #   tags: "stand_alone_agent"
      #   platforms: ["fleet_elastic_pkg"]
      - name: "Backend Processes"
        tags: "backend_processes"
        platforms: ["debian_arm64", "debian_amd64", "sles15"]
      - name: "Beats Background Processes"
        tags: "running_on_beats"
        platforms: ["debian_arm64", "debian_amd64", "sles15"]<|MERGE_RESOLUTION|>--- conflicted
+++ resolved
@@ -31,13 +31,6 @@
 
 SUITES:
   - suite: "fleet"
-<<<<<<< HEAD
-    platforms:
-      - labels: "aarch64"
-      - labels: "ubuntu-18.04"
-        provider: "elastic-package"
-=======
->>>>>>> aec2a7a5
     scenarios:
       - name: "Fleet"
         tags: "fleet_mode_agent"
