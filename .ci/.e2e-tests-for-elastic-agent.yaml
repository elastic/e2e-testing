--- conflicted
+++ resolved
@@ -4,17 +4,10 @@
     scenarios:
       - name: "Fleet"
         tags: "fleet_mode"
-<<<<<<< HEAD
-        platforms: ["centos8_arm64", "centos8_amd64", "debian_arm64", "debian_amd64", "sles15", "macos12"]
-      - name: "Integrations"
-        tags: "integrations"
-        platforms: ["debian_arm64", "debian_amd64", "sles15", "macos12"]
-=======
-        platforms: ["centos8_arm64", "centos8_amd64", "debian_10_arm64", "debian_11_amd64", "ubuntu_22_04_amd64", "debian_10_amd64", "sles15"]
+        platforms: ["centos8_arm64", "centos8_amd64", "debian_10_arm64", "debian_11_amd64", "ubuntu_22_04_amd64", "debian_10_amd64", "sles15", "macos12"]
       - name: "Integrations"
         tags: "integrations"
         platforms: ["debian_10_arm64", "debian_10_amd64", "debian_11_amd64", "ubuntu_22_04_amd64", "sles15"]
->>>>>>> cdb396ec
       - name: "APM Integration"
         tags: "apm_server"
         platforms: ["debian_10_amd64"]
@@ -26,27 +19,16 @@
       #   platforms: ["debian_10_arm64", "debian_10_amd64", "sles15"]
       - name: "System Integration"
         tags: "system_integration"
-<<<<<<< HEAD
-        platforms: ["debian_arm64", "debian_amd64", "sles15", "macos12"]
-=======
-        platforms: ["debian_10_arm64", "debian_10_amd64", "debian_11_amd64", "ubuntu_22_04_amd64", "sles15"]
->>>>>>> cdb396ec
+        platforms: ["debian_10_arm64", "debian_10_amd64", "debian_11_amd64", "ubuntu_22_04_amd64", "sles15", "macos12"]
       # - name: "Stand-alone"
       #   tags: "stand_alone_mode"
       #   platforms: ["fleet_elastic_pkg"]
       - name: "Backend Processes"
         tags: "backend_processes"
-<<<<<<< HEAD
-        platforms: ["debian_arm64", "debian_amd64", "sles15", "macos12"]
+        platforms: ["debian_10_arm64", "debian_10_amd64", "debian_11_amd64", "ubuntu_22_04_amd64", "sles15", "macos12"]
       - name: "Beats Background Processes"
         tags: "running_on_beats"
-        platforms: ["debian_arm64", "debian_amd64", "oracle_linux8", "sles15", "macos12"]
-=======
-        platforms: ["debian_10_arm64", "debian_10_amd64", "debian_11_amd64", "ubuntu_22_04_amd64", "sles15"]
-      - name: "Beats Background Processes"
-        tags: "running_on_beats"
-        platforms: ["debian_10_arm64", "debian_10_amd64", "debian_11_amd64", "ubuntu_22_04_amd64", "oracle_linux8", "sles15"]
->>>>>>> cdb396ec
+        platforms: ["debian_10_arm64", "debian_10_amd64", "debian_11_amd64", "ubuntu_22_04_amd64", "oracle_linux8", "sles15", "macos12"]
   - suite: "kubernetes-autodiscover"
     provider: "docker"
     scenarios:
