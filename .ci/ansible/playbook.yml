--- conflicted
+++ resolved
@@ -64,15 +64,12 @@
     include_tasks: tasks/copy_test_files.yml
     tags:
       - setup-stack
-<<<<<<< HEAD
 
   - name: Add SSH keys to stack
     include_tasks: tasks/install_ssh_keys.yml
     tags:
       - setup-stack
 
-=======
->>>>>>> 764116fe
   - name: Start stack
     shell: |
       sed -i '' -e 's,http://elasticsearch,http://{{inventory_hostname}},g' /home/{{ansible_user}}/e2e-testing/cli/config/compose/profiles/fleet/default/kibana.config.yml
@@ -120,15 +117,12 @@
     tags:
       - setup-node
       - copy-source
-<<<<<<< HEAD
 
   - name: Add SSH keys to runner instances
     include_tasks: tasks/install_ssh_keys.yml
     tags:
       - setup-node
 
-=======
->>>>>>> 764116fe
   - name: Configure test script
     include_tasks: tasks/setup_test_script.yml
     tags:
