---
- name: "Create AWS keypair"
  ec2_key:
    name: "e2essh-{{runId}}"
    key_material: "{{ lookup('file', sshPublicKey) }}"
    region: us-east-2
    state: present
    tags:
      branch: "{{branch | default('Not running on CI')}}"
      build: "{{build | default('Not running on CI')}}"
      build_url: "{{buildURL | default('Not running on CI') }}"
      created_date: "{{ansible_date_time.epoch}}"
      environment: "{{type | default('Not running on CI')}}"
      git_sha: "{{ gitSha | default('Not running on CI')}}"
      repo: "{{repo | default('Not running on CI')}}"
      run_id: "{{runId | default('Not running on CI')}}"
      division: engineering
      org: obs
      team: eng-productivity
      project: e2e
  tags:
    - provision-stack
    - provision-node

<<<<<<< HEAD
- name: transform AMI name to id
  amazon.aws.ec2_ami_info:
    region: "us-east-2"
    filters:
      name: '{{nodeImage}}'
  register: preinstalled_images
  tags:    
    - provision-node
    - provision-stack
 
- name: Print found images
  ansible.builtin.debug:
    var: preinstalled_images
  tags:
    - provision-node
    - provision-stack  

- name: "Create preinstalled {{nodeLabel}} AWS instances"
  vars:
    ami_image: >
      {{ preinstalled_images.images | selectattr('name', 'defined') | sort(attribute='creation_date') | last }}
  ec2:
    wait: yes
    key_name: "e2essh-{{runId}}"
    region: us-east-2
    group: e2e
    image: "{{ ami_image.image_id }}"
=======
- name: "Create {{nodeLabel}} AWS instances"
  ec2_instance:
    state: started
    wait: true
    name: "e2e-{{ instanceID}}"
    key_name: "e2essh-{{runId}}"
    region: us-east-2
    security_group: e2e
    image_id: '{{nodeImage}}'
>>>>>>> f60f1909
    instance_type: '{{nodeInstanceType}}'
    network:
      assign_public_ip: true
    tags:
      branch: "{{branch | default('Not running on CI')}}"
      build: "{{build | default('Not running on CI')}}"
      build_url: "{{buildURL | default('Not running on CI') }}"
      created_date: "{{ansible_date_time.epoch}}"
      e2e_suite: "{{ lookup('env', 'SUITE') or 'Not running on CI' }}"
      e2e_tags: "{{ lookup('env', 'TAGS') or 'Not running on CI' }}"
      environment: "{{type | default('Not running on CI')}}"
      git_sha: "{{ gitSha | default('Not running on CI')}}"
      kind: "{{nodeLabel}}"
      name: "e2e-{{ instanceID }}"
      reaper_mark: "e2e-testing-vm"
      repo: "{{repo | default('Not running on CI')}}"
      run_id: "{{runId | default('Not running on CI')}}"
      division: engineering
      org: obs
      team: eng-productivity
      project: e2e
    volumes:
<<<<<<< HEAD
#      - device_name: /dev/sda1
#        volume_type: gp3
#        volume_size: "{{ (nodeLabel != 'windows2019') | ternary(15, 60) }}"
#        delete_on_termination: yes
=======
      - device_name: /dev/sda1
        ebs:
          volume_type: gp3
          volume_size: "{{ (nodeLabel != 'windows2019') | ternary(15, 60) }}"
          delete_on_termination: true
>>>>>>> f60f1909
      - device_name: /dev/xvda
        ebs:
          volume_type: gp3
          volume_size: 200
          delete_on_termination: true
    ebs_optimized: true
  register: ec2
  tags:
    - provision-stack
    - provision-node

- name: Add AWS host to ssh address list
  no_log: true
  lineinfile:
    state: present
<<<<<<< HEAD
    line: "- {{ ansible_user }}@{{addr.public_ip}}"
=======
    line: "- {{ nodeUser }}@{{addr.public_ip_address}}"
>>>>>>> f60f1909
    insertafter: EOF
    dest: "{{ workspace }}{{nodeLabel}}-sshhosts"
    create: true
  loop: "{{ ec2.instances }}"
  loop_control:
    loop_var: addr
  tags:
    - provision-stack
    - provision-node

- name: Add stack AWS host to ssh address list
  copy:
    dest: "{{ workspace }}.ci/.stack-host-ip"
    content: "{{addr.public_ip_address}}"
    force: true
  loop: "{{ ec2.instances }}"
  loop_control:
    loop_var: addr
  tags:
    - provision-stack

- name: Add node AWS host to ssh address list
  copy:
    dest: "{{ workspace }}.ci/.node-host-ip"
    content: "{{addr.public_ip_address}}"
    force: true
  loop: "{{ ec2.instances }}"
  loop_control:
    loop_var: addr
  tags:
    - provision-node

- name: Wait for SSH to come up
  wait_for: host={{ nodeItem.public_ip_address }} port=22 delay=10
  loop: "{{ ec2.instances }}"
  loop_control:
    loop_var: nodeItem
  tags:
    - provision-stack
    - provision-node

- name: Wait for Windows' SSH system to become reachable
  wait_for_connection:
    timeout: 60
  when: "'windows2019' in nodeLabel"
  tags:
    - provision-node<|MERGE_RESOLUTION|>--- conflicted
+++ resolved
@@ -22,7 +22,6 @@
     - provision-stack
     - provision-node
 
-<<<<<<< HEAD
 - name: transform AMI name to id
   amazon.aws.ec2_ami_info:
     region: "us-east-2"
@@ -44,23 +43,14 @@
   vars:
     ami_image: >
       {{ preinstalled_images.images | selectattr('name', 'defined') | sort(attribute='creation_date') | last }}
-  ec2:
-    wait: yes
-    key_name: "e2essh-{{runId}}"
-    region: us-east-2
-    group: e2e
-    image: "{{ ami_image.image_id }}"
-=======
-- name: "Create {{nodeLabel}} AWS instances"
   ec2_instance:
+    wait: true
     state: started
-    wait: true
     name: "e2e-{{ instanceID}}"
     key_name: "e2essh-{{runId}}"
     region: us-east-2
     security_group: e2e
     image_id: '{{nodeImage}}'
->>>>>>> f60f1909
     instance_type: '{{nodeInstanceType}}'
     network:
       assign_public_ip: true
@@ -83,18 +73,10 @@
       team: eng-productivity
       project: e2e
     volumes:
-<<<<<<< HEAD
 #      - device_name: /dev/sda1
 #        volume_type: gp3
 #        volume_size: "{{ (nodeLabel != 'windows2019') | ternary(15, 60) }}"
 #        delete_on_termination: yes
-=======
-      - device_name: /dev/sda1
-        ebs:
-          volume_type: gp3
-          volume_size: "{{ (nodeLabel != 'windows2019') | ternary(15, 60) }}"
-          delete_on_termination: true
->>>>>>> f60f1909
       - device_name: /dev/xvda
         ebs:
           volume_type: gp3
@@ -110,11 +92,7 @@
   no_log: true
   lineinfile:
     state: present
-<<<<<<< HEAD
-    line: "- {{ ansible_user }}@{{addr.public_ip}}"
-=======
     line: "- {{ nodeUser }}@{{addr.public_ip_address}}"
->>>>>>> f60f1909
     insertafter: EOF
     dest: "{{ workspace }}{{nodeLabel}}-sshhosts"
     create: true
