--- conflicted
+++ resolved
@@ -155,11 +155,7 @@
        SUITE="{{ lookup('env', 'SUITE') or 'fleet' }}"
        REPORT_PREFIX="{{ lookup('env', 'REPORT_PREFIX') or 'junit' }}"
 
-<<<<<<< HEAD
-       "{{ e2e_base_dir }}.ci/scripts/install-test-dependencies.sh" "{{ e2e_base_dir }}" "${SUITE}"
-=======
        BASE_DIR=${BASE_DIR} "${BASE_DIR}/.ci/scripts/install-test-dependencies.sh" "${SUITE}"
->>>>>>> 6da9fa26
 
        SEED="$(date +%Y-%m-%d-%H:%M:%S)"
        REPORT="{{ e2e_base_dir }}outputs/TEST-${REPORT_PREFIX}-{{runId}}-${SEED}"
