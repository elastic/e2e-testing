--- conflicted
+++ resolved
@@ -11,13 +11,10 @@
     - "export PROVIDER=docker"
     - "export DEVELOPER_MODE=true"
     - "export SKIP_PULL=1"
-<<<<<<< HEAD
     - "export LOG_LEVEL=TRACE"
-=======
     - "export STACK_VERSION={{ lookup('env', 'STACK_VERSION') or lookup('file', '{{workspace}}/.stack-version') }}"
     - "export KIBANA_VERSION={{ lookup('env', 'KIBANA_VERSION') or lookup('file', '{{ workspace }}/.stack-version') }}"
     - "export ELASTIC_AGENT_VERSION={{ lookup('env', 'ELASTIC_AGENT_VERSION') or lookup('file', '{{ workspace }}/.stack-version') }}"
->>>>>>> 044dedf4
   when: "'stack' == nodeLabel"
 
 - name: Extend environment for Fleet testing
