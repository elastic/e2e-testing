--- conflicted
+++ resolved
@@ -12,13 +12,8 @@
   - suite: "fleet"
     scenarios:
       - name: "Fleet"
-<<<<<<< HEAD
-        tags: "fleet_mode_agent"
+        tags: "fleet_mode"
         platforms: ["centos8_arm64", "centos8_amd64", "debian_10_arm64", "debian_10_amd64", "sles15"]
-=======
-        tags: "fleet_mode"
-        platforms: ["centos8_arm64", "centos8_amd64", " debian_10_arm64", "debian_10_amd64", "sles15"]
->>>>>>> fbe13bbb
       - name: "Integrations"
         tags: "integrations"
         platforms: ["debian_10_arm64", "debian_10_amd64", "sles15"]
