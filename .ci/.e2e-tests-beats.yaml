---
SUITES:
  - suite: "helm"
    provider: "docker"
    scenarios:
      - name: "Filebeat"
        tags: "filebeat"
        platforms: ["debian_10_amd64"]
      - name: "Metricbeat"
        tags: "metricbeat"
        platforms: ["debian_10_amd64"]
  - suite: "fleet"
    scenarios:
      - name: "Fleet"
        tags: "fleet_mode_agent"
        platforms: ["centos8_arm64", "centos8_amd64", " debian_10_arm64", "debian_10_amd64", "sles15"]
      - name: "Integrations"
        tags: "integrations"
        platforms: ["debian_10_arm64", "debian_10_amd64", "sles15"]
      - name: "APM Integration"
        tags: "apm_server"
        platforms: ["debian_10_amd64"]
      - name: "Linux Integration"
        tags: "linux_integration"
        platforms: ["debian_10_arm64", "debian_10_amd64", "sles15"]
      - name: "Backend Processes"
        tags: "backend_processes"
        platforms: ["debian_10_arm64", "debian_10_amd64", "sles15"]
      - name: "Beats Background Processes"
        tags: "running_on_beats"
        platforms: ["debian_10_arm64", "debian_10_amd64", "oracle_linux8", "sles15"]
  - suite: "kubernetes-autodiscover"
    provider: "docker"
    scenarios:
<<<<<<< HEAD
      - name: "kubernetes autodiscover with elastic-agent"
        tags: "elastic-agent"
        platforms: ["debian_10_amd64"]
=======
>>>>>>> bea0ea7e
      - name: "kubernetes autodiscover with filebeat"
        tags: "filebeat"
        platforms: ["debian_10_amd64"]
      - name: "kubernetes autodiscover with heartbeat"
        tags: "heartbeat"
        platforms: ["debian_10_amd64"]
      - name: "kubernetes autodiscover with metricbeat"
        tags: "metricbeat"
        platforms: ["debian_10_amd64"]<|MERGE_RESOLUTION|>--- conflicted
+++ resolved
@@ -32,12 +32,6 @@
   - suite: "kubernetes-autodiscover"
     provider: "docker"
     scenarios:
-<<<<<<< HEAD
-      - name: "kubernetes autodiscover with elastic-agent"
-        tags: "elastic-agent"
-        platforms: ["debian_10_amd64"]
-=======
->>>>>>> bea0ea7e
       - name: "kubernetes autodiscover with filebeat"
         tags: "filebeat"
         platforms: ["debian_10_amd64"]
