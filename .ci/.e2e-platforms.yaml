--- conflicted
+++ resolved
@@ -45,16 +45,13 @@
     image: "ami-0d90bed76900e679a"
     instance_type: "t3.xlarge"
     username: admin
-<<<<<<< HEAD
   macos12:
     description: "Mac OS 12 platform"
     image: "ami-094dfaad20f351cb7"
     instance_type: "c6g.4xlarge"
     username: ec2-user
-=======
   ubuntu_22_04_amd64:
     description: "Ubuntu 22.04 AMD64"
     image: "ami-0aeb7c931a5a61206"
     instance_type: "t3.xlarge"
-    username: ubuntu
->>>>>>> cdb396ec
+    username: ubuntu