---
PLATFORMS:
  stack:
    description: "Debian 10 AMD64, used specifically for running the stack"
    image: "ami-0d90bed76900e679a"
    instance_type: "t3.xlarge"
    shell_type: sh
    username: admin
  centos8_arm64:
    description: "CentOS Stream 8 aarch64"
    image: "ami-01cdc9e8306344fe0"
    instance_type: "a1.large"
    shell_type: sh
    username: centos
  centos8_amd64:
    description: "CentOS Stream 8 x86_64"
    image: "ami-045b0a05944af45c1"
    instance_type: "t3.xlarge"
    shell_type: sh
    username: centos
  debian_10_arm64:
    description: "Debian 10 ARM64"
    image: "ami-06dac44ad759182bd"
    instance_type: "a1.large"
    shell_type: sh
    username: admin
  debian_10_amd64:
    description: "Debian 10 AMD64"
    image: "ami-0d90bed76900e679a"
    instance_type: "t3.xlarge"
    shell_type: sh
    username: admin
  debian_11_amd64:
    description: "Debian 11 AMD64"
    image: "ami-0c7c4e3c6b4941f0f"
    instance_type: "t3.xlarge"
    username: admin
  oracle_linux8:
    description: "Oracle Linux 8 update 3 for x86_64 HVM"
    image: "ami-00371eeb8fd8e0e16"
    instance_type: "t3.xlarge"
    shell_type: sh
    username: ec2-user
  sles15:
    description: "SUSE Linux Enterprise Server 15 SP3 (HVM), SSD Volume Type -  64bit ARM"
    image: "ami-0f7cb53c916a75006"
    instance_type: "t3.xlarge"
    shell_type: sh
    username: ec2-user
  windows2019:
    description: "Windows 2019 x86_64 (HVM)"
    image: "ami-0587bd602f1da2f1d"
    instance_type: "c5.2xlarge"
    shell_type: cmd
    username: ogc
  fleet_elastic_pkg:
    description: "Debian 10 AMD64"
    image: "ami-038f1e4512905b02e"
    instance_type: "t3.xlarge"
<<<<<<< HEAD
    shell_type: sh
    username: admin
=======
    username: admin
  ubuntu_22_04_amd64:
    description: "Ubuntu 22.04 AMD64"
    image: "ami-0aeb7c931a5a61206"
    instance_type: "t3.xlarge"
    username: ubuntu
>>>>>>> cdb396ec
<|MERGE_RESOLUTION|>--- conflicted
+++ resolved
@@ -57,14 +57,10 @@
     description: "Debian 10 AMD64"
     image: "ami-038f1e4512905b02e"
     instance_type: "t3.xlarge"
-<<<<<<< HEAD
     shell_type: sh
-    username: admin
-=======
     username: admin
   ubuntu_22_04_amd64:
     description: "Ubuntu 22.04 AMD64"
     image: "ami-0aeb7c931a5a61206"
     instance_type: "t3.xlarge"
-    username: ubuntu
->>>>>>> cdb396ec
+    username: ubuntu