#!/usr/bin/env groovy

@Library('apm@current') _

pipeline {
  agent any
  environment {
    REPO = 'e2e-testing'
    BASE_DIR = "src/github.com/elastic/${env.REPO}"
    ELASTIC_APM_ACTIVE="true"
    ELASTIC_APM_ENVIRONMENT="ci"
    ELASTIC_APM_LOG_FILE="stderr"
    ELASTIC_APM_LOG_LEVEL="debug"
    VAULT_INSTRUMENTATION_SECRET="secret/observability-team/ci/jenkins-stats"
    NIGHTLY_TAG="@nightly"
    NOTIFY_TO = credentials('notify-to')
    JOB_GCS_BUCKET = credentials('gcs-bucket')
    JOB_GIT_CREDENTIALS = "2a9602aa-ab9f-4e52-baf3-b71ca88469c7-UserAndToken"
    DOCKER_ELASTIC_SECRET = 'secret/observability-team/ci/docker-registry/prod'
    DOCKER_REGISTRY = 'docker.elastic.co'
  }
  options {
    timeout(time: 1, unit: 'HOURS')
    buildDiscarder(logRotator(numToKeepStr: '20', artifactNumToKeepStr: '20', daysToKeepStr: '30'))
    timestamps()
    ansiColor('xterm')
    disableResume()
    durabilityHint('PERFORMANCE_OPTIMIZED')
    rateLimitBuilds(throttle: [count: 60, durationName: 'hour', userBoost: true])
    quietPeriod(10)
  }
  triggers {
    issueCommentTrigger('(?i).*(?:jenkins\\W+)?run\\W+(?:the\\W+)?tests(?:\\W+please)?.*')
  }
  parameters {
    booleanParam(name: "SKIP_SCENARIOS", defaultValue: true, description: "If it's needed to skip those scenarios marked as @skip. Default true")
    booleanParam(name: "NIGHTLY_SCENARIOS", defaultValue: false, description: "If it's needed to include the scenarios marked as @nightly in the test execution. Default false")
    string(name: 'runTestsSuites', defaultValue: '', description: 'A comma-separated list of test suites to run (default: empty to run all test suites)')
    booleanParam(name: "forceSkipGitChecks", defaultValue: false, description: "If it's needed to check for Git changes to filter by modified sources")
    booleanParam(name: "forceSkipPresubmit", defaultValue: false, description: "If it's needed to execute the pre-submit tests: unit and precommit.")
    booleanParam(name: "notifyOnGreenBuilds", defaultValue: false, description: "If it's needed to notify to Slack with green builds.")
    string(name: 'SLACK_CHANNEL', defaultValue: 'observablt-bots', description: 'The Slack channel(s) where errors will be posted. For multiple channels, use a comma-separated list of channels')
    string(name: 'ELASTIC_AGENT_DOWNLOAD_URL', defaultValue: '', description: 'If present, it will override the download URL for the Elastic agent artifact. (I.e. https://snapshots.elastic.co/8.0.0-59098054/downloads/beats/elastic-agent/elastic-agent-8.0.0-SNAPSHOT-linux-x86_64.tar.gz')
    string(name: 'BEAT_VERSION', defaultValue: '8.0.0-SNAPSHOT', description: 'SemVer version of the Beat to be used for the tests. You can use here the tag of your PR to test your changes')
    string(name: 'ELASTIC_AGENT_STALE_VERSION', defaultValue: '7.11-SNAPSHOT', description: 'SemVer version of the stale stand-alone elastic-agent to be used for Fleet upgrade tests.')
    booleanParam(name: "BEATS_USE_CI_SNAPSHOTS", defaultValue: false, description: "If it's needed to use the binary snapshots produced by Beats CI instead of the official releases")
    choice(name: 'LOG_LEVEL', choices: ['DEBUG', 'TRACE', 'INFO'], description: 'Log level to be used')
    choice(name: 'TIMEOUT_FACTOR', choices: ['5', '3', '7', '11'], description: 'Max number of minutes for timeout backoff strategies')
    string(name: 'STACK_VERSION', defaultValue: '8.0.0-SNAPSHOT', description: 'SemVer version of the stack to be used for the tests.')
    string(name: 'HELM_CHART_VERSION', defaultValue: '7.11.2', description: 'SemVer version of Helm chart to be used.')
    string(name: 'HELM_VERSION', defaultValue: '3.5.2', description: 'SemVer version of Helm to be used.')
    string(name: 'HELM_KIND_VERSION', defaultValue: '0.10.0', description: 'SemVer version of Kind to be used.')
    string(name: 'HELM_KUBERNETES_VERSION', defaultValue: '1.18.2', description: 'SemVer version of Kubernetes to be used.')
    string(name: 'GITHUB_CHECK_NAME', defaultValue: '', description: 'Name of the GitHub check to be updated. Only if this build is triggered from another parent stream.')
    string(name: 'GITHUB_CHECK_REPO', defaultValue: '', description: 'Name of the GitHub repo to be updated. Only if this build is triggered from another parent stream.')
    string(name: 'GITHUB_CHECK_SHA1', defaultValue: '', description: 'Name of the GitHub repo to be updated. Only if this build is triggered from another parent stream.')
  }
  stages {
    stage('Initializing'){
      agent { label 'ubuntu-18.04 && immutable && docker' }
      options { skipDefaultCheckout() }
      environment {
        HOME = "${env.WORKSPACE}"
        ELASTIC_APM_GLOBAL_LABELS="build_pr=${isPR()},build_id=${env.BUILD_ID}"
        PATH = "${env.PATH}:${env.WORKSPACE}/bin:${env.WORKSPACE}/${env.BASE_DIR}/.ci/scripts"
        GO111MODULE = 'on'
        SKIP_SCENARIOS = "${params.SKIP_SCENARIOS}"
        NIGHTLY_SCENARIOS = "${params.NIGHTLY_SCENARIOS}"
        SLACK_CHANNEL = "${params.SLACK_CHANNEL.trim()}"
        ELASTIC_AGENT_DOWNLOAD_URL = "${params.ELASTIC_AGENT_DOWNLOAD_URL.trim()}"
        BEAT_VERSION = "${params.BEAT_VERSION.trim()}"
        BEATS_USE_CI_SNAPSHOTS = "${params.BEATS_USE_CI_SNAPSHOTS}"
        STACK_VERSION = "${params.STACK_VERSION.trim()}"
        FORCE_SKIP_GIT_CHECKS = "${params.forceSkipGitChecks}"
        FORCE_SKIP_PRESUBMIT = "${params.forceSkipPresubmit}"
        HELM_CHART_VERSION = "${params.HELM_CHART_VERSION.trim()}"
        HELM_VERSION = "${params.HELM_VERSION.trim()}"
        HELM_KIND_VERSION = "${params.HELM_KIND_VERSION.trim()}"
        HELM_KUBERNETES_VERSION = "${params.HELM_KUBERNETES_VERSION.trim()}"
        LOG_LEVEL = "${params.LOG_LEVEL.trim()}"
        TIMEOUT_FACTOR = "${params.TIMEOUT_FACTOR.trim()}"
      }
      stages {
        stage('Checkout') {
          steps {
            pipelineManager([ cancelPreviousRunningBuilds: [ when: 'PR' ] ])
            deleteDir()
            gitCheckout(basedir: BASE_DIR, githubNotifyFirstTimeContributor: true)
            githubCheckNotify('PENDING')  // we want to notify the upstream about the e2e the soonest
            stash allowEmpty: true, name: 'source', useDefaultExcludes: false
            setEnvVar("GO_VERSION", readFile("${env.WORKSPACE}/${env.BASE_DIR}/.go-version").trim())
            dir("${BASE_DIR}"){
              // Skip all the test stages for PR's with markdown changes only
              setEnvVar("SKIP_TESTS", isGitRegionMatch(patterns: [ '.*\\.md' ], shouldMatchAll: true))
            }
          }
        }
        stage('Pre-Submit') {
          when {
            beforeAgent true
            expression { return env.FORCE_SKIP_PRESUBMIT == "false" }
          }
          parallel {
            stage('Sanity checks') {
              agent { label 'ubuntu-18.04 && immutable && docker' }
              environment {
                PATH = "${env.WORKSPACE}/${env.BASE_DIR}/bin:${env.PATH}"
                GO111MODULE = 'auto'
              }
              options { skipDefaultCheckout() }
              steps {
                withGithubNotify(context: 'Sanity checks', tab: 'tests') {
                  deleteDir()
                  unstash 'source'
                  withGoEnv(version: "${GO_VERSION}"){
                    dir(BASE_DIR){
                      retryWithSleep(retries: 2, seconds: 5, backoff: true){ sh script: '.ci/scripts/install-dependencies.sh', label: 'Install dependencies' }
                      preCommit(commit: "${GIT_BASE_COMMIT}", junit: true)
                    }
                  }
                }
              }
            }
            stage('Unit Tests') {
              agent { label 'ubuntu-18.04 && immutable && docker' }
              options { skipDefaultCheckout() }
              when {
                beforeAgent true
                expression { return env.SKIP_TESTS == "false" }
              }
              steps {
                withGithubNotify(context: 'Tests', tab: 'tests') {
                  deleteDir()
                  unstash 'source'
                  withGoEnv(version: "${GO_VERSION}"){
                    dir(BASE_DIR){
                      sh script: '.ci/scripts/build-test.sh', label: 'Build and test'
                    }
                  }
                }
              }
              post {
                always {
                  junit(allowEmptyResults: true, keepLongStdio: true, testResults: "${BASE_DIR}/outputs/TEST-unit-*.xml")
                  archiveArtifacts allowEmptyArchive: true, artifacts: "${BASE_DIR}/outputs/TEST-unit-*.xml"
                }
              }
            }
          }
        }
        stage('Build Docs') {
          options { skipDefaultCheckout() }
          when {
            beforeAgent true
            anyOf {
              expression { return env.FORCE_SKIP_GIT_CHECKS == "true" }
              expression { return env.SKIP_TESTS == "false" }
            }
          }
          steps {
            deleteDir()
            unstash 'source'
            dockerLogin(secret: "${DOCKER_ELASTIC_SECRET}", registry: "${DOCKER_REGISTRY}")
            dir("${BASE_DIR}/e2e") {
              sh(label: 'Build docs', script: 'make build-docs')
            }
          }
          post {
            always {
              dir("${BASE_DIR}") {
                archiveArtifacts allowEmptyArchive: true, artifacts: "e2e/docs/**"
              }
            }
          }
        }
        stage('End-To-End Tests') {
          failFast true
          options { skipDefaultCheckout() }
          environment {
            GO111MODULE = 'on'
            PATH = "${env.HOME}/bin:${env.WORKSPACE}/${env.BASE_DIR}/bin:${HOME}/go/bin:${env.PATH}"
          }
          when {
            beforeAgent true
            anyOf {
              expression { return env.FORCE_SKIP_GIT_CHECKS == "true" }
              expression { return env.SKIP_TESTS == "false" }
            }
          }
          steps {
            withGithubNotify(context: 'E2E Tests', tab: 'tests') {
              deleteDir()
              unstash 'source'
              dir("${BASE_DIR}") {
                script {
                  def suitesParam = params.runTestsSuites
                  def existingSuites = readYaml(file: '.ci/.e2e-tests.yaml')
                  def parallelTasks = [:]

                  if (suitesParam == "") {
                    log(level: 'DEBUG', text: "Iterate through existing test suites")
                    existingSuites['SUITES'].each { item ->
                      checkTestSuite(parallelTasks, item)
                    }
                  } else {
                    log(level: 'DEBUG', text: "Iterate through the comma-separated test suites (${suitesParam}), comparing with the existing test suites")
                    suitesParam.split(',').each { suiteParam ->
                      existingSuites['SUITES'].findAll { suiteParam.trim() == it.suite }.each { item ->
                        checkTestSuite(parallelTasks, item)
                      }
                    }
                  }
                  parallel(parallelTasks)
                }
              }
            }
          }
        }
        stage('Release') {
          options { skipDefaultCheckout() }
          when { tag "v*" }
          steps {
            deleteDir()
            unstash 'source'
            dir("${BASE_DIR}") {
              script {
                def matrix = readYaml(file: '.ci/.package.yaml')
                def parallelTasks = [:]
                matrix['OSS'].each { oss ->
                  matrix['PLATFORM'].each { platform ->
                    parallelTasks["${oss}-${platform}"] = generateStep(oss: "${oss}", platform: "${platform}")
                  }
                }
                parallel(parallelTasks)
              }
            }
          }
        }
      }
    }
  }
  post {
    cleanup {
      doNotifyBuildResult(params.notifyOnGreenBuilds)
    }
  }
}

def checkTestSuite(Map parallelTasks = [:], Map item = [:]) {
  def suite = item.suite
  def platforms = item.platforms
  item.scenarios.each { scenario ->
<<<<<<< HEAD
    def name = scenario.name
=======
    def pullRequestFilter = scenario.containsKey('pullRequestFilter') ? scenario.pullRequestFilter : ''
>>>>>>> 7f295323
    def tags = scenario.tags
    def regexps = [ "^e2e/_suites/${suite}/.*", "^.ci/.*", "^cli/.*", "^e2e/.*\\.go" ]
    if ("${FORCE_SKIP_GIT_CHECKS}" == "true" || isGitRegionMatch(patterns: regexps, shouldMatchAll: false)) {
      platforms.each { platform ->
        log(level: 'INFO', text: "Adding ${platform}:${suite}:${tags} test suite to the build execution")
<<<<<<< HEAD
        parallelTasks["${platform}_${suite}_${tags}"] = generateFunctionalTestStep(name: "${name}", platform: "${platform}", suite: "${suite}", tags: "${tags}")
=======
        parallelTasks["${platform}_${suite}_${tags}"] = generateFunctionalTestStep(platform: "${platform}", suite: "${suite}", tags: "${tags}", pullRequestFilter: "${pullRequestFilter}")
>>>>>>> 7f295323
      }
    } else {
      log(level: 'WARN', text: "The ${suite}:${tags} test suite won't be executed because there are no modified files")
    }
  }
}

def doNotifyBuildResult(boolean slackNotify) {
  githubCheckNotify(currentBuild.currentResult == 'SUCCESS' ? 'SUCCESS' : 'FAILURE')

  def testsSuites = "${params.runTestsSuites}"
  if (testsSuites?.trim() == "") {
    testsSuites = "All suites"
  }

  def channels = "${env.SLACK_CHANNEL}"
  if (channels?.trim() == "") {
    channels = "observablt-bots"
  }

  def header = "*Test Suite*: " + testsSuites
  notifyBuildResult(analyzeFlakey: true, flakyReportIdx: "reporter-e2e-tests-end-2-end-tests-pipeline-${env.JOB_BASE_NAME}", prComment: true, slackHeader: header, slackChannel: "${channels}", slackComment: true, slackNotify: slackNotify)
}


def generateStep(Map args = [:]){
  def oss = args.get('oss')
  def platform = args.get('platform')
  return {
    node('ubuntu-18.04 && immutable && docker') {
      try {
        deleteDir()
        unstash 'source'
        dir("${BASE_DIR}/cli") {
          withEnv(["GOOS=${oss}", "GOARCH=${platform}"]) {
            sh script: 'make build', label: 'Create releases'
          }
        }
      } catch(e) {
        error(e.toString())
      } finally {
        archiveArtifacts allowEmptyArchive: true, artifacts: "${BASE_DIR}/cli/.github/releases/download/**"
      }
    }
  }
}

def generateFunctionalTestStep(Map args = [:]){
  def name = args.get('name')
  def platform = args.get('platform')
  def suite = args.get('suite')
  def tags = args.get('tags')
  def pullRequestFilter = args.get('pullRequestFilter')?.trim() ? args.get('pullRequestFilter') : ''

  // We will decide whether to include the nightly tests in the execution at CI time, only.
  // On the other hand, the developers can use the TAGS environment variable locally.
  // Finally, we positively know that tags are not empty, so we can use AND operator.
  def excludeNightlyTag = " && ~${NIGHTLY_TAG}"
  if ("${NIGHTLY_SCENARIOS}" == "true") {
    excludeNightlyTag = ""
  }
  tags += excludeNightlyTag

<<<<<<< HEAD
  def goArch = "amd64"
  def workerLabels = "${platform} && immutable && docker"
  if (platform == "arm64") {
    goArch = "arm64"
    // ARM is not ready as immutable workers
    workerLabels = "arm && docker"
  }

  return {
    node("${workerLabels}") {
      try {
        deleteDir()
        unstash 'source'
        withGoEnv(version: "${GO_VERSION}"){
=======
  if (isPR() || isUpstreamTrigger(filter: 'PR-')) {
    tags += pullRequestFilter
  }
  def workerLabels = "${platform} && immutable && docker"

  return {
    node("${workerLabels}") {
      deleteDir()
      unstash 'source'
      withGoEnv(version: "${GO_VERSION}"){
        try {
>>>>>>> 7f295323
          if(isInstalled(tool: 'docker', flag: '--version')) {
            dockerLogin(secret: "${DOCKER_ELASTIC_SECRET}", registry: "${DOCKER_REGISTRY}")
          }
          filebeat(output: "docker_logs_${suite}_${name}.log", workdir: "${env.WORKSPACE}"){
            dir("${BASE_DIR}"){
              withEnv(["GOARCH=${goArch}"]) {
                withSecretVault(secret: "${VAULT_INSTRUMENTATION_SECRET}", user_key: "apmServerToken", user_var_name: "APM_SECRET_TOKEN", pass_key: "apmServerUrl", pass_var_name: "APM_SERVER_URL"){
                  whenTrue(goArch == 'arm64'){
                    sh script: "docker-compose --version", label: "Check compose version"
                    // defensive programming: clean up test-framework workspace and docker state on arm64
                    sh script: "make clean", label: "Clean state for non-immutable arm workers"
                  }

                  sh script: """.ci/scripts/functional-test.sh "${suite}" "${tags}" "${STACK_VERSION}" "${BEAT_VERSION}" """, label: "Run functional tests for ${suite}:${tags}"
                }
              }
            }
          }
        } finally {
          junit(allowEmptyResults: true, keepLongStdio: true, testResults: "${BASE_DIR}/outputs/TEST-*.xml")
          archiveArtifacts allowEmptyArchive: true, artifacts: "${BASE_DIR}/outputs/TEST-*.xml"
          tearDown(labels: workerLabels)
        }
      }
    }
  }
}

/**
* Tear down the setup for the static workers.
*/
def tearDown(Map args = [:]){
  catchError(buildResult: 'SUCCESS', stageResult: 'SUCCESS') {
    dir("${BASE_DIR}"){
      sh(label: 'Remove the entire module cache', script: 'go clean -modcache', returnStatus: true)
    }
    if (isStaticWorker(labels: args.labels)) {
      dir("${WORKSPACE}") {
        deleteDir()
      }
    }
  }
}

/**
 Notify the GitHub check of the parent stream
**/
def githubCheckNotify(String status) {
  if (params.GITHUB_CHECK_NAME?.trim() && params.GITHUB_CHECK_REPO?.trim() && params.GITHUB_CHECK_SHA1?.trim()) {
    githubNotify context: "${params.GITHUB_CHECK_NAME}",
                 description: "${params.GITHUB_CHECK_NAME} ${status.toLowerCase()}",
                 status: "${status}",
                 targetUrl: "${env.RUN_DISPLAY_URL}",
                 sha: params.GITHUB_CHECK_SHA1, account: 'elastic', repo: params.GITHUB_CHECK_REPO, credentialsId: env.JOB_GIT_CREDENTIALS
  }
}<|MERGE_RESOLUTION|>--- conflicted
+++ resolved
@@ -250,21 +250,14 @@
   def suite = item.suite
   def platforms = item.platforms
   item.scenarios.each { scenario ->
-<<<<<<< HEAD
     def name = scenario.name
-=======
     def pullRequestFilter = scenario.containsKey('pullRequestFilter') ? scenario.pullRequestFilter : ''
->>>>>>> 7f295323
     def tags = scenario.tags
     def regexps = [ "^e2e/_suites/${suite}/.*", "^.ci/.*", "^cli/.*", "^e2e/.*\\.go" ]
     if ("${FORCE_SKIP_GIT_CHECKS}" == "true" || isGitRegionMatch(patterns: regexps, shouldMatchAll: false)) {
       platforms.each { platform ->
         log(level: 'INFO', text: "Adding ${platform}:${suite}:${tags} test suite to the build execution")
-<<<<<<< HEAD
-        parallelTasks["${platform}_${suite}_${tags}"] = generateFunctionalTestStep(name: "${name}", platform: "${platform}", suite: "${suite}", tags: "${tags}")
-=======
-        parallelTasks["${platform}_${suite}_${tags}"] = generateFunctionalTestStep(platform: "${platform}", suite: "${suite}", tags: "${tags}", pullRequestFilter: "${pullRequestFilter}")
->>>>>>> 7f295323
+        parallelTasks["${platform}_${suite}_${tags}"] = generateFunctionalTestStep(name: "${name}", platform: "${platform}", suite: "${suite}", tags: "${tags}", pullRequestFilter: "${pullRequestFilter}")
       }
     } else {
       log(level: 'WARN', text: "The ${suite}:${tags} test suite won't be executed because there are no modified files")
@@ -328,7 +321,10 @@
   }
   tags += excludeNightlyTag
 
-<<<<<<< HEAD
+  if (isPR() || isUpstreamTrigger(filter: 'PR-')) {
+    tags += pullRequestFilter
+  }
+
   def goArch = "amd64"
   def workerLabels = "${platform} && immutable && docker"
   if (platform == "arm64") {
@@ -339,23 +335,10 @@
 
   return {
     node("${workerLabels}") {
-      try {
-        deleteDir()
-        unstash 'source'
-        withGoEnv(version: "${GO_VERSION}"){
-=======
-  if (isPR() || isUpstreamTrigger(filter: 'PR-')) {
-    tags += pullRequestFilter
-  }
-  def workerLabels = "${platform} && immutable && docker"
-
-  return {
-    node("${workerLabels}") {
       deleteDir()
       unstash 'source'
       withGoEnv(version: "${GO_VERSION}"){
         try {
->>>>>>> 7f295323
           if(isInstalled(tool: 'docker', flag: '--version')) {
             dockerLogin(secret: "${DOCKER_ELASTIC_SECRET}", registry: "${DOCKER_REGISTRY}")
           }
