--- conflicted
+++ resolved
@@ -26,13 +26,9 @@
     issueCommentTrigger('(?i).*(?:jenkins\\W+)?run\\W+(?:the\\W+)?tests(?:\\W+please)?.*')
   }
   parameters {
-    string(name: 'GO_VERSION', defaultValue: "1.12.7", description: "Go version to use.")
-<<<<<<< HEAD
+    string(name: 'GO_VERSION', defaultValue: '1.12.7', description: "Go version to use.")
     string(name: 'MODULE', defaultValue: 'all', description: 'The metricbeats module to be tested.')
-    string(name: 'PR', defaultValue: "", description: "Addicional build options to passing compose.py")
-=======
     string(name: 'PR', defaultValue: '', description: "PR to be tested out")
->>>>>>> 7586fc21
     string(name: 'GITHUB_CHECK_NAME', defaultValue: '', description: 'Name of the GitHub check to be updated. Only if this build is triggered from another parent stream.')
     string(name: 'GITHUB_CHECK_REPO', defaultValue: '', description: 'Name of the GitHub repo to be updated. Only if this build is triggered from another parent stream.')
     string(name: 'GITHUB_CHECK_SHA1', defaultValue: '', description: 'Name of the GitHub repo to be updated. Only if this build is triggered from another parent stream.')
