#!/usr/bin/env groovy

@Library('apm@current') _

import groovy.transform.Field

/**
Store the worker status so if the CI worker behaves wrongy then let's rerun the stage again
*/
@Field def workersStatus = [:]

pipeline {
  agent { label 'ubuntu-20.04 && immutable && docker' }
  environment {
    REPO = 'e2e-testing'
    BASE_DIR = "src/github.com/elastic/${env.REPO}"
    REAL_BASE_DIR = "${env.WORKSPACE}/${env.BASE_DIR}"
    ELASTIC_APM_ACTIVE="true"
    ELASTIC_APM_ENVIRONMENT="ci"
    ELASTIC_APM_LOG_FILE="stderr"
    ELASTIC_APM_LOG_LEVEL="debug"
    NOTIFY_TO = credentials('notify-to')
    JOB_GCS_BUCKET = credentials('gcs-bucket')
    JOB_GIT_CREDENTIALS = "2a9602aa-ab9f-4e52-baf3-b71ca88469c7-UserAndToken"
    DOCKER_ELASTIC_SECRET = 'secret/observability-team/ci/docker-registry/prod'
    DOCKER_REGISTRY = 'docker.elastic.co'
    ELASTIC_CLOUD_SECRET = 'secret/observability-team/ci/elastic-cloud/observability-team-user'
    GCP_PROVISIONER_SECRET = 'secret/observability-team/ci/service-account/jenkins-gce-provisioner'
    AWS_PROVISIONER_SECRET = 'secret/observability-team/ci/elastic-observability-aws-account-auth'
    TEST_MATRIX_FILE = "${params.testMatrixFile}"
    E2E_SSH_KEY = "${env.REAL_BASE_DIR}/e2essh"
    E2E_SSH_KEY_PUB = "${env.E2E_SSH_KEY}.pub"
  }
  options {
    timeout(time: 120, unit: 'MINUTES')
    buildDiscarder(logRotator(numToKeepStr: '200', artifactNumToKeepStr: '30', daysToKeepStr: '30'))
    timestamps()
    ansiColor('xterm')
    disableResume()
    durabilityHint('PERFORMANCE_OPTIMIZED')
    rateLimitBuilds(throttle: [count: 60, durationName: 'hour', userBoost: true])
    quietPeriod(10)
  }
  triggers {
    issueCommentTrigger("${obltGitHubComments()}")
  }
  parameters {
    booleanParam(name: 'Run_As_Main_Branch', defaultValue: false, description: 'Allow to run any steps on a PR, some steps normally only run on main branch.')
    booleanParam(name: "DESTROY_CLOUD_RESOURCES", defaultValue: true, description: "If checked, cloud resources will be destroyed at the end of the pipeline. Default true")
    booleanParam(name: "SKIP_SCENARIOS", defaultValue: true, description: "If it's needed to skip those scenarios marked as @skip. Default true")
    booleanParam(name: "NIGHTLY_SCENARIOS", defaultValue: false, description: "Deprecated. Not used in this pipeline any more. Please refer to the 'testMatrixFile' param, which defines what scenarios to run")
    string(name: 'runTestsSuites', defaultValue: '', description: 'A comma-separated list of test suites to run (default: empty to run all test suites)')
    string(name: 'testMatrixFile', defaultValue: '.ci/.e2e-tests.yaml', description: 'The file with the test suite and scenarios to be tested.')
    booleanParam(name: "forceSkipGitChecks", defaultValue: false, description: "If it's needed to check for Git changes to filter by modified sources")
    booleanParam(name: "notifyOnGreenBuilds", defaultValue: false, description: "If it's needed to notify to Slack with green builds.")
    string(name: 'SLACK_CHANNEL', defaultValue: 'observablt-bots', description: 'The Slack channel(s) where errors will be posted. For multiple channels, use a comma-separated list of channels')
    string(name: 'ELASTIC_AGENT_DOWNLOAD_URL', defaultValue: '', description: 'If present, it will override the download URL for the Elastic agent artifact. (I.e. https://snapshots.elastic.co/8.0.0-59098054/downloads/beats/elastic-agent/elastic-agent-8.0.0-SNAPSHOT-linux-x86_64.tar.gz')
    string(name: 'ELASTIC_AGENT_VERSION', defaultValue: '8.7.0-1ef3b708-SNAPSHOT', description: 'SemVer version of the Elastic Agent to be used for the tests. You can use here the tag of your PR to test your changes')
    string(name: 'BEAT_VERSION', defaultValue: '8.7.0-1ef3b708-SNAPSHOT', description: 'SemVer version of the Beat to be used for the tests. You can use here the tag of your PR to test your changes')
    choice(name: 'LOG_LEVEL', choices: ['INFO', 'DEBUG', 'TRACE'], description: 'Log level to be used')
    choice(name: 'TIMEOUT_FACTOR', choices: ['5', '3', '7', '11'], description: 'Max number of minutes for timeout backoff strategies')
    string(name: 'KIBANA_VERSION', defaultValue: '', description: 'Docker tag of the kibana to be used for the tests. It will refer to an image related to a Kibana PR, under the Observability-CI namespace')
    string(name: 'STACK_VERSION', defaultValue: '8.7.0-1ef3b708-SNAPSHOT', description: 'SemVer version of the stack to be used for the tests.')
    string(name: 'HELM_CHART_VERSION', defaultValue: '7.17.3', description: 'SemVer version of Helm chart to be used.')
    string(name: 'HELM_VERSION', defaultValue: '3.9.0', description: 'SemVer version of Helm to be used.')
    string(name: 'KIND_VERSION', defaultValue: '0.17.0', description: 'SemVer version of Kind to be used.')
    string(name: 'KUBERNETES_VERSION', defaultValue: '1.26.0', description: 'SemVer version of Kubernetes to be used.')
    string(name: 'GITHUB_CHECK_NAME', defaultValue: '', description: 'Name of the GitHub check to be updated. Only if this build is triggered from another parent stream.')
    string(name: 'GITHUB_CHECK_REPO', defaultValue: 'elastic-agent', description: 'Name of the GitHub repo to be updated. Only modified if this build is triggered from another parent stream (i.e. Beats).')
    string(name: 'GITHUB_CHECK_SHA1', defaultValue: '', description: 'Git SHA for the upstream project (branch or PR)')
  }
  stages {
    stage('Initializing'){
      options { skipDefaultCheckout() }
      environment {
        HOME = "${env.WORKSPACE}"
        PATH = "${env.PATH}:${env.WORKSPACE}/bin:${env.REAL_BASE_DIR}/.ci/scripts"
        GO111MODULE = 'on'
        SKIP_SCENARIOS = "${params.SKIP_SCENARIOS}"
        SLACK_CHANNEL = "${params.SLACK_CHANNEL.trim()}"
        ELASTIC_AGENT_DOWNLOAD_URL = "${params.ELASTIC_AGENT_DOWNLOAD_URL.trim()}"
        BEAT_VERSION = "${params.BEAT_VERSION.trim()}"
        ELASTIC_AGENT_VERSION = "${params.ELASTIC_AGENT_VERSION.trim()}"
        KIBANA_VERSION = "${params.KIBANA_VERSION.trim()}"
        STACK_VERSION = "${params.STACK_VERSION.trim()}"
        FORCE_SKIP_GIT_CHECKS = "${params.forceSkipGitChecks}"
        HELM_VERSION = "${params.HELM_VERSION.trim()}"
        KIND_VERSION = "${params.KIND_VERSION.trim()}"
        KUBERNETES_VERSION = "${params.KUBERNETES_VERSION.trim()}"
        LOG_LEVEL = "${params.LOG_LEVEL.trim()}"
        TIMEOUT_FACTOR = "${params.TIMEOUT_FACTOR.trim()}"
        GITHUB_CHECK_REPO = "${params.GITHUB_CHECK_REPO.trim()}"
        GITHUB_CHECK_SHA1 = "${params.GITHUB_CHECK_SHA1.trim()}"
      }
      stages {
        stage('Checkout') {
          steps {
            pipelineManager([ cancelPreviousRunningBuilds: [ when: 'PR' ] ])
            deleteDir()
            gitCheckout(basedir: BASE_DIR, githubNotifyFirstTimeContributor: true)
            githubCheckNotify('PENDING')  // we want to notify the upstream about the e2e the soonest
            stash allowEmpty: true, name: 'source', useDefaultExcludes: false
            setEnvVar("GO_VERSION", readFile("${env.REAL_BASE_DIR}/.go-version").trim())
            setEnvVar("LABELS_STRING", "buildURL=${env.BUILD_URL} gitSha=${env.GIT_BASE_COMMIT} build=${env.BUILD_ID} repo=${env.REPO} branch=${env.BRANCH_NAME.toLowerCase().replaceAll('[^a-z0-9-]', '-')} type=ci")
            checkSkipTests()
          }
        }
<<<<<<< HEAD
        stage('Unit Tests') {
          options { skipDefaultCheckout() }
          when {
            beforeAgent true
            allOf {
              expression { return env.FORCE_SKIP_PRESUBMIT == "false" }
              anyOf {
                expression { return env.FORCE_SKIP_GIT_CHECKS == "true" }
                expression { return env.SKIP_TESTS == "false" }
              }
            }
          }
          steps {
            withGithubNotify(context: 'Tests', tab: 'tests') {
              deleteDir()
              unstash 'source'
              withGoEnv(version: "${GO_VERSION}"){
                dir(BASE_DIR){
                  sh script: '.ci/scripts/build-test.sh', label: 'Build and test'
                }
              }
            }
          }
          post {
            always {
              junit2otel(traceName: 'junit-unit-tests', allowEmptyResults: true, keepLongStdio: true, testResults: "${BASE_DIR}/outputs/TEST-unit-*.xml")
              archiveArtifacts allowEmptyArchive: true, artifacts: "${BASE_DIR}/outputs/TEST-unit-*.xml"
            }
          }
        }
=======
>>>>>>> d07fc67f
        stage('Build Docs') {
          options { skipDefaultCheckout() }
          when {
            beforeAgent true
            anyOf {
              expression { return env.FORCE_SKIP_GIT_CHECKS == "true" }
              expression { return env.SKIP_TESTS == "false" }
            }
          }
          steps {
            dockerLogin(secret: "${DOCKER_ELASTIC_SECRET}", registry: "${DOCKER_REGISTRY}")
            dir("${BASE_DIR}/e2e") {
              sh(label: 'Build docs', script: 'make build-docs')
            }
          }
          post {
            always {
              dir("${BASE_DIR}") {
                archiveArtifacts allowEmptyArchive: true, artifacts: "e2e/docs/**"
              }
            }
          }
        }
        stage('Deploy Test Infra') {
          failFast true
          options { skipDefaultCheckout() }
          environment {
            GO111MODULE = 'on'
            PATH = "${env.HOME}/bin:${env.REAL_BASE_DIR}/bin:${HOME}/go/bin:${env.PATH}"
          }
          when {
            beforeAgent true
            anyOf {
              expression { return env.FORCE_SKIP_GIT_CHECKS == "true" }
              expression { return env.SKIP_TESTS == "false" }
            }
          }
          steps {
            withGithubNotify(context: 'Deploy Stack', tab: 'tests') {
              deleteDir()
              unstash 'source'
              script {
                // Deploy the test infrastructure
                sh "ssh-keygen -b 4096 -t rsa -f ${E2E_SSH_KEY} -q -N \"\" "

                dir("${env.REAL_BASE_DIR}") {
                  withEnv([
                    "SUITE=fleet",
                    "STACK_INSTANCE_ID=${env.BUILD_URL}_stack",
                    "TAGS=non-existing-tag"
                  ]) {
                    ciBuild() {
                      retryWithSleep(retries: 3, seconds: 5, backoff: true){
                        sh(label: 'Setup Stack node', script: "make -C .ci create-stack")
                      }
                    }
                  }

                  // Update stash with latest changes from the stack deployment
                  stash allowEmpty: true, name: 'sourceEnvModified', useDefaultExcludes: false, excludes: '.ansible, .runID'
                }
              }
            }
          }
        }

        stage('End-To-End Tests') {
          failFast true
          options { skipDefaultCheckout() }
          environment {
            GO111MODULE = 'on'
            PATH = "${env.HOME}/bin:${env.REAL_BASE_DIR}/bin:${HOME}/go/bin:${env.PATH}"
          }
          when {
            beforeAgent true
            anyOf {
              expression { return env.FORCE_SKIP_GIT_CHECKS == "true" }
              expression { return env.SKIP_TESTS == "false" }
            }
          }
          steps {
            withGithubNotify(context: 'E2E Tests', tab: 'tests') {
              script {
                def suitesParam = params.runTestsSuites
                def existingSuites = readYaml(file: "${env.REAL_BASE_DIR}/${TEST_MATRIX_FILE}")
                def parallelTasks = [:]
                if (suitesParam == "") {
                  log(level: 'DEBUG', text: "Iterate through existing test suites")
                  existingSuites['SUITES'].each { item ->
                    checkTestSuite(parallelTasks, item)
                  }
                } else {
                  log(level: 'DEBUG', text: "Iterate through the comma-separated test suites (${suitesParam}), comparing with the existing test suites")
                  suitesParam.split(',').each { suiteParam ->
                    existingSuites['SUITES'].findAll { suiteParam.trim() == it.suite }.each { item ->
                      checkTestSuite(parallelTasks, item)
                    }
                  }
                }
                parallel(parallelTasks)
              }
            }
          }
          post {
            cleanup {
              // Once all tests are complete we need to teardown the single instance with the deployed stack
              script {
                dir("${env.REAL_BASE_DIR}") {
                  ciBuild() {
                    def stackIP = getNodeIp('stack')
                    sh(label: 'Grab logs', script:"make -C .ci fetch-test-reports NODE_IP_ADDRESS=${stackIP} NODE_LABEL=debian_10_amd64")
                    archiveArtifacts(allowEmptyArchive: true, artifacts: "outputs/**/TEST-*,outputs/**/*.zip,outputs/**/*.tgz")
                    junit2otel(traceName: 'junit-e2e-tests', allowEmptyResults: true, keepLongStdio: true, testResults: "outputs/**/TEST-*.xml")
                  }
                }
                def stackMachine = getMachineInfo('stack')
                if (!params.DESTROY_CLOUD_RESOURCES) {
                  def stackRunnerIP = getNodeIp('stack')
                  log(level: 'DEBUG', text: "Stack instance won't be destroyed after the build. Please SSH into the stack machine on ${stackRunnerIP}")
                } else {
                  dir("${env.REAL_BASE_DIR}") {
                    withEnv([
                      "STACK_INSTANCE_ID=${env.BUILD_URL}_stack",
                    ]) {
                      ciBuild() {
                        retryWithSleep(retries: 3, seconds: 5, backoff: true){
                          sh(label: 'Destroy stack node', script: "make -C .ci destroy-stack")
                        }
                      }
                    }
                  }
                }
              }
            }
          }
        }
        stage('Release') {
          options { skipDefaultCheckout() }
          when { tag "v*" }
          steps {
            deleteDir()
            unstash 'source'
            dir("${BASE_DIR}") {
              setEnvVar("GITHUB_TOKEN", getGithubToken())
              retryWithSleep(retries: 2, seconds: 5, backoff: true) {
                sh(label: 'Release binaries with gorelease', script: 'curl -sL https://git.io/goreleaser | bash -s -- --rm-dist', returnStatus: true)
              }
            }
          }
          post {
            always {
              archiveArtifacts allowEmptyArchive: true, artifacts: "${BASE_DIR}/cli/dist/**"
            }
          }
        }
      }
    }
  }
  post {
    cleanup {
      doNotifyBuildResult(params.notifyOnGreenBuilds)
    }
  }
}

// this function evaluates if the test stage of the build must be executed
def checkSkipTests() {
  dir("${BASE_DIR}"){

    // only docs means no tests are run
    if (isGitRegionMatch(patterns: [ '.*\\.md' ], shouldMatchAll: true)) {
      setEnvVar("SKIP_TESTS", true)
      return
    }

    // patterns for all places that should trigger a full build
    def regexps = [ "^e2e/_suites/fleet/.*", "^e2e/_suites/kubernetes-autodiscover/.*", "^.ci/.*", "^cli/.*", "^e2e/.*\\.go", "^internal/.*\\.go" ]
    setEnvVar("SKIP_TESTS", !isGitRegionMatch(patterns: regexps, shouldMatchAll: false))
  }
}

/*
 * Runs the Make build at the CI, executing the closure in the context of Ansible + AWS
 */
def ciBuild(Closure body){
  withEnv([
    "SSH_KEY=${E2E_SSH_KEY}"
  ]) {
    def awsProps = getVaultSecret(secret: "${AWS_PROVISIONER_SECRET}")
    def awsAuthObj = awsProps?.data
    withEnv([
      "ANSIBLE_CONFIG=${env.REAL_BASE_DIR}/.ci/ansible/ansible.cfg",
      "ANSIBLE_HOST_KEY_CHECKING=False",
    ]){
      withVaultToken(){
        withEnvMask(vars: [
          [var: "AWS_ACCESS_KEY_ID", password: awsAuthObj.access_key],
          [var: "AWS_SECRET_ACCESS_KEY", password: awsAuthObj.secret_key]
        ]) {
          withOtelEnv() {
            body()
          }
        }
      }
    }
  }
}

def getNodeIp(nodeType){
  return sh(label: "Get IP address of the ${nodeType}", script: "cat ${REAL_BASE_DIR}/.ci/.${nodeType}-host-ip", returnStdout: true)
}

def getRemoteE2EPath(testRunner, platform) {
  if (platform.contains("windows")) {
    return "C:\\Users\\${testRunner.user}\\e2e-testing\\"
  }

  return "/home/${testRunner.user}/e2e-testing/"
}

def getMachineInfo(platform){
  def machineYaml = readYaml(file: "${env.REAL_BASE_DIR}/.ci/.e2e-platforms.yaml")
  def machines = machineYaml['PLATFORMS']
  log(level: 'INFO', text: "getMachineInfo: machines.get(platform)=${machines.get(platform)}")
  return machines.get(platform)
}

def checkTestSuite(Map parallelTasks = [:], Map item = [:]) {
  def suite = item.suite
  def platforms = item.platforms

  // Predefine the remote provider to use the already provisioned stack VM.
  // Each suite or scenario in the CI test suite would be able to define its own provider
  // (i.e. docker). If empty, remote will be used as fallback
  def suiteProvider = item.provider
  if (!suiteProvider || suiteProvider?.trim() == '') {
    suiteProvider = 'remote'
  }

  item.scenarios.each { scenario ->
    def name = scenario.name
    def platformsValue = platforms

    def scenarioProvider = scenario.provider
    // if the scenario does not set its own provider, use suite's provider
    if (!scenarioProvider || scenarioProvider?.trim() == '') {
      scenarioProvider = suiteProvider
    }

    def scenarioPlatforms = scenario.platforms
    if (scenarioPlatforms?.size() > 0) {
      // scenario platforms take precedence over suite platforms, overriding them
      platformsValue = scenarioPlatforms
    }
    def pullRequestFilter = scenario.containsKey('pullRequestFilter') ? scenario.pullRequestFilter : ''
    def tags = scenario.tags
      platformsValue.each { rawPlatform ->
        // platform is not space based, so let's ensure no extra spaces can cause misbehaviours.
        def platform = rawPlatform.trim()
        log(level: 'INFO', text: "Adding ${suite}:${platform}:${tags} test suite to the build execution")
        def machineInfo = getMachineInfo(platform)
        def stageName = "${suite}_${platform}_${tags}"
        parallelTasks["${stageName}"] = generateFunctionalTestStep(name: "${name}",
                                                                  platform: platform,
                                                                  provider: scenarioProvider,
                                                                  suite: "${suite}",
                                                                  tags: "${tags}",
                                                                  pullRequestFilter: "${pullRequestFilter}",
                                                                  machine: machineInfo,
                                                                  stageName: stageName)
      }
  }
}

/*
 * Sends out notification of the build result to Slack
 */
def doNotifyBuildResult(boolean slackNotify) {
  def doSlackNotify = true // always try to notify on failures
  def githubCheckStatus = 'FAILURE'
  if (currentBuild.currentResult == 'SUCCESS') {
    githubCheckStatus = 'SUCCESS'
    doSlackNotify = slackNotify // if the build status is success, read the parameter
  }

  githubCheckNotify(githubCheckStatus)


  def testsSuites = "${params.runTestsSuites}"
  if (testsSuites?.trim() == "") {
    testsSuites = "All suites"
  }

  def channels = "${env.SLACK_CHANNEL}"
  if (channels?.trim() == "") {
    channels = "observablt-bots"
  }

  def header = "*Test Suite*: " + testsSuites
  notifyBuildResult(analyzeFlakey: true,
                    jobName: getFlakyJobName(withBranch: "${env.JOB_BASE_NAME}"),
                    prComment: true,
                    slackHeader: header,
                    slackChannel: "${channels}",
                    slackComment: true,
                    slackNotify: doSlackNotify)
}

/**
 Notify the GitHub check of the parent stream
 **/
def githubCheckNotify(String status) {
  if (params.GITHUB_CHECK_NAME?.trim() && params.GITHUB_CHECK_REPO?.trim() && params.GITHUB_CHECK_SHA1?.trim()) {
    githubNotify context: "${params.GITHUB_CHECK_NAME}",
      description: "${params.GITHUB_CHECK_NAME} ${status.toLowerCase()}",
      status: "${status}",
      targetUrl: "${env.RUN_DISPLAY_URL}",
      sha: params.GITHUB_CHECK_SHA1, account: 'elastic', repo: params.GITHUB_CHECK_REPO, credentialsId: env.JOB_GIT_CREDENTIALS
  }
}

def generateFunctionalTestStep(Map args = [:]){
  def name = args.get('name')
  def name_normalize = name.replace(' ', '_')
  def platform = args.get('platform')
  def provider = args.get('provider')
  def suite = args.get('suite')
  def tags = args.get('tags')
  def pullRequestFilter = args.get('pullRequestFilter')?.trim() ? args.get('pullRequestFilter') : ''
  def machine = args.get('machine')
  def stageName = args.get('stageName')

  // TODO: Is this still relevant?
  if (isPR() || isUpstreamTrigger(filter: 'PR-')) {
    // when the "Run_As_Main_Branch" param is disabled, we will honour the PR filters, which
    // basically exclude some less frequent platforms or operative systems. If the user enabled
    // this param, the pipeline will remove the filters from the test runner.
    if (!params.Run_As_Main_Branch) {
      tags += pullRequestFilter
    }
  }

  def goArch = "amd64"
  if (platform.contains("arm64")) {
    goArch = "arm64"
  }

  // sanitize tags to create the file
  def sanitisedTags = tags.replaceAll("\\s","_")
  sanitisedTags = sanitisedTags.replaceAll("~","")
  sanitisedTags = sanitisedTags.replaceAll("@","")

  def githubCheckSha1 = params.GITHUB_CHECK_SHA1?.trim() ? params.GITHUB_CHECK_SHA1 : ''
  def githubCheckRepo = params.GITHUB_CHECK_REPO?.trim() ? params.GITHUB_CHECK_REPO : ''

  // Setup environment for platform
  def envContext = []
  envContext.add("PROVIDER=${provider}")
  envContext.add("GITHUB_CHECK_SHA1=${githubCheckSha1}")
  envContext.add("GITHUB_CHECK_REPO=${githubCheckRepo}")
  envContext.add("SUITE=${suite}")
  envContext.add("TAGS=${tags}")
  envContext.add("REPORT_PREFIX=${suite}_${platform}_${sanitisedTags}")
  envContext.add("ELASTIC_APM_GLOBAL_LABELS=branch_name=${BRANCH_NAME},build_pr=${isPR()},build_id=${env.BUILD_ID},go_arch=${goArch},beat_version=${env.BEAT_VERSION},elastic_agent_version=${env.ELASTIC_AGENT_VERSION},stack_version=${env.STACK_VERSION}")
  // VM characteristics
  envContext.add("NODE_LABEL=${platform}")
  envContext.add("NODE_IMAGE=${machine.image}")
  envContext.add("NODE_INSTANCE_ID=${env.BUILD_URL}_${platform}_${suite}_${tags}")
  envContext.add("NODE_INSTANCE_TYPE=${machine.instance_type}")
  envContext.add("NODE_SHELL_TYPE=${machine.shell_type}")
  envContext.add("NODE_USER=${machine.username}")

  return {
    // Set the worker as flaky for the time being, this will be changed in the finally closure.
    setFlakyWorker(stageName)
    retryWithNode(labels: 'ubuntu-20.04 && gobld/machineType:e2-small', forceWorkspace: true, forceWorker: true, stageName: stageName){
      try {
        deleteDir()
        dir("${env.REAL_BASE_DIR}") {
          unstash 'sourceEnvModified'
          withEnv(envContext) {
            // This step will help to send the APM traces to the
            // withOtelEnv is the one that uses the APM service defined by the Otel Jenkins plugin.
            // withAPMEnv uses Vault to prepare the context.
            // IMPORTANT: withAPMEnv is now the one in used since withOtelEnv uses a specific Opentelemetry Collector at the moment.
            // TODO: This will need to be integrated into the provisioned VMs
            withAPMEnv() {
              // we are separating the different test phases to avoid recreating
              ciBuild() {
                  sh(label: 'Start node', script: "make -C .ci provision-node")
              }

              // make goal to run the tests, which is platform-dependant
              def runCommand = "run-tests"

              if (platform.contains("windows")) {
                runCommand = "run-tests-win"
                // Ansible wait_for module is not enough to mitigate the timeout
                log(level: 'DEBUG', text: "Sleeping 300 seconds on Windows so that SSH is accessible in the remote instance.")
                sleep(300)
              }

              ciBuild() {
                retryWithSleep(retries: 3, seconds: 5, backoff: true){
                  sh(label: 'Configure node for testing', script: "make -C .ci setup-node")
                }
              }
              ciBuild() {
                sh(label: 'Run tests in the node', script: "make -C .ci ${runCommand}")
              }
            }
          }
        }
      } finally {
        withEnv(envContext) {
          dir("${env.REAL_BASE_DIR}") {
            // If it reaches this point then the CI worker is most likely behaving correctly
            // there is still a chance things might fail afterwards, but this is just the finally
            // section so we could say we are good to go.
            // It runs after dir so if the worker is gone the an error will be thrown regarding
            // the dir cannot be accessed in the existing none worker.
            unsetFlakyWorker(stageName)
            def testRunnerIP = getNodeIp("node")
            sh "mkdir -p outputs/${testRunnerIP} || true"
            ciBuild() {
              sh(label: 'Fetch tests reports from node', script: "make -C .ci fetch-test-reports")
            }
            sh "ls -l outputs/${testRunnerIP}"
            if (!params.DESTROY_CLOUD_RESOURCES) {
              log(level: 'INFO', text: "Cloud instance won't be destroyed after the build. Please SSH into the test runner machine on ${testRunnerIP}.")
            } else {
              log(level: 'INFO', text: "Destroying Cloud instance")
              ciBuild() {
                retryWithSleep(retries: 3, seconds: 5, backoff: true){
                  sh(label: 'Destroy node', script: "make -C .ci destroy-node")
                }
              }
            }
            archiveArtifacts(allowEmptyArchive: true, artifacts: "outputs/**/TEST-*,outputs/**/*.zip,outputs/**/*.tgz")
            junit2otel(traceName: 'junit-e2e-tests', allowEmptyResults: true, keepLongStdio: true, testResults: "outputs/**/TEST-*.xml")
          }
        }
      }
    }
  }
}

def retryWithNode(Map args = [:], Closure body) {
  try {
    incrementRetries(args.stageName)
    withNode(args){
      body()
    }
  } catch (err) {
    log(level: 'WARN', text: "Stage '${args.stageName}' failed, let's analyse if it's a flaky CI worker.")
    if (isFlakyWorker(args.stageName) && isRetryAvailable(args.stageName)) {
      log(level: 'INFO', text: "Rerun '${args.stageName}' in a new worker.")
      retryWithNode(args) {
        body()
      }
    } else {
      error("Error '${err.toString()}'")
    }
  }
}

def isFlakyWorker(stageName) {
  if (workersStatus.containsKey(stageName)) {
    return !workersStatus.get(stageName).get('status', true)
  }
  return false
}

def isRetryAvailable(stageName) {
  return workersStatus.get(stageName).get('retries', 2) < 2
}

def incrementRetries(stageName) {
  if (workersStatus.containsKey(stageName)) {
    def current = workersStatus[stageName].get('retries', 0)
    workersStatus[stageName].retries = current + 1
  } else {
    setFlakyWorker(stageName)
    workersStatus[stageName].retries = 1
  }
}

def setFlakyWorker(stageName) {
  if (workersStatus.containsKey(stageName)) {
    workersStatus[stageName].status = false
  } else {
    workersStatus[stageName] = [ status: false ]
  }
}

def unsetFlakyWorker(stageName) {
  workersStatus[stageName].status = true
}<|MERGE_RESOLUTION|>--- conflicted
+++ resolved
@@ -105,39 +105,6 @@
             checkSkipTests()
           }
         }
-<<<<<<< HEAD
-        stage('Unit Tests') {
-          options { skipDefaultCheckout() }
-          when {
-            beforeAgent true
-            allOf {
-              expression { return env.FORCE_SKIP_PRESUBMIT == "false" }
-              anyOf {
-                expression { return env.FORCE_SKIP_GIT_CHECKS == "true" }
-                expression { return env.SKIP_TESTS == "false" }
-              }
-            }
-          }
-          steps {
-            withGithubNotify(context: 'Tests', tab: 'tests') {
-              deleteDir()
-              unstash 'source'
-              withGoEnv(version: "${GO_VERSION}"){
-                dir(BASE_DIR){
-                  sh script: '.ci/scripts/build-test.sh', label: 'Build and test'
-                }
-              }
-            }
-          }
-          post {
-            always {
-              junit2otel(traceName: 'junit-unit-tests', allowEmptyResults: true, keepLongStdio: true, testResults: "${BASE_DIR}/outputs/TEST-unit-*.xml")
-              archiveArtifacts allowEmptyArchive: true, artifacts: "${BASE_DIR}/outputs/TEST-unit-*.xml"
-            }
-          }
-        }
-=======
->>>>>>> d07fc67f
         stage('Build Docs') {
           options { skipDefaultCheckout() }
           when {
