--- conflicted
+++ resolved
@@ -412,7 +412,6 @@
       deleteDir()
       unstash 'source'
       try {
-<<<<<<< HEAD
           dir("${BASE_DIR}") {
             if (platformLabels.contains("windows")) {
               def mingwArch = is32() ? '32' : '64'
@@ -439,60 +438,6 @@
                   // APM service defined by the Otel Jenkins plugin.
                   withOtelEnv() {
                       sh script: """.ci/scripts/functional-test.sh "${suite}" "${tags}" "${STACK_VERSION}" "${BEAT_VERSION}" """, label: "Run functional tests for ${platformLabels}:${suite}:${tags}"
-=======
-        withDockerEnv(secret: "${DOCKER_ELASTIC_SECRET}", registry: "${DOCKER_REGISTRY}") {
-          filebeat(output: "docker_logs_${platformLabels}_${goArch}_${suite}_${name}.log", workdir: "${env.WORKSPACE}") {
-            dir("${BASE_DIR}") {
-              // Doing a windows agent test, start up docker before the new environment is applied for windows
-              if (platformLabels.contains("windows")) {
-                sh script: "docker-compose -f cli/config/compose/profiles/${suite}/docker-compose.yml up -d", label: "Deploying ${suite} via docker"
-                linuxIp = grabWorkerIP()
-                def mingwArch = is32() ? '32' : '64'
-                def chocoPath = 'C:\\ProgramData\\chocolatey\\bin'
-                def chocoPython3Path = 'C:\\Python38;C:\\Python38\\Scripts'
-                path = "${env.WORKSPACE}\\bin;${chocoPath};${chocoPython3Path};C:\\tools\\mingw${mingwArch}\\bin;C:\\windows\\system32;C:\\windows\\system32\\WindowsPowerShell\\v1.0\\"
-                envContext.add("KIBANA_URL=https://${linuxIp}:5601")
-                envContext.add("ELASTICSEARCH_URL=https://${linuxIp}:9200")
-                envContext.add("FLEET_URL=https://${linuxIp}:8220")
-                envContext.add("PROVIDER=remote") // a remote provider is needed for Windows
-                envContext.add("OP_LOG_LEVEL=TRACE")
-                envContext.add("PATH=${path}")
-              }
-              withEnv(envContext) {
-                if (platformLabels.contains("windows")) {
-                  // Boot up a windows VM to deploy Elastic Agent to be tested against
-                  // a remote deployed stack
-                  withNode(labels: platformLabels, forceWorkspace: true) {
-                    deleteDir()
-                    unstash 'source'
-                    dir("${BASE_DIR}"){
-                      withGoEnvWindows(version: "${GO_VERSION}"){
-                        echo "The PATH is: ${PATH}; Provider is: ${PROVIDER}; KIBANA URL: ${KIBANA_URL}; ES URL: ${ELASTICSEARCH_URL}; FLEET URL: ${FLEET_URL}"
-                        powershell label: "Disk Information", script: "Get-PSDrive"
-                        powershell label: "Pinging Linux VM", script: "ping -n 1 ${linuxIp}"
-                        powershell label: "Check for running elasticsearch", script: "Test-NetConnection ${linuxIp} -Port 9200"
-                        powershell label: "Check for running kibana", script: "Test-NetConnection ${linuxIp} -Port 5601"
-                        powershell label: "Check for running fleet server", script: "Test-NetConnection ${linuxIp} -Port 8220"
-                        cmd script: "mkdir outputs"
-                        try {
-                          dir("e2e/_suites/${suite}") {
-                            cmd script: "go test -timeout 60m -v --godog.format=\"junit:..\\..\\..\\outputs\\TEST-windows-${suite}.xml\" --godog.tags=\"${tags}\"", label: "Run functional tests for ${platformLabels}:${suite}:${tags}"
-                          }
-                        } finally {
-                          junit(allowEmptyResults: true, keepLongStdio: true, testResults: "outputs/TEST-*.xml")
-                          archiveArtifacts allowEmptyArchive: true, artifacts: "outputs/TEST-*.xml"
-                        }
-                      }
-                    }
-                  }
-                } else {
-                  withGoEnv(version: "${GO_VERSION}") {
-                    // This step will help to send the APM traces to the
-                    // APM service defined by the Otel Jenkins plugin.
-                    withOtelEnv() {
-                      sh script: """.ci/scripts/functional-test.sh "${suite}" "${tags}" "${STACK_VERSION}" "${BEAT_VERSION}" """, label: "Run functional tests for ${platformLabels}:${suite}:${tags}"
-                    }
->>>>>>> ee93f48b
                   }
                 }
              }
