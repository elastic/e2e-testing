--- conflicted
+++ resolved
@@ -31,11 +31,7 @@
     booleanParam(name: "forceSkipGitChecks", defaultValue: false, description: "If it's needed to check for Git changes to filter by modified sources")
     booleanParam(name: "forceSkipPresubmit", defaultValue: false, description: "If it's needed to execute the pre-submit tests: unit and precommit.")
     booleanParam(name: "notifyOnGreenBuilds", defaultValue: false, description: "If it's needed to notify with green builds.")
-<<<<<<< HEAD
-    string(name: 'SLACK_CHANNEL', defaultValue: 'observablt-robots', description: 'The Slack channel(s) where errors will be posted. For multiple channels, use a comma-separated list of channels')
-=======
-    string(name: 'SLACK_CHANNEL', defaultValue: 'observablt-bots', description: 'The Slack channel where errors will be posted')
->>>>>>> 7a35454a
+    string(name: 'SLACK_CHANNEL', defaultValue: 'observablt-bots', description: 'The Slack channel(s) where errors will be posted. For multiple channels, use a comma-separated list of channels')
     string(name: 'ELASTIC_AGENT_DOWNLOAD_URL', defaultValue: '', description: 'If present, it will override the download URL for the Elastic agent artifact. (I.e. https://snapshots.elastic.co/8.0.0-59098054/downloads/beats/elastic-agent/elastic-agent-8.0.0-SNAPSHOT-linux-x86_64.tar.gz')
     string(name: 'ELASTIC_AGENT_VERSION', defaultValue: '8.0.0-SNAPSHOT', description: 'SemVer version of the stand-alone elastic-agent to be used for Ingest Manager tests. You can use here the tag of your PR to test your changes')
     booleanParam(name: "ELASTIC_AGENT_USE_CI_SNAPSHOTS", defaultValue: false, description: "If it's needed to use the binary snapshots produced by Beats CI instead of the official releases")
@@ -241,20 +237,12 @@
     }
     success {
       whenTrue(!isPR() && params.notifyOnGreenBuilds) {
-<<<<<<< HEAD
-        sendToSlackChannels("good")
-=======
         doSlackSend('good')
->>>>>>> 7a35454a
       }
     }
     unsuccessful {
       whenFalse(isPR()) {
-<<<<<<< HEAD
-        sendToSlackChannels("danger")
-=======
         doSlackSend('danger')
->>>>>>> 7a35454a
       }
     }
   }
@@ -283,7 +271,16 @@
 
   def message = "*[${testsSuites}]* Build `${buildStatus}`: ${env.JOB_NAME} ${env.BUILD_NUMBER} (<${env.RUN_DISPLAY_URL}|Open>)."
 
-  slackSend(channel: "#${env.SLACK_CHANNEL}", color: "${color}", message: "${message}",tokenCredentialId: 'jenkins-slack-integration-token')
+  def channels = "${env.SLACK_CHANNEL}"
+  if (channels?.trim()) {
+    channels = "observablt-bots"
+  }
+
+  channels.split(',').each { channel ->
+    channel = channel.trim()
+    log(level: 'DEBUG', text: "Sending '${buildStatus}' slack message to '${channel}'")  
+    slackSend(channel: "#${channel}", color: "${color}", message: "${message}",tokenCredentialId: 'jenkins-slack-integration-token')
+  }
 }
 
 
@@ -342,25 +339,6 @@
   }
 }
 
-<<<<<<< HEAD
-def sendToSlackChannels(String color = "good") {
-  def buildVerb = "Passed"
-  if (color == "danger") {
-    buildVerb = "Failed"
-  }
-
-  def channels = "${env.SLACK_CHANNEL}"
-  if (channels?.trim()) {
-    channels = "observablt-robots"
-  }
-
-  channels.split(',').each { channel ->
-    channel = channel.trim()
-    log(level: 'DEBUG', text: "Sending '${buildVerb}' slack message to '${channel}'")  
-    slackSend(channel: "#${channel}", color: "${color}",
-        message: "[${params.runTestsSuite}] Build ${buildVerb}: ${env.JOB_NAME} ${env.BUILD_NUMBER} (<${env.RUN_DISPLAY_URL}|Open>).",
-        tokenCredentialId: 'jenkins-slack-integration-token')
-=======
 /**
  Notify the GitHub check of the parent stream
 **/
@@ -371,6 +349,5 @@
                  status: "${status}",
                  targetUrl: "${env.RUN_DISPLAY_URL}",
                  sha: params.GITHUB_CHECK_SHA1, account: 'elastic', repo: params.GITHUB_CHECK_REPO, credentialsId: env.JOB_GIT_CREDENTIALS
->>>>>>> 7a35454a
   }
 }