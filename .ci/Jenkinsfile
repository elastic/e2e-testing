--- conflicted
+++ resolved
@@ -371,35 +371,10 @@
               envContext.add("PATH=${path}")
             }
             withEnv(envContext) {
-<<<<<<< HEAD
-              withSecretVault(secret: "${VAULT_INSTRUMENTATION_SECRET}", user_key: "apmServerToken", user_var_name: "APM_SECRET_TOKEN", pass_key: "apmServerUrl", pass_var_name: "APM_SERVER_URL") {
-                if (platformLabels.contains("windows")) {
-                  // Boot up a windows VM to deploy Elastic Agent to be tested against
-                  // a remote deployed stack
-                  withNode(labels: platformLabels, forceWorkspace: true) {
-                    deleteDir()
-                    unstash 'source'
-                    dir("${BASE_DIR}"){
-                      withGoEnvWindows(version: "${GO_VERSION}"){
-                        echo "The PATH is: ${PATH}; Provider is: ${PROVIDER}; KIBANA URL: ${KIBANA_URL}; ES URL: ${ELASTICSEARCH_URL}; FLEET URL: ${FLEET_URL}"
-                        powershell label: "Disk Information", script: "Get-PSDrive"
-                        powershell label: "Pinging Linux VM", script: "ping -n 1 ${linuxIp}"
-                        powershell label: "Check for running elasticsearch", script: "Test-NetConnection ${linuxIp} -Port 9200"
-                        powershell label: "Check for running kibana", script: "Test-NetConnection ${linuxIp} -Port 5601"
-                        powershell label: "Check for running fleet server", script: "Test-NetConnection ${linuxIp} -Port 8220"
-                        cmd script: "go get -v github.com/cucumber/godog/cmd/godog@v0.11.0", label: "Download godog 0.11"
-                        cmd script: "cd e2e\\_suites\\${suite} && go test -timeout 60m -v --godog.tags=\"${tags}\"", label: "Run functional tests for ${platformLabels}:${suite}:${tags}"
-                      }
-                    }
-                  }
-                } else {
-                  withGoEnv(version: "${GO_VERSION}") {
-                    sh script: """.ci/scripts/functional-test.sh "${suite}" "${tags}" "${STACK_VERSION}" "${BEAT_VERSION}" """, label: "Run functional tests for ${platformLabels}:${suite}:${tags}"
-=======
-              if (platform.contains("windows")) {
+              if (platformLabels.contains("windows")) {
                 // Boot up a windows VM to deploy Elastic Agent to be tested against
                 // a remote deployed stack
-                withNode(labels: platform, forceWorkspace: true) {
+                withNode(labels: platformLabels, forceWorkspace: true) {
                   deleteDir()
                   unstash 'source'
                   dir("${BASE_DIR}"){
@@ -411,7 +386,7 @@
                       powershell label: "Check for running kibana", script: "Test-NetConnection ${linuxIp} -Port 5601"
                       powershell label: "Check for running fleet server", script: "Test-NetConnection ${linuxIp} -Port 8220"
                       cmd script: "go get -v github.com/cucumber/godog/cmd/godog@v0.11.0", label: "Download godog 0.11"
-                      cmd script: "cd e2e\\_suites\\${suite} && go test -timeout 60m -v --godog.tags=\"${tags}\"", label: "Run functional tests for ${platform}:${suite}:${tags}"
+                      cmd script: "cd e2e\\_suites\\${suite} && go test -timeout 60m -v --godog.tags=\"${tags}\"", label: "Run functional tests for ${platformLabels}:${suite}:${tags}"
                     }
                   }
                 }
@@ -420,8 +395,7 @@
                   // This step will help to send the APM traces to the
                   // APM service defined by the Otel Jenkins plugin.
                   withOtelEnv() {
-                    sh script: """.ci/scripts/functional-test.sh "${suite}" "${tags}" "${STACK_VERSION}" "${BEAT_VERSION}" """, label: "Run functional tests for ${platform}:${suite}:${tags}"
->>>>>>> 4fce879d
+                    sh script: """.ci/scripts/functional-test.sh "${suite}" "${tags}" "${STACK_VERSION}" "${BEAT_VERSION}" """, label: "Run functional tests for ${platformLabels}:${suite}:${tags}"
                   }
                 }
               }
