--- conflicted
+++ resolved
@@ -52,19 +52,11 @@
     choice(name: 'LOG_LEVEL', choices: ['TRACE', 'DEBUG', 'INFO'], description: 'Log level to be used')
     choice(name: 'TIMEOUT_FACTOR', choices: ['5', '3', '7', '11'], description: 'Max number of minutes for timeout backoff strategies')
     string(name: 'KIBANA_VERSION', defaultValue: '', description: 'Docker tag of the kibana to be used for the tests. It will refer to an image related to a Kibana PR, under the Observability-CI namespace')
-<<<<<<< HEAD
     string(name: 'STACK_VERSION', defaultValue: '8.3.0-a2430aec-SNAPSHOT', description: 'SemVer version of the stack to be used for the tests.')
-    string(name: 'HELM_CHART_VERSION', defaultValue: '7.11.2', description: 'SemVer version of Helm chart to be used.')
-    string(name: 'HELM_VERSION', defaultValue: '3.5.2', description: 'SemVer version of Helm to be used.')
-    string(name: 'KIND_VERSION', defaultValue: '0.10.0', description: 'SemVer version of Kind to be used.')
-    string(name: 'KUBERNETES_VERSION', defaultValue: '1.18.2', description: 'SemVer version of Kubernetes to be used.')
-=======
-    string(name: 'STACK_VERSION', defaultValue: '8.3.0-e4aa1f83-SNAPSHOT', description: 'SemVer version of the stack to be used for the tests.')
     string(name: 'HELM_CHART_VERSION', defaultValue: '7.17.3', description: 'SemVer version of Helm chart to be used.')
     string(name: 'HELM_VERSION', defaultValue: '3.9.0', description: 'SemVer version of Helm to be used.')
     string(name: 'KIND_VERSION', defaultValue: '0.12.0', description: 'SemVer version of Kind to be used.')
     string(name: 'KUBERNETES_VERSION', defaultValue: '1.23.4', description: 'SemVer version of Kubernetes to be used.')
->>>>>>> 6da9fa26
     string(name: 'GITHUB_CHECK_NAME', defaultValue: '', description: 'Name of the GitHub check to be updated. Only if this build is triggered from another parent stream.')
     string(name: 'GITHUB_CHECK_REPO', defaultValue: 'elastic-agent', description: 'Name of the GitHub repo to be updated. Only if this build is triggered from another parent stream.')
     string(name: 'GITHUB_CHECK_SHA1', defaultValue: '', description: 'Git SHA for the Beats upstream project (branch or PR)')
