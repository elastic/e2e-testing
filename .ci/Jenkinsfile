--- conflicted
+++ resolved
@@ -521,7 +521,6 @@
     withNode(labels: 'ubuntu-20.04 && gobld/machineType:e2-small', forceWorkspace: true, forceWorker: true){
       try {
         deleteDir()
-<<<<<<< HEAD
         dir("${env.REAL_BASE_DIR}") {
           unstash 'sourceEnvModified'
           withEnv(envContext) {
@@ -554,58 +553,6 @@
               ciBuild() {
                 sh(label: 'Run tests in the node', script: "make -C .ci ${runCommand}")
               }
-=======
-        unstash 'sourceEnvModified'
-        withEnv(envContext) {
-          // This step will help to send the APM traces to the
-          // withOtelEnv is the one that uses the APM service defined by the Otel Jenkins plugin.
-          // withAPMEnv uses Vault to prepare the context.
-          // IMPORTANT: withAPMEnv is now the one in used since withOtelEnv uses a specific Opentelemetry Collector at the moment.
-          // TODO: This will need to be integrated into the provisioned VMs
-          withAPMEnv() {
-
-            def shellType = machine?.get('shell_type')
-            if (!shellType?.trim()) {
-              error("generateFunctionalTestStep: machine.get('shell_type') is null. machine=${machine}")
-            }
-            // Start node, capture ip address
-            ansible("${env.WORKSPACE}",
-                    "playbook.yml",
-                    runId,
-                    "-t provision-node --extra-vars=\"${LABELS_STRING} stackRunner=${stackRunner.ip} nodeShellType=${shellType} nodeUser=${machine.username} ansible_user=${machine.username} suite=${suite} nodeLabel=${platform} nodeImage=${machine.image} nodeInstanceType=${machine.instance_type}\"")
-
-            def testRunner = getNodeIp("${env.WORKSPACE}", platform)
-
-            def remoteBasePath = getRemoteE2EPath(testRunner, platform)
-
-            if (platform.contains("windows")) {
-              // Ansible wait_for module is not enough to mitigate the timeout
-              log(level: 'DEBUG', text: "Sleeping 300 seconds on Windows so that SSH is accessible in the remote instance.")
-              sleep(300)
-            }
-
-            // Configure node for testing
-            ansible("${env.WORKSPACE}",
-                    "playbook.yml",
-                    runId,
-                    "-i \"${testRunner.ip},\" -t setup-node --extra-vars=\"${LABELS_STRING} stackRunner=${stackRunner.ip} nodeShellType=${shellType} nodeUser=${machine.username} ansible_user=${machine.username} suite=${suite} nodeLabel=${platform} nodeImage=${machine.image} nodeInstanceType=${machine.instance_type}\"")
-
-            // Configure test scripts
-            ansible("${env.WORKSPACE}",
-                    "run-tests.yml",
-                    runId,
-                    "-i \"${testRunner.ip},\" -t run-tests --extra-vars=\"${LABELS_STRING} stackRunner=${stackRunner.ip} nodeShellType=${shellType} nodeUser=${machine.username} ansible_user=${machine.username} suite=${suite} nodeLabel=${platform} nodeImage=${machine.image} nodeInstanceType=${machine.instance_type}\"")
-
-            if (platform.contains("windows")) {
-              // using unix slashes on windows: https://www.ibm.com/docs/en/zvse/6.2?topic=SSB27H_6.2.0/fa2ad_use_forward_or_backward_slashes_under_windows.html
-              sshexec("${env.WORKSPACE}",
-                      testRunner,
-                      "powershell C:/Users/${testRunner.user}/e2e-testing/.ci/scripts/functional-test.ps1")
-            } else {
-              sshexec("${env.WORKSPACE}",
-                      testRunner,
-                      "sudo bash ${remoteBasePath}.ci/scripts/functional-test.sh")
->>>>>>> e4a8ff0c
             }
           }
         }
