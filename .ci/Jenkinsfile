--- conflicted
+++ resolved
@@ -502,15 +502,13 @@
     goArch = "arm64"
   }
 
-<<<<<<< HEAD
   // sanitize tags to create the file
   def sanitisedTags = tags.replaceAll("\\s","_")
   sanitisedTags = sanitisedTags.replaceAll("~","")
   sanitisedTags = sanitisedTags.replaceAll("@","")
-=======
+
   def githubCheckSha1 = params.GITHUB_CHECK_SHA1?.trim() ? params.GITHUB_CHECK_SHA1 : ''
   def githubCheckRepo = params.GITHUB_CHECK_REPO?.trim() ? params.GITHUB_CHECK_REPO : ''
->>>>>>> 742ab4ba
 
   // Setup environment for platform
   def envContext = []
