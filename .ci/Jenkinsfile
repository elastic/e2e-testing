--- conflicted
+++ resolved
@@ -24,13 +24,8 @@
     RUN_ID = UUID.randomUUID().toString()
   }
   options {
-<<<<<<< HEAD
     timeout(time: 90, unit: 'MINUTES')
-    buildDiscarder(logRotator(numToKeepStr: '20', artifactNumToKeepStr: '20', daysToKeepStr: '30'))
-=======
-    timeout(time: 1, unit: 'HOURS')
     buildDiscarder(logRotator(numToKeepStr: '200', artifactNumToKeepStr: '30', daysToKeepStr: '30'))
->>>>>>> 9a2d9235
     timestamps()
     ansiColor('xterm')
     disableResume()
