--- conflicted
+++ resolved
@@ -35,7 +35,6 @@
         gitCheckout(basedir: BASE_DIR, githubNotifyFirstTimeContributor: true)
         stash allowEmpty: true, name: 'source', useDefaultExcludes: false
       }
-<<<<<<< HEAD
     }
     stage('Metrics') {
       options { skipDefaultCheckout() }
@@ -51,154 +50,6 @@
               def es = getVaultSecret(secret: secret)?.data.url
               def response = sendDataToElasticsearch(es: es, secret: secret, data: datafile, restCall: '/reuse/_bulk/')
               log(level: 'DEBUG', text: "sendDataToElasticsearch: ${response}")
-=======
-      stages {
-        stage('Checkout') {
-          steps {
-            pipelineManager([ cancelPreviousRunningBuilds: [ when: 'PR' ] ])
-            deleteDir()
-            gitCheckout(basedir: BASE_DIR, githubNotifyFirstTimeContributor: true)
-            githubCheckNotify('PENDING')  // we want to notify the upstream about the e2e the soonest
-            stash allowEmpty: true, name: 'source', useDefaultExcludes: false
-            setEnvVar("GO_VERSION", readFile("${env.WORKSPACE}/${env.BASE_DIR}/.go-version").trim())
-            dir("${BASE_DIR}"){
-              // Skip all the test stages for PR's with markdown changes only
-              setEnvVar("SKIP_TESTS", isGitRegionMatch(patterns: [ '.*\\.md' ], shouldMatchAll: true))
-            }
-          }
-        }
-        stage('Pre-Submit') {
-          when {
-            beforeAgent true
-            expression { return env.FORCE_SKIP_PRESUBMIT == "false" }
-          }
-          parallel {
-            stage('Sanity checks') {
-              agent { label 'ubuntu-18.04 && immutable && docker' }
-              environment {
-                PATH = "${env.WORKSPACE}/${env.BASE_DIR}/bin:${env.PATH}"
-                GO111MODULE = 'auto'
-              }
-              options { skipDefaultCheckout() }
-              steps {
-                withGithubNotify(context: 'Sanity checks', tab: 'tests') {
-                  deleteDir()
-                  unstash 'source'
-                  withGoEnv(version: "${GO_VERSION}"){
-                    dir(BASE_DIR){
-                      retryWithSleep(retries: 2, seconds: 5, backoff: true){ sh script: '.ci/scripts/install-dependencies.sh', label: 'Install dependencies' }
-                      preCommit(commit: "${GIT_BASE_COMMIT}", junit: true)
-                    }
-                  }
-                }
-              }
-            }
-            stage('Unit Tests') {
-              options { skipDefaultCheckout() }
-              when {
-                beforeAgent true
-                expression { return env.SKIP_TESTS == "false" }
-              }
-              steps {
-                withGithubNotify(context: 'Tests', tab: 'tests') {
-                  deleteDir()
-                  unstash 'source'
-                  withGoEnv(version: "${GO_VERSION}"){
-                    dir(BASE_DIR){
-                      sh script: '.ci/scripts/build-test.sh', label: 'Build and test'
-                    }
-                  }
-                }
-              }
-              post {
-                always {
-                  junit(allowEmptyResults: true, keepLongStdio: true, testResults: "${BASE_DIR}/outputs/TEST-unit-*.xml")
-                  archiveArtifacts allowEmptyArchive: true, artifacts: "${BASE_DIR}/outputs/TEST-unit-*.xml"
-                }
-              }
-            }
-          }
-        }
-        stage('Build Docs') {
-          options { skipDefaultCheckout() }
-          when {
-            beforeAgent true
-            anyOf {
-              expression { return env.FORCE_SKIP_GIT_CHECKS == "true" }
-              expression { return env.SKIP_TESTS == "false" }
-            }
-          }
-          steps {
-            deleteDir()
-            unstash 'source'
-            dockerLogin(secret: "${DOCKER_ELASTIC_SECRET}", registry: "${DOCKER_REGISTRY}")
-            dir("${BASE_DIR}/e2e") {
-              sh(label: 'Build docs', script: 'make build-docs')
-            }
-          }
-          post {
-            always {
-              dir("${BASE_DIR}") {
-                archiveArtifacts allowEmptyArchive: true, artifacts: "e2e/docs/**"
-              }
-            }
-          }
-        }
-        stage('End-To-End Tests') {
-          failFast true
-          options { skipDefaultCheckout() }
-          environment {
-            GO111MODULE = 'on'
-            PATH = "${env.HOME}/bin:${env.WORKSPACE}/${env.BASE_DIR}/bin:${HOME}/go/bin:${env.PATH}"
-          }
-          when {
-            beforeAgent true
-            anyOf {
-              expression { return env.FORCE_SKIP_GIT_CHECKS == "true" }
-              expression { return env.SKIP_TESTS == "false" }
-            }
-          }
-          steps {
-            withGithubNotify(context: 'E2E Tests', tab: 'tests') {
-              deleteDir()
-              unstash 'source'
-              dir("${BASE_DIR}") {
-                script {
-                  def suitesParam = params.runTestsSuites
-                  def existingSuites = readYaml(file: '.ci/.e2e-tests.yaml')
-                  def parallelTasks = [:]
-
-                  if (suitesParam == "") {
-                    log(level: 'DEBUG', text: "Iterate through existing test suites")
-                    existingSuites['SUITES'].each { item ->
-                      checkTestSuite(parallelTasks, item)
-                    }
-                  } else {
-                    log(level: 'DEBUG', text: "Iterate through the comma-separated test suites (${suitesParam}), comparing with the existing test suites")
-                    suitesParam.split(',').each { suiteParam ->
-                      existingSuites['SUITES'].findAll { suiteParam.trim() == it.suite }.each { item ->
-                        checkTestSuite(parallelTasks, item)
-                      }
-                    }
-                  }
-                  parallel(parallelTasks)
-                }
-              }
-            }
-          }
-        }
-        stage('Release') {
-          options { skipDefaultCheckout() }
-          when { tag "v*" }
-          steps {
-            deleteDir()
-            unstash 'source'
-            dir("${BASE_DIR}") {
-              setEnvVar("GITHUB_TOKEN", getGithubToken())
-              retryWithSleep(retries: 2, seconds: 5, backoff: true) {
-                sh(label: 'Release binaries with gorelease', script: 'curl -sL https://git.io/goreleaser | bash -s -- --rm-dist', returnStatus: true)
-              }
->>>>>>> d9e3b516
             }
           }
           post {
@@ -212,71 +63,6 @@
   }
   post {
     cleanup {
-<<<<<<< HEAD
-=======
-      doNotifyBuildResult(params.notifyOnGreenBuilds)
-    }
-  }
-}
-
-def checkTestSuite(Map parallelTasks = [:], Map item = [:]) {
-  def suite = item.suite
-  def platforms = item.platforms
-  item.scenarios.each { scenario ->
-    def pullRequestFilter = scenario.containsKey('pullRequestFilter') ? scenario.pullRequestFilter : ''
-    def tags = scenario.tags
-    def regexps = [ "^e2e/_suites/${suite}/.*", "^.ci/.*", "^cli/.*", "^e2e/.*\\.go" ]
-    if ("${FORCE_SKIP_GIT_CHECKS}" == "true" || isGitRegionMatch(patterns: regexps, shouldMatchAll: false)) {
-      platforms.each { platform ->
-        log(level: 'INFO', text: "Adding ${platform}:${suite}:${tags} test suite to the build execution")
-        parallelTasks["${platform}_${suite}_${tags}"] = generateFunctionalTestStep(platform: "${platform}", suite: "${suite}", tags: "${tags}", pullRequestFilter: "${pullRequestFilter}")
-      }
-    } else {
-      log(level: 'WARN', text: "The ${suite}:${tags} test suite won't be executed because there are no modified files")
-    }
-  }
-}
-
-def doNotifyBuildResult(boolean slackNotify) {
-  githubCheckNotify(currentBuild.currentResult == 'SUCCESS' ? 'SUCCESS' : 'FAILURE')
-
-  def testsSuites = "${params.runTestsSuites}"
-  if (testsSuites?.trim() == "") {
-    testsSuites = "All suites"
-  }
-
-  def channels = "${env.SLACK_CHANNEL}"
-  if (channels?.trim() == "") {
-    channels = "observablt-bots"
-  }
-
-  def header = "*Test Suite*: " + testsSuites
-  notifyBuildResult(analyzeFlakey: true, jobName: getFlakyJobName(withBranch: "${env.JOB_BASE_NAME}"), prComment: true, slackHeader: header, slackChannel: "${channels}", slackComment: true, slackNotify: slackNotify)
-}
-
-def generateFunctionalTestStep(Map args = [:]){
-  def platform = args.get('platform')
-  def suite = args.get('suite')
-  def tags = args.get('tags')
-  def pullRequestFilter = args.get('pullRequestFilter')?.trim() ? args.get('pullRequestFilter') : ''
-
-  // We will decide whether to include the nightly tests in the execution at CI time, only.
-  // On the other hand, the developers can use the TAGS environment variable locally.
-  // Finally, we positively know that tags are not empty, so we can use AND operator.
-  def excludeNightlyTag = " && ~${NIGHTLY_TAG}"
-  if ("${NIGHTLY_SCENARIOS}" == "true") {
-    excludeNightlyTag = ""
-  }
-  tags += excludeNightlyTag
-
-  if (isPR() || isUpstreamTrigger(filter: 'PR-')) {
-    tags += pullRequestFilter
-  }
-  def workerLabels = "${platform} && immutable && docker"
-
-  return {
-    withNode(labels: "${workerLabels}", sleepMax: 20, forceWorkspace: true){
->>>>>>> d9e3b516
       deleteDir()
       notifyBuildResult(prComment: true)
     }
