--- conflicted
+++ resolved
@@ -48,13 +48,8 @@
     booleanParam(name: "notifyOnGreenBuilds", defaultValue: false, description: "If it's needed to notify to Slack with green builds.")
     string(name: 'SLACK_CHANNEL', defaultValue: 'observablt-bots', description: 'The Slack channel(s) where errors will be posted. For multiple channels, use a comma-separated list of channels')
     string(name: 'ELASTIC_AGENT_DOWNLOAD_URL', defaultValue: '', description: 'If present, it will override the download URL for the Elastic agent artifact. (I.e. https://snapshots.elastic.co/8.0.0-59098054/downloads/beats/elastic-agent/elastic-agent-8.0.0-SNAPSHOT-linux-x86_64.tar.gz')
-<<<<<<< HEAD
-    string(name: 'BEAT_VERSION', defaultValue: '8.3.0-7f585873-SNAPSHOT', description: 'SemVer version of the Beat to be used for the tests. You can use here the tag of your PR to test your changes')
-=======
     string(name: 'ELASTIC_AGENT_VERSION', defaultValue: '8.3.0-a1c5cfff-SNAPSHOT', description: 'SemVer version of the Elastic Agent to be used for the tests. You can use here the tag of your PR to test your changes')
     string(name: 'BEAT_VERSION', defaultValue: '8.3.0-a1c5cfff-SNAPSHOT', description: 'SemVer version of the Beat to be used for the tests. You can use here the tag of your PR to test your changes')
->>>>>>> 7f49f459
-    string(name: 'ELASTIC_AGENT_STALE_VERSION', defaultValue: '7.17-SNAPSHOT', description: 'SemVer version of the stale stand-alone elastic-agent to be used for Fleet upgrade tests.')
     choice(name: 'LOG_LEVEL', choices: ['TRACE', 'DEBUG', 'INFO'], description: 'Log level to be used')
     choice(name: 'TIMEOUT_FACTOR', choices: ['5', '3', '7', '11'], description: 'Max number of minutes for timeout backoff strategies')
     string(name: 'KIBANA_VERSION', defaultValue: '', description: 'Docker tag of the kibana to be used for the tests. It will refer to an image related to a Kibana PR, under the Observability-CI namespace')
