#!/usr/bin/env groovy

@Library('apm@feature/build-e2e-step') _

pipeline {
  agent none
  environment {
    REPO = 'kibana'
    BASE_DIR = "src/github.com/elastic/${env.REPO}"
    DOCKER_REGISTRY = 'docker.elastic.co'
    DOCKER_REGISTRY_NAMESPACE = 'observability-ci'
    DOCKER_ELASTIC_SECRET = 'secret/observability-team/ci/docker-registry/prod'
    ELASTIC_REPO = "elastic/${env.REPO}"
    GITHUB_APP_SECRET = 'secret/observability-team/ci/github-app'
    GITHUB_CHECK_E2E_TESTS_NAME = 'E2E Tests'
    JOB_GIT_CREDENTIALS = "2a9602aa-ab9f-4e52-baf3-b71ca88469c7-UserAndToken"
    PIPELINE_LOG_LEVEL = "INFO"
  }
  options {
    timeout(time: 3, unit: 'HOURS')
    buildDiscarder(logRotator(numToKeepStr: '20', artifactNumToKeepStr: '20', daysToKeepStr: '30'))
    timestamps()
    ansiColor('xterm')
    disableResume()
    durabilityHint('PERFORMANCE_OPTIMIZED')
    disableConcurrentBuilds()
  }
  // http://JENKINS_URL/generic-webhook-trigger/invoke
  // Pull requests events: https://docs.github.com/en/developers/webhooks-and-events/github-event-types#pullrequestevent
  triggers {
    GenericTrigger(
     genericVariables: [
      [key: 'GT_REPO', value: '$.repository.full_name'],
      [key: 'GT_PR', value: '$.issue.number'],
      [key: 'GT_BODY', value: '$.comment.body'],
      [key: 'GT_COMMENT_ID', value: '$.comment.id']
     ],
    genericHeaderVariables: [
     [key: 'x-github-event', regexpFilter: 'comment']
    ],
     causeString: 'Triggered on #$GT_PR via comment: $GT_BODY',
     printContributedVariables: false,
     printPostContent: false,
     silentResponse: true,
     regexpFilterText: '$GT_REPO$GT_BODY',
     regexpFilterExpression: '^elastic/kibana/run-fleet-e2e-tests$'
    )
  }
  parameters {
    string(name: 'kibana_pr', defaultValue: "master", description: "PR ID to use to build the Docker image. (e.g 10000)")
  }
  stages {
    stage('Initialize'){
      agent { label 'ubuntu-20 && immutable' }
      options { skipDefaultCheckout() }
      environment {
        HOME = "${env.WORKSPACE}/${BASE_DIR}"
      }
      stages {
        stage('Check permissions') {
          steps {
            checkPermissions()
            setEnvVar('DOCKER_TAG', getDockerTagFromPayload())
          }
        }
        stage('Build Linux Images') {
          options { skipDefaultCheckout() }
          parallel {
            stage('AMD build') {
              options { skipDefaultCheckout() }
              environment {
                HOME = "${env.WORKSPACE}/${BASE_DIR}"
                PATH = "${env.HOME}/bin:${env.HOME}/node_modules:${env.HOME}/node_modules/.bin:${env.PATH}"
              }
              steps {
                buildKibanaPlatformImage('amd64')
              }
            }
            stage('ARM build') {
              agent { label 'arm' }
              options { skipDefaultCheckout() }
              environment {
                HOME = "${env.WORKSPACE}/${BASE_DIR}"
                PATH = "${env.HOME}/bin:${env.HOME}/node_modules:${env.HOME}/node_modules/.bin:${env.PATH}"
              }
              steps {
                buildKibanaPlatformImage('arm64')
              }
            }
          }
        }
        stage('Push multiplatform manifest'){
          options { skipDefaultCheckout() }
          environment {
            HOME = "${env.WORKSPACE}/${BASE_DIR}"
          }
          steps {
            deleteDir()
            dockerLogin(secret: "${DOCKER_ELASTIC_SECRET}", registry: "${DOCKER_REGISTRY}")
            pushMultiPlatformManifest()
          }
        }
        stage('Run E2E Tests') {
          options { skipDefaultCheckout() }
          steps {
            catchError(buildResult: 'UNSTABLE', message: 'Unable to run e2e tests', stageResult: 'FAILURE') {
              runE2ETests('fleet')
            }
          }
        }
      }
    }
  }
}

def buildKibanaPlatformImage(String platform) {
  // the dockerImageTarget is the needed to append the platform to the multiplatform image:
  // format: registry/namespace/image-platform:tag
  // this is the format needed by the push multiplatform tool:
  //     docker run --rm --mount src=$HOME/.docker,target=/docker-config,type=bind \
  //         docker.elastic.co/infra/manifest-tool:latest --docker-cfg /docker-config \
  //         push from-args --platforms linux/amd64,linux/arm64 \
  //         --template docker.elastic.co/observability-ci/kibana-ARCH:pr97366 \
  //         --target docker.elastic.co/observability-ci/kibana:pr97366
  def dockerImageTarget = "${env.DOCKER_REGISTRY}/${env.DOCKER_REGISTRY_NAMESPACE}/kibana-" + platform

  // baseDir could be used here, because there is no git repository
  buildKibanaDockerImage(refspec: getBranch(), dockerImageTarget: dockerImageTarget, targetTag: "${env.DOCKER_TAG}", baseDir: "${env.BASE_DIR}")
}

def checkPermissions(){
  if(env.GT_PR){
    if(!githubPrCheckApproved(changeId: "${env.GT_PR}", org: 'elastic', repo: 'kibana')){
      error("Only PRs from Elasticians can be tested with Fleet E2E tests")
    }

    if(!hasCommentAuthorWritePermissions(repoName: "${env.ELASTIC_REPO}", commentId: env.GT_COMMENT_ID)){
      error("Only Elasticians can trigger Fleet E2E tests")
    }
  }
}

def getBranch(){
  return "PR/" + getID()
}

def getDockerTagFromPayload() {
  // we need a second API request, as the issue_comment API does not retrieve data about the pull request
  // See https://docs.github.com/en/developers/webhooks-and-events/webhook-events-and-payloads#issue_comment
  def prID = getID()

  if (!prID.isInteger()) {
    // in the case we are triggering the job for a branch (i.e master, 7.x) we directly use branch name as Docker tag
    setEnvVar("BASE_REF", prID)
    return prID
  }

  def token = githubAppToken(secret: "${env.GITHUB_APP_SECRET}")

  def pullRequest = githubApiCall(token: token, url: "https://api.github.com/repos/${env.ELASTIC_REPO}/pulls/${prID}")
  def baseRef = pullRequest?.base?.ref

  setEnvVar("BASE_REF", baseRef)

  def headSha = pullRequest?.head?.sha

  // we are going to use the 'pr12345' tag as default
  def dockerTag = "pr${params.kibana_pr}"
  if(env.GT_PR){
    // it's a PR: we are going to use its head SHA as tag
    dockerTag = headSha
  }

  return dockerTag
}

def getID(){
  if(env.GT_PR){
    return "${env.GT_PR}"
  }

  return "${params.kibana_pr}"
}

def pushMultiPlatformManifest() {
  def dockerTag = "${env.DOCKER_TAG}"

  dir("${BASE_DIR}") {
    def url = 'https://raw.githubusercontent.com/elastic/e2e-testing/master/.ci/scripts/push-multiplatform-manifest.sh'
    retryWithSleep(retries: 3, seconds: 5, backoff: true) {
      sh(label: 'Download script', script: "wget -q -O push-multiplatform-manifest.sh ${url}")
      sh(label: 'Grant permissions to script', script: "chmod +x push-multiplatform-manifest.sh")
    }

    sh(label: 'Push multiplatform manifest', script: "./push-multiplatform-manifest.sh kibana ${dockerTag}")
  }
}

def runE2ETests(String suite) {
  def dockerTag = "${env.DOCKER_TAG}"

  log(level: 'DEBUG', text: "Triggering '${suite}' E2E tests for "+getBranch()+" using '${dockerTag}' as Docker tag")

  // Kibana's maintenance branches follow the 7.11, 7.12 schema.
  def branchName = "${BASE_REF}"
<<<<<<< HEAD
  if (branchName != "master") {
    branchName += ".x"
  }

  runE2E(jobName: "${branchName}",
         disableGitHubCheck: true,
         gitHubCheckName: env.GITHUB_CHECK_E2E_TESTS_NAME,
         gitHubCheckRepo: env.REPO,
         kibanaVersion: 'dockerTag',
         notifyOnGreenBuilds: false,
         runTestsSuites: suite,
         propagate: true,
         wait: true)
=======
  def e2eTestsPipeline = "e2e-tests/e2e-testing-mbp/${branchName}"

  def parameters = [
    booleanParam(name: 'forceSkipGitChecks', value: true),
    booleanParam(name: 'forceSkipPresubmit', value: true),
    booleanParam(name: 'notifyOnGreenBuilds', value: false),
    booleanParam(name: 'BEATS_USE_CI_SNAPSHOTS', value: true),
    string(name: 'runTestsSuites', value: suite),
    string(name: 'GITHUB_CHECK_NAME', value: env.GITHUB_CHECK_E2E_TESTS_NAME),
    string(name: 'GITHUB_CHECK_REPO', value: env.REPO),
    string(name: 'KIBANA_VERSION', value: dockerTag),
  ]

  build(job: "${e2eTestsPipeline}",
    parameters: parameters,
    propagate: true,
    wait: true
  )

/*
  // commented out to avoid sending Github statuses to Kibana PRs
  def notifyContext = "${env.pr_head_sha}"
  githubNotify(context: "${notifyContext}", description: "${notifyContext} ...", status: 'PENDING', targetUrl: "${env.JENKINS_URL}search/?q=${e2eTestsPipeline.replaceAll('/','+')}")
*/
>>>>>>> 28a115d5
}<|MERGE_RESOLUTION|>--- conflicted
+++ resolved
@@ -202,13 +202,7 @@
   log(level: 'DEBUG', text: "Triggering '${suite}' E2E tests for "+getBranch()+" using '${dockerTag}' as Docker tag")
 
   // Kibana's maintenance branches follow the 7.11, 7.12 schema.
-  def branchName = "${BASE_REF}"
-<<<<<<< HEAD
-  if (branchName != "master") {
-    branchName += ".x"
-  }
-
-  runE2E(jobName: "${branchName}",
+  runE2E(jobName: "${BASE_REF}",
          disableGitHubCheck: true,
          gitHubCheckName: env.GITHUB_CHECK_E2E_TESTS_NAME,
          gitHubCheckRepo: env.REPO,
@@ -217,30 +211,4 @@
          runTestsSuites: suite,
          propagate: true,
          wait: true)
-=======
-  def e2eTestsPipeline = "e2e-tests/e2e-testing-mbp/${branchName}"
-
-  def parameters = [
-    booleanParam(name: 'forceSkipGitChecks', value: true),
-    booleanParam(name: 'forceSkipPresubmit', value: true),
-    booleanParam(name: 'notifyOnGreenBuilds', value: false),
-    booleanParam(name: 'BEATS_USE_CI_SNAPSHOTS', value: true),
-    string(name: 'runTestsSuites', value: suite),
-    string(name: 'GITHUB_CHECK_NAME', value: env.GITHUB_CHECK_E2E_TESTS_NAME),
-    string(name: 'GITHUB_CHECK_REPO', value: env.REPO),
-    string(name: 'KIBANA_VERSION', value: dockerTag),
-  ]
-
-  build(job: "${e2eTestsPipeline}",
-    parameters: parameters,
-    propagate: true,
-    wait: true
-  )
-
-/*
-  // commented out to avoid sending Github statuses to Kibana PRs
-  def notifyContext = "${env.pr_head_sha}"
-  githubNotify(context: "${notifyContext}", description: "${notifyContext} ...", status: 'PENDING', targetUrl: "${env.JENKINS_URL}search/?q=${e2eTestsPipeline.replaceAll('/','+')}")
-*/
->>>>>>> 28a115d5
 }