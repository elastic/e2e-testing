// Licensed to Elasticsearch B.V. under one or more contributor
// license agreements. See the NOTICE file distributed with
// this work for additional information regarding copyright
// ownership. Elasticsearch B.V. licenses this file to you under
// the Apache License, Version 2.0 (the "License"); you may
// not use this file except in compliance with the License.
// You may obtain a copy of the License at
//
//     http://www.apache.org/licenses/LICENSE-2.0
//
// Unless required by applicable law or agreed to in writing,
// software distributed under the License is distributed on an
// "AS IS" BASIS, WITHOUT WARRANTIES OR CONDITIONS OF ANY
// KIND, either express or implied.  See the License for the
// specific language governing permissions and limitations
// under the License.

@Library('apm@current') _

pipeline {
  agent none
  environment {
    JOB_GCS_BUCKET = credentials('gcs-bucket')
    NOTIFY_TO = credentials('notify-to')
    PIPELINE_LOG_LEVEL='INFO'
  }
  options {
    timeout(time: 1, unit: 'HOURS')
    buildDiscarder(logRotator(numToKeepStr: '20', artifactNumToKeepStr: '20'))
    timestamps()
    ansiColor('xterm')
    disableResume()
    durabilityHint('PERFORMANCE_OPTIMIZED')
    rateLimitBuilds(throttle: [count: 60, durationName: 'hour', userBoost: true])
    quietPeriod(10)
  }
  triggers {
    cron('H H(4-5) * * 1-5')
  }
  stages {
    stage('Run Tests') {
      steps {
        build(job: "e2e-tests/e2e-testing-mbp/${env.JOB_BASE_NAME}",
          parameters: [
            booleanParam(name: 'forceSkipGitChecks', value: true),
            booleanParam(name: 'forceSkipPresubmit', value: true),
<<<<<<< HEAD
            string(name: 'runTestsSuite', value: 'helm'),
            string(name: 'SLACK_CHANNEL', value: "infra-release-notify,integrations"),
=======
            string(name: 'runTestsSuites', value: 'helm'),
            string(name: 'SLACK_CHANNEL', value: "integrations"),
>>>>>>> 7a35454a
          ],
          propagate: false,
          wait: false
        )
      }
    }
  }
  post {
    cleanup {
      notifyBuildResult()
    }
  }
}<|MERGE_RESOLUTION|>--- conflicted
+++ resolved
@@ -44,13 +44,8 @@
           parameters: [
             booleanParam(name: 'forceSkipGitChecks', value: true),
             booleanParam(name: 'forceSkipPresubmit', value: true),
-<<<<<<< HEAD
-            string(name: 'runTestsSuite', value: 'helm'),
+            string(name: 'runTestsSuites', value: 'helm'),
             string(name: 'SLACK_CHANNEL', value: "infra-release-notify,integrations"),
-=======
-            string(name: 'runTestsSuites', value: 'helm'),
-            string(name: 'SLACK_CHANNEL', value: "integrations"),
->>>>>>> 7a35454a
           ],
           propagate: false,
           wait: false
