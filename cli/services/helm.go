// Copyright Elasticsearch B.V. and/or licensed to Elasticsearch B.V. under one
// or more contributor license agreements. Licensed under the Elastic License;
// you may not use this file except in compliance with the Elastic License.

package services

import (
	"errors"
	"strings"

	"github.com/elastic/e2e-testing/cli/shell"
	log "github.com/sirupsen/logrus"
)

// HelmManager defines the operations for Helm
type HelmManager interface {
	AddRepo(repo string, URL string) error
	DeleteChart(chart string) error
	Init() error
	InstallChart(name string, chart string, version string, flags []string) error
}

// HelmFactory returns oone of the Helm supported versions, or an error
func HelmFactory(version string) (HelmManager, error) {
	if strings.HasPrefix(version, "3.") {
		helm := &helm3X{}
		helm.Version = version
		return helm, nil
	}

	var helm HelmManager
	return helm, errors.New("Sorry, we don't support Helm v" + version + " version")
}

type helm struct {
	Version string
}

type helm3X struct {
	helm
}

func (h *helm3X) AddRepo(repo string, URL string) error {
	// use chart as application name
	args := []string{
		"repo", "add", repo, URL,
	}

	output, err := helmExecute(args...)
	if err != nil {
		return err
	}

	log.WithFields(log.Fields{
		"output": output,
		"name":   repo,
		"url":    URL,
	}).Debug(repo + " Helm charts added")
	return nil
}

func (h *helm3X) DeleteChart(chart string) error {
	args := []string{
		"delete", chart,
	}

	output, err := helmExecute(args...)
	if err != nil {
		return err
	}

	log.WithFields(log.Fields{
		"output": output,
		"chart":  chart,
	}).Debug("Chart deleted")
	return nil
}

func (h *helm3X) Init() error {
	return nil
}

func (h *helm3X) InstallChart(name string, chart string, version string, flags []string) error {
	args := []string{
		"install", name, chart, "--version", version,
	}
	args = append(args, flags...)

	output, err := helmExecute(args...)
	if err != nil {
		return err
	}
	log.WithFields(log.Fields{
		"chart":   chart,
		"name":    name,
		"output":  output,
		"version": version,
	}).Info("Chart installed")

	return nil
}

<<<<<<< HEAD
=======
type helm2X struct {
	helm
}

func (h *helm2X) AddRepo(repo string, URL string) error {
	// use chart as application name
	args := []string{
		"repo", "add", repo, URL,
	}

	output, err := helmExecute(args...)
	if err != nil {
		return err
	}

	log.WithFields(log.Fields{
		"output": output,
		"name":   repo,
		"url":    URL,
	}).Debug(repo + " Helm charts added")
	return nil
}

func (h *helm2X) DeleteChart(chart string) error {
	args := []string{
		"delete", "--purge", chart,
	}

	output, err := helmExecute(args...)
	if err != nil {
		return err
	}

	log.WithFields(log.Fields{
		"output": output,
		"chart":  chart,
	}).Debug("Chart deleted")
	return nil
}

func (h *helm2X) Init() error {
	args := []string{"create", "-n", "kube-system", "serviceaccount", "tiller"}
	output, err := shell.Execute(".", "kubectl", args...)
	if err != nil {
		log.Error("Could not create Tiller ServiceAccount")
		return err
	}
	log.WithFields(log.Fields{
		"output": output,
	}).Debug("Tiller ServiceAccount created")

	args = []string{"create", "clusterrolebinding", "tiller", "--clusterrole=cluster-admin", "--serviceaccount=kube-system:tiller"}
	output, err = shell.Execute(".", "kubectl", args...)
	if err != nil {
		log.Error("Could not create Tiller ClusterRoleBinding")
		return err
	}
	log.WithFields(log.Fields{
		"output": output,
	}).Debug("Tiller ClusterRoleBinding created")

	args = []string{
		"init", "--wait", "--service-account", "tiller",
	}

	_, err = helmExecute(args...)
	if err != nil {
		return err
	}
	log.WithFields(log.Fields{
		"version": h.Version,
	}).Info("Helm initialised")
	return nil
}

func (h *helm2X) InstallChart(name string, chart string, version string, flags []string) error {
	log.WithFields(log.Fields{
		"chart":   chart,
		"flags":   flags,
		"name":    name,
		"version": version,
	}).Debug("Installing chart")

	args := []string{
		"install", chart, "--name", name, "--version", version,
	}
	for _, flag := range flags {
		if strings.HasPrefix(flag, "--timeout=") {
			log.WithFields(log.Fields{
				"flag": flag,
			}).Debug("Sanitising flag format for Helm 2")
			timeoutValue := strings.Split(flag, "=")
			args = append(args, timeoutValue[0])
			args = append(args, timeoutValue[1])
			continue
		}

		args = append(args, flag)
	}

	output, err := helmExecute(args...)
	if err != nil {
		return err
	}
	log.WithFields(log.Fields{
		"chart":   chart,
		"flags":   args,
		"name":    name,
		"output":  output,
		"version": version,
	}).Info("Chart installed")

	return nil
}

>>>>>>> 8b7a2661
func helmExecute(args ...string) (string, error) {
	output, err := shell.Execute(".", "helm", args...)
	if err != nil {
		return "", err
	}

	return output, nil
}<|MERGE_RESOLUTION|>--- conflicted
+++ resolved
@@ -100,124 +100,6 @@
 	return nil
 }
 
-<<<<<<< HEAD
-=======
-type helm2X struct {
-	helm
-}
-
-func (h *helm2X) AddRepo(repo string, URL string) error {
-	// use chart as application name
-	args := []string{
-		"repo", "add", repo, URL,
-	}
-
-	output, err := helmExecute(args...)
-	if err != nil {
-		return err
-	}
-
-	log.WithFields(log.Fields{
-		"output": output,
-		"name":   repo,
-		"url":    URL,
-	}).Debug(repo + " Helm charts added")
-	return nil
-}
-
-func (h *helm2X) DeleteChart(chart string) error {
-	args := []string{
-		"delete", "--purge", chart,
-	}
-
-	output, err := helmExecute(args...)
-	if err != nil {
-		return err
-	}
-
-	log.WithFields(log.Fields{
-		"output": output,
-		"chart":  chart,
-	}).Debug("Chart deleted")
-	return nil
-}
-
-func (h *helm2X) Init() error {
-	args := []string{"create", "-n", "kube-system", "serviceaccount", "tiller"}
-	output, err := shell.Execute(".", "kubectl", args...)
-	if err != nil {
-		log.Error("Could not create Tiller ServiceAccount")
-		return err
-	}
-	log.WithFields(log.Fields{
-		"output": output,
-	}).Debug("Tiller ServiceAccount created")
-
-	args = []string{"create", "clusterrolebinding", "tiller", "--clusterrole=cluster-admin", "--serviceaccount=kube-system:tiller"}
-	output, err = shell.Execute(".", "kubectl", args...)
-	if err != nil {
-		log.Error("Could not create Tiller ClusterRoleBinding")
-		return err
-	}
-	log.WithFields(log.Fields{
-		"output": output,
-	}).Debug("Tiller ClusterRoleBinding created")
-
-	args = []string{
-		"init", "--wait", "--service-account", "tiller",
-	}
-
-	_, err = helmExecute(args...)
-	if err != nil {
-		return err
-	}
-	log.WithFields(log.Fields{
-		"version": h.Version,
-	}).Info("Helm initialised")
-	return nil
-}
-
-func (h *helm2X) InstallChart(name string, chart string, version string, flags []string) error {
-	log.WithFields(log.Fields{
-		"chart":   chart,
-		"flags":   flags,
-		"name":    name,
-		"version": version,
-	}).Debug("Installing chart")
-
-	args := []string{
-		"install", chart, "--name", name, "--version", version,
-	}
-	for _, flag := range flags {
-		if strings.HasPrefix(flag, "--timeout=") {
-			log.WithFields(log.Fields{
-				"flag": flag,
-			}).Debug("Sanitising flag format for Helm 2")
-			timeoutValue := strings.Split(flag, "=")
-			args = append(args, timeoutValue[0])
-			args = append(args, timeoutValue[1])
-			continue
-		}
-
-		args = append(args, flag)
-	}
-
-	output, err := helmExecute(args...)
-	if err != nil {
-		return err
-	}
-	log.WithFields(log.Fields{
-		"chart":   chart,
-		"flags":   args,
-		"name":    name,
-		"output":  output,
-		"version": version,
-	}).Info("Chart installed")
-
-	return nil
-}
-
->>>>>>> 8b7a2661
 func helmExecute(args ...string) (string, error) {
 	output, err := shell.Execute(".", "helm", args...)
 	if err != nil {
