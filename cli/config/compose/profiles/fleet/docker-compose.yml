--- conflicted
+++ resolved
@@ -39,28 +39,4 @@
     ports:
       - "5601:5601"
     volumes:
-<<<<<<< HEAD
-      - ./${kibanaProfile:-default}/kibana.config.yml:/usr/share/kibana/config/kibana.yml
-=======
-      - ./${kibanaProfile:-default}/kibana.config.yml:/usr/share/kibana/config/kibana.yml
-  fleet-server:
-    image: "docker.elastic.co/beats/elastic-agent:${stackVersion:-7.16.4-047be5da-SNAPSHOT}"
-    depends_on:
-      elasticsearch:
-        condition: service_healthy
-      kibana:
-        condition: service_healthy
-    ports:
-      - "8220:8220"
-    healthcheck:
-      test: "curl -f http://127.0.0.1:8220/api/status | grep HEALTHY 2>&1 >/dev/null"
-      retries: 12
-      interval: 5s
-    environment:
-      - "FLEET_SERVER_ENABLE=1"
-      - "FLEET_SERVER_INSECURE_HTTP=1"
-      - "KIBANA_FLEET_SETUP=1"
-      - "KIBANA_FLEET_HOST=http://kibana:5601"
-      - "FLEET_SERVER_HOST=0.0.0.0"
-      - "FLEET_SERVER_PORT=8220"
->>>>>>> a3e3f45a
+      - ./${kibanaProfile:-default}/kibana.config.yml:/usr/share/kibana/config/kibana.yml