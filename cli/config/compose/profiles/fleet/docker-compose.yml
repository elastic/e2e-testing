version: '2.4'
services:
  elasticsearch:
    healthcheck:
      test: ["CMD", "curl", "-f", "-u", "elastic:changeme", "http://127.0.0.1:9200/"]
      retries: 300
      interval: 1s
    environment:
      - ES_JAVA_OPTS=-Xms1g -Xmx1g
      - network.host=
      - transport.host=127.0.0.1
      - http.host=0.0.0.0
      - indices.id_field_data.enabled=true
      - xpack.license.self_generated.type=trial
      - xpack.security.enabled=true
      - xpack.security.authc.api_key.enabled=true
      - ELASTIC_USERNAME=elastic
      - ELASTIC_PASSWORD=changeme
    image: "docker.elastic.co/elasticsearch/elasticsearch:${stackVersion:-8.0.0-SNAPSHOT}"
    platform: ${stackPlatform:-linux/amd64}
    ports:
      - "9200:9200"
  kibana:
    depends_on:
      elasticsearch:
        condition: service_healthy
    healthcheck:
      test: "curl -f http://localhost:5601/login | grep kbn-injected-metadata 2>&1 >/dev/null"
      retries: 600
      interval: 1s
    image: "docker.elastic.co/${kibanaDockerNamespace:-kibana}/kibana:${kibanaVersion:-8.0.0-SNAPSHOT}"
    platform: ${stackPlatform:-linux/amd64}
    ports:
      - "5601:5601"
    volumes:
<<<<<<< HEAD
      - ./configurations/kibana.config.yml:/usr/share/kibana/config/kibana.yml
=======
      - ./configurations/kibana.config.yml:/usr/share/kibana/config/kibana.yml
  package-registry:
    image: docker.elastic.co/package-registry/distribution:staging
    healthcheck:
      test: ["CMD", "curl", "-f", "http://localhost:8080"]
      retries: 300
      interval: 1s

  fleet-server:
    image: "docker.elastic.co/beats/elastic-agent:${stackVersion:-8.0.0-SNAPSHOT}"
    depends_on:
      elasticsearch:
        condition: service_healthy
      kibana:
        condition: service_healthy
    healthcheck:
      test: "curl -f http://127.0.0.1:8220/api/status | grep HEALTHY 2>&1 >/dev/null"
      retries: 12
      interval: 5s
    environment:
      - "FLEET_SERVER_ENABLE=1"
      - "FLEET_SERVER_INSECURE_HTTP=1"
      - "KIBANA_FLEET_SETUP=1"
      - "KIBANA_FLEET_HOST=http://kibana:5601"
      - "FLEET_SERVER_HOST=0.0.0.0"
      - "FLEET_SERVER_PORT=8220"
>>>>>>> 6e4ac598
<|MERGE_RESOLUTION|>--- conflicted
+++ resolved
@@ -33,17 +33,7 @@
     ports:
       - "5601:5601"
     volumes:
-<<<<<<< HEAD
       - ./configurations/kibana.config.yml:/usr/share/kibana/config/kibana.yml
-=======
-      - ./configurations/kibana.config.yml:/usr/share/kibana/config/kibana.yml
-  package-registry:
-    image: docker.elastic.co/package-registry/distribution:staging
-    healthcheck:
-      test: ["CMD", "curl", "-f", "http://localhost:8080"]
-      retries: 300
-      interval: 1s
-
   fleet-server:
     image: "docker.elastic.co/beats/elastic-agent:${stackVersion:-8.0.0-SNAPSHOT}"
     depends_on:
@@ -61,5 +51,4 @@
       - "KIBANA_FLEET_SETUP=1"
       - "KIBANA_FLEET_HOST=http://kibana:5601"
       - "FLEET_SERVER_HOST=0.0.0.0"
-      - "FLEET_SERVER_PORT=8220"
->>>>>>> 6e4ac598
+      - "FLEET_SERVER_PORT=8220"