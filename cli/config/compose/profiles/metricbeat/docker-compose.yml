--- conflicted
+++ resolved
@@ -9,10 +9,6 @@
       - xpack.monitoring.collection.enabled=true
       - ELASTIC_USERNAME=elastic
       - ELASTIC_PASSWORD=changeme
-<<<<<<< HEAD
     image: "docker.elastic.co/elasticsearch/elasticsearch:${stackVersion:-6.8-SNAPSHOT}"
-=======
-    image: "docker.elastic.co/elasticsearch/elasticsearch:${stackVersion:-8.0.0-SNAPSHOT}"
->>>>>>> a7b1cebe
     ports:
       - "9200:9200"