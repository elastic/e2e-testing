// Copyright Elasticsearch B.V. and/or licensed to Elasticsearch B.V. under one
// or more contributor license agreements. Licensed under the Elastic License;
// you may not use this file except in compliance with the Elastic License.

package common

import (
<<<<<<< HEAD
	"path/filepath"
	"regexp"

	"github.com/elastic/e2e-testing/cli/config"
	"github.com/elastic/e2e-testing/internal/io"
=======
>>>>>>> c75ed52b
	"github.com/elastic/e2e-testing/internal/shell"
	"github.com/elastic/e2e-testing/pkg/downloads"
	log "github.com/sirupsen/logrus"
)

// ElasticAgentProcessName the name of the process for the Elastic Agent
const ElasticAgentProcessName = "elastic-agent"

// ElasticAgentServiceName the name of the service for the Elastic Agent
const ElasticAgentServiceName = "elastic-agent"

// ElasticEndpointIntegrationTitle title for the Elastic Endpoint integration in the package registry.
// This value could change depending on the version of the package registry
// We are using the title because the feature files have to be super readable
// and the title is more readable than the name
const ElasticEndpointIntegrationTitle = "Endpoint Security"

// ElasticAPMActive if APM is active in the test framework
var ElasticAPMActive = false

// FleetProfileName the name of the profile to run the runtime, backend services
const FleetProfileName = "fleet"

// FleetServerAgentServiceName the name of the service for the Elastic Agent
const FleetServerAgentServiceName = "fleet-server"

// BeatVersionBase is the base version of the Beat to use
var BeatVersionBase = "8.3.0-e4aa1f83-SNAPSHOT"

// BeatVersion is the version of the Beat to use
// It can be overriden by BEAT_VERSION env var
var BeatVersion = BeatVersionBase

// ElasticAgentVersion is the version of the Elastic Agent to use
// It can be overriden by ELASTIC_AGENT_VERSION env var
var ElasticAgentVersion = BeatVersionBase

// DeveloperMode if enabled will keep deployments around after test runs
var DeveloperMode = false

// KibanaVersion is the version of kibana to use
// It can be override by KIBANA_VERSION
var KibanaVersion = BeatVersionBase

// ProfileEnv is the environment to be applied to any execution
// affecting the runtime dependencies (or profile)
var ProfileEnv map[string]string

// Provider is the deployment provider used, currently docker is supported
var Provider = "docker"

// StackVersion is the version of the stack to use
// It can be overriden by STACK_VERSION env var
var StackVersion = BeatVersionBase

<<<<<<< HEAD
// elasticAgentWorkingDir is the working directory for temporary operations, such as
// downloading and extracting the agent
var elasticAgentWorkingDir string

// The compiled version of the regex created at init() is cached here so it
// only needs to be created once.
var versionRegex *regexp.Regexp

=======
>>>>>>> c75ed52b
func init() {
	config.Init()

	elasticAgentWorkingDir = filepath.Join(config.OpDir(), ElasticAgentServiceName)
	io.MkdirAll(elasticAgentWorkingDir)

	DeveloperMode = shell.GetEnvBool("DEVELOPER_MODE")
	if DeveloperMode {
		log.Info("Running in Developer mode 💻: runtime dependencies between different test runs will be reused to speed up dev cycle")
	}

	Provider = shell.GetEnv("PROVIDER", Provider)
	log.Infof("Provider is %s", Provider)

	ElasticAPMActive = shell.GetEnvBool("ELASTIC_APM_ACTIVE")
	if ElasticAPMActive {
		log.WithFields(log.Fields{
			"apm-environment": shell.GetEnv("ELASTIC_APM_ENVIRONMENT", "local"),
		}).Info("Current execution will be instrumented 🛠")
	}
}

// GetElasticAgentWorkingPath retrieve the path to the elastic-agent dir
// under the tool's working directory, at current user's home
func GetElasticAgentWorkingPath(paths ...string) string {
	elements := []string{elasticAgentWorkingDir}
	elements = append(elements, paths...)
	p := filepath.Join(elements...)

	// create dirs up to the last parent
	io.MkdirAll(filepath.Dir(p))

	return p
}

// InitVersions initialise default versions. We do not want to do it in the init phase
// supporting lazy-loading the versions when needed. Basically, the CLI part does not
// need to load them
func InitVersions() {
	v, err := downloads.GetElasticArtifactVersion(BeatVersionBase)
	if err != nil {
		log.WithFields(log.Fields{
			"error":   err,
			"version": BeatVersionBase,
		}).Fatal("Failed to get Beat base version, aborting")
	}
	BeatVersionBase = v

	BeatVersion = shell.GetEnv("BEAT_VERSION", BeatVersionBase)

	// check if version is an alias. For compatibility versions let's
	// support aliases in the format major.minor
	if downloads.IsAlias(BeatVersion) {
		v, err = downloads.GetElasticArtifactVersion(BeatVersion)
		if err != nil {
			log.WithFields(log.Fields{
				"error":   err,
				"version": BeatVersion,
			}).Fatal("Failed to get Beat version, aborting")
		}
		BeatVersion = v
	} else {
		log.WithFields(log.Fields{
			"version": BeatVersion,
		}).Trace("Version is not an alias.")
	}

	// detects if the BeatVersion is set by the GITHUB_CHECK_SHA1 variable
	fallbackVersion := BeatVersionBase
	if BeatVersion != BeatVersionBase {
		log.WithFields(log.Fields{
			"BeatVersionBase": BeatVersionBase,
			"BeatVersion":     BeatVersion,
		}).Trace("Beat Version provided: will be used as fallback")
		fallbackVersion = BeatVersion
	}
	BeatVersion = downloads.CheckPRVersion(BeatVersion, fallbackVersion)

	ElasticAgentVersion = shell.GetEnv("ELASTIC_AGENT_VERSION", BeatVersionBase)

	// check if version is an alias
	v, err = downloads.GetElasticArtifactVersion(ElasticAgentVersion)
	if err != nil {
		log.WithFields(log.Fields{
			"error":   err,
			"version": ElasticAgentVersion,
		}).Fatal("Failed to get Elastic Agent version, aborting")
	}
	ElasticAgentVersion = v

	// detects if the ElasticAgentVersion is set by the GITHUB_CHECK_SHA1 variable
	fallbackVersion = BeatVersionBase
	if ElasticAgentVersion != BeatVersionBase {
		log.WithFields(log.Fields{
			"BeatVersionBase":     BeatVersionBase,
			"ElasticAgentVersion": ElasticAgentVersion,
		}).Trace("Elastic Agent Version provided: will be used as fallback")
		fallbackVersion = ElasticAgentVersion
	}
	ElasticAgentVersion = downloads.CheckPRVersion(ElasticAgentVersion, fallbackVersion)

	StackVersion = shell.GetEnv("STACK_VERSION", BeatVersionBase)
	v, err = downloads.GetElasticArtifactVersion(StackVersion)
	if err != nil {
		log.WithFields(log.Fields{
			"error":   err,
			"version": StackVersion,
		}).Fatal("Failed to get stack version, aborting")
	}
	StackVersion = v

	KibanaVersion = shell.GetEnv("KIBANA_VERSION", "")
	if KibanaVersion == "" {
		// we want to deploy a released version for Kibana
		// if not set, let's use StackVersion
		KibanaVersion, err = downloads.GetElasticArtifactVersion(StackVersion)
		if err != nil {
			log.WithFields(log.Fields{
				"error":   err,
				"version": KibanaVersion,
			}).Fatal("Failed to get kibana version, aborting")
		}
	}

	log.WithFields(log.Fields{
		"BeatVersionBase":     BeatVersionBase,
		"BeatVersion":         BeatVersion,
		"ElasticAgentVersion": ElasticAgentVersion,
		"StackVersion":        StackVersion,
		"KibanaVersion":       KibanaVersion,
	}).Info("Initial artifact versions defined")
}<|MERGE_RESOLUTION|>--- conflicted
+++ resolved
@@ -5,14 +5,10 @@
 package common
 
 import (
-<<<<<<< HEAD
 	"path/filepath"
-	"regexp"
 
 	"github.com/elastic/e2e-testing/cli/config"
 	"github.com/elastic/e2e-testing/internal/io"
-=======
->>>>>>> c75ed52b
 	"github.com/elastic/e2e-testing/internal/shell"
 	"github.com/elastic/e2e-testing/pkg/downloads"
 	log "github.com/sirupsen/logrus"
@@ -68,17 +64,10 @@
 // It can be overriden by STACK_VERSION env var
 var StackVersion = BeatVersionBase
 
-<<<<<<< HEAD
 // elasticAgentWorkingDir is the working directory for temporary operations, such as
 // downloading and extracting the agent
 var elasticAgentWorkingDir string
 
-// The compiled version of the regex created at init() is cached here so it
-// only needs to be created once.
-var versionRegex *regexp.Regexp
-
-=======
->>>>>>> c75ed52b
 func init() {
 	config.Init()
 
