// Copyright Elasticsearch B.V. and/or licensed to Elasticsearch B.V. under one
// or more contributor license agreements. Licensed under the Elastic License;
// you may not use this file except in compliance with the Elastic License.

package utils

import (
	"io"
	"math/rand"
	"net/http"
	"os"
	"path/filepath"
	"regexp"
	"runtime"
	"time"

	backoff "github.com/cenkalti/backoff/v4"
	internalio "github.com/elastic/e2e-testing/internal/io"
	"github.com/google/uuid"
	log "github.com/sirupsen/logrus"
)

//nolint:unused
const charset = "abcdefghijklmnopqrstuvwxyzABCDEFGHIJKLMNOPQRSTUVWXYZ0123456789"

//nolint:unused
var seededRand = rand.New(rand.NewSource(time.Now().UnixNano()))

// DownloadRequest struct contains download details ad path and URL
type DownloadRequest struct {
	URL                 string
	DownloadPath        string
	UnsanitizedFilePath string
}

// GetArchitecture retrieves if the underlying system platform is arm64 or amd64
func GetArchitecture() string {
<<<<<<< HEAD
	arch := "amd64"

	envArch := os.Getenv("GOARCH")
	if envArch == "arm64" || envArch == "aarch64" {
		arch = envArch
=======
	arch, present := os.LookupEnv("GOARCH")
	if !present {
		arch = runtime.GOARCH
>>>>>>> aec2a7a5
	}

	log.Debugf("Go's architecture is (%s)", arch)
	return arch
}

// DownloadFile will download a url and store it in a temporary path.
// It writes to the destination file as it downloads it, without
// loading the entire file into memory.
func DownloadFile(downloadRequest *DownloadRequest) error {
	var filePath string
	if downloadRequest.DownloadPath == "" {
		tempParentDir := filepath.Join(os.TempDir(), uuid.NewString())
		internalio.MkdirAll(tempParentDir)
		filePath = filepath.Join(tempParentDir, uuid.NewString())
		downloadRequest.DownloadPath = filePath
	} else {
		filePath = filepath.Join(downloadRequest.DownloadPath, uuid.NewString())
	}

	tempFile, err := os.Create(filePath)
	if err != nil {
		log.WithFields(log.Fields{
			"error": err,
			"url":   downloadRequest.URL,
		}).Error("Error creating file")
		return err
	}
	defer tempFile.Close()

	downloadRequest.UnsanitizedFilePath = tempFile.Name()
	exp := GetExponentialBackOff(3)

	retryCount := 1
	var fileReader io.ReadCloser
	download := func() error {
		resp, err := http.Get(downloadRequest.URL)
		if err != nil {
			log.WithFields(log.Fields{
				"elapsedTime": exp.GetElapsedTime(),
				"error":       err,
				"path":        downloadRequest.UnsanitizedFilePath,
				"retry":       retryCount,
				"url":         downloadRequest.URL,
			}).Warn("Could not download the file")

			retryCount++

			return err
		}

		log.WithFields(log.Fields{
			"elapsedTime": exp.GetElapsedTime(),
			"retries":     retryCount,
			"path":        downloadRequest.UnsanitizedFilePath,
			"url":         downloadRequest.URL,
		}).Trace("File downloaded")

		fileReader = resp.Body

		return nil
	}

	log.WithFields(log.Fields{
		"url":  downloadRequest.URL,
		"path": downloadRequest.UnsanitizedFilePath,
	}).Trace("Downloading file")

	err = backoff.Retry(download, exp)
	if err != nil {
		return err
	}
	defer fileReader.Close()

	_, err = io.Copy(tempFile, fileReader)
	if err != nil {
		log.WithFields(log.Fields{
			"error": err,
			"url":   downloadRequest.URL,
			"path":  downloadRequest.UnsanitizedFilePath,
		}).Error("Could not write file")

		return err
	}

	_ = os.Chmod(tempFile.Name(), 0666)

	return nil
}

// IsCommit returns true if the string matches commit format
func IsCommit(s string) bool {
	re := regexp.MustCompile(`^\b[0-9a-f]{5,40}\b`)

	return re.MatchString(s)
}

//nolint:unused
func randomStringWithCharset(length int, charset string) string {
	b := make([]byte, length)
	for i := range b {
		b[i] = charset[seededRand.Intn(len(charset))]
	}
	return string(b)
}

// RandomString generates a random string with certain length
func RandomString(length int) string {
	return randomStringWithCharset(length, charset)
}

// RemoveQuotes removes leading and trailing quotation marks
func RemoveQuotes(s string) string {
	if len(s) > 0 && s[0] == '"' {
		s = s[1:]
	}
	if len(s) > 0 && s[len(s)-1] == '"' {
		s = s[:len(s)-1]
	}
	return s
}

// Sleep sleeps a duration, including logs
func Sleep(duration time.Duration) error {
	fields := log.Fields{
		"duration": duration,
	}

	log.WithFields(fields).Tracef("Waiting %v", duration)
	time.Sleep(duration)

	return nil
}<|MERGE_RESOLUTION|>--- conflicted
+++ resolved
@@ -35,17 +35,9 @@
 
 // GetArchitecture retrieves if the underlying system platform is arm64 or amd64
 func GetArchitecture() string {
-<<<<<<< HEAD
-	arch := "amd64"
-
-	envArch := os.Getenv("GOARCH")
-	if envArch == "arm64" || envArch == "aarch64" {
-		arch = envArch
-=======
 	arch, present := os.LookupEnv("GOARCH")
 	if !present {
 		arch = runtime.GOARCH
->>>>>>> aec2a7a5
 	}
 
 	log.Debugf("Go's architecture is (%s)", arch)
