// Copyright Elasticsearch B.V. and/or licensed to Elasticsearch B.V. under one
// or more contributor license agreements. Licensed under the Elastic License;
// you may not use this file except in compliance with the Elastic License.

package utils

import (
	"io"
	"math/rand"
	"net/http"
	"os"
	"path/filepath"
	"regexp"
	"time"

	backoff "github.com/cenkalti/backoff/v4"
	internalio "github.com/elastic/e2e-testing/internal/io"
	"github.com/google/uuid"
	log "github.com/sirupsen/logrus"
)

//nolint:unused
const charset = "abcdefghijklmnopqrstuvwxyzABCDEFGHIJKLMNOPQRSTUVWXYZ0123456789"

//nolint:unused
var seededRand = rand.New(rand.NewSource(time.Now().UnixNano()))

<<<<<<< HEAD
=======
// DownloadRequest struct contains download details ad path and URL
type DownloadRequest struct {
	URL                 string
	DownloadPath        string
	UnsanitizedFilePath string
}

// GetArchitecture retrieves if the underlying system platform is arm64 or amd64
func GetArchitecture() string {
	arch, present := os.LookupEnv("GOARCH")
	if !present {
		arch = runtime.GOARCH
	}

	log.Debugf("Go's architecture is (%s)", arch)
	return arch
}

>>>>>>> ed5a86e7
// DownloadFile will download a url and store it in a temporary path.
// It writes to the destination file as it downloads it, without
// loading the entire file into memory.
func DownloadFile(downloadRequest *DownloadRequest) error {
	var filePath string
	if downloadRequest.DownloadPath == "" {
		tempParentDir := filepath.Join(os.TempDir(), uuid.NewString())
		internalio.MkdirAll(tempParentDir)
		filePath = filepath.Join(tempParentDir, uuid.NewString())
		downloadRequest.DownloadPath = filePath
	} else {
		filePath = filepath.Join(downloadRequest.DownloadPath, uuid.NewString())
	}

	tempFile, err := os.Create(filePath)
	if err != nil {
		log.WithFields(log.Fields{
			"error": err,
			"url":   downloadRequest.URL,
		}).Error("Error creating file")
		return err
	}
	defer tempFile.Close()

	downloadRequest.UnsanitizedFilePath = tempFile.Name()
	exp := GetExponentialBackOff(3)

	retryCount := 1
	var fileReader io.ReadCloser
	download := func() error {
		resp, err := http.Get(downloadRequest.URL)
		if err != nil {
			log.WithFields(log.Fields{
				"elapsedTime": exp.GetElapsedTime(),
				"error":       err,
				"path":        downloadRequest.UnsanitizedFilePath,
				"retry":       retryCount,
				"url":         downloadRequest.URL,
			}).Warn("Could not download the file")

			retryCount++

			return err
		}

		log.WithFields(log.Fields{
			"elapsedTime": exp.GetElapsedTime(),
			"retries":     retryCount,
			"path":        downloadRequest.UnsanitizedFilePath,
			"url":         downloadRequest.URL,
		}).Trace("File downloaded")

		fileReader = resp.Body

		return nil
	}

	log.WithFields(log.Fields{
		"url":  downloadRequest.URL,
		"path": downloadRequest.UnsanitizedFilePath,
	}).Trace("Downloading file")

	err = backoff.Retry(download, exp)
	if err != nil {
		return err
	}
	defer fileReader.Close()

	_, err = io.Copy(tempFile, fileReader)
	if err != nil {
		log.WithFields(log.Fields{
			"error": err,
			"url":   downloadRequest.URL,
			"path":  downloadRequest.UnsanitizedFilePath,
		}).Error("Could not write file")

		return err
	}

	_ = os.Chmod(tempFile.Name(), 0666)

	return nil
}

// IsCommit returns true if the string matches commit format
func IsCommit(s string) bool {
	re := regexp.MustCompile(`^\b[0-9a-f]{5,40}\b`)

	return re.MatchString(s)
}

//nolint:unused
func randomStringWithCharset(length int, charset string) string {
	b := make([]byte, length)
	for i := range b {
		b[i] = charset[seededRand.Intn(len(charset))]
	}
	return string(b)
}

// RandomString generates a random string with certain length
func RandomString(length int) string {
	return randomStringWithCharset(length, charset)
}

// RemoveQuotes removes leading and trailing quotation marks
func RemoveQuotes(s string) string {
	if len(s) > 0 && s[0] == '"' {
		s = s[1:]
	}
	if len(s) > 0 && s[len(s)-1] == '"' {
		s = s[:len(s)-1]
	}
	return s
}

// Sleep sleeps a duration, including logs
func Sleep(duration time.Duration) error {
	fields := log.Fields{
		"duration": duration,
	}

	log.WithFields(fields).Tracef("Waiting %v", duration)
	time.Sleep(duration)

	return nil
}<|MERGE_RESOLUTION|>--- conflicted
+++ resolved
@@ -25,8 +25,6 @@
 //nolint:unused
 var seededRand = rand.New(rand.NewSource(time.Now().UnixNano()))
 
-<<<<<<< HEAD
-=======
 // DownloadRequest struct contains download details ad path and URL
 type DownloadRequest struct {
 	URL                 string
@@ -34,18 +32,6 @@
 	UnsanitizedFilePath string
 }
 
-// GetArchitecture retrieves if the underlying system platform is arm64 or amd64
-func GetArchitecture() string {
-	arch, present := os.LookupEnv("GOARCH")
-	if !present {
-		arch = runtime.GOARCH
-	}
-
-	log.Debugf("Go's architecture is (%s)", arch)
-	return arch
-}
-
->>>>>>> ed5a86e7
 // DownloadFile will download a url and store it in a temporary path.
 // It writes to the destination file as it downloads it, without
 // loading the entire file into memory.
