--- conflicted
+++ resolved
@@ -13,25 +13,16 @@
 // Deployment interface for operations dealing with deployments of the bits
 // required for testing
 type Deployment interface {
-<<<<<<< HEAD
-	Add(services []string, env map[string]string) error                  // adds a service to deployment
-	AddFiles(service string, files []string) error                       // adds files to a service
-	Bootstrap(waitCB func() error) error                                 // will bootstrap or reuse existing cluster if kubernetes is selected
-	Destroy() error                                                      // Teardown deployment
-	ExecIn(service string, cmd []string) (string, error)                 // Execute arbitrary commands in service
-	Inspect(service string) (*ServiceManifest, error)                    // inspects service
-	Mount(service string, installType string) (installer.Package, error) // mounts a service for performing actions against it
-	Remove(services []string, env map[string]string) error               // Removes services from deployment
-	Start(service string) error                                          // Starts a service or container depending on Deployment
-	Stop(service string) error                                           // Stop a service or container depending on deployment
-=======
-	Add(services []ServiceRequest, env map[string]string) error    // adds a service to deployment
-	Bootstrap(waitCB func() error) error                           // will bootstrap or reuse existing cluster if kubernetes is selected
-	Destroy() error                                                // Teardown deployment
-	ExecIn(service ServiceRequest, cmd []string) (string, error)   // Execute arbitrary commands in service
-	Inspect(service ServiceRequest) (*ServiceManifest, error)      // inspects service
-	Remove(services []ServiceRequest, env map[string]string) error // Removes services from deployment
->>>>>>> d81eab5a
+	Add(services []ServiceRequest, env map[string]string) error                  // adds a service to deployment
+	AddFiles(service ServiceRequest, files []string) error                       // adds files to a service
+	Bootstrap(waitCB func() error) error                                         // will bootstrap or reuse existing cluster if kubernetes is selected
+	Destroy() error                                                              // Teardown deployment
+	ExecIn(service ServiceRequest, cmd []string) (string, error)                 // Execute arbitrary commands in service
+	Inspect(service ServiceRequest) (*ServiceManifest, error)                    // inspects service
+	Mount(service ServiceRequest, installType string) (installer.Package, error) // mounts a service for performing actions against it
+	Remove(services []ServiceRequest, env map[string]string) error               // Removes services from deployment
+	Start(service ServiceRequest) error                                          // Starts a service or container depending on Deployment
+	Stop(service ServiceRequest) error                                           // Stop a service or container depending on deployment
 }
 
 // ServiceManifest information about a service in a deployment
