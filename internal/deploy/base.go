// Copyright Elasticsearch B.V. and/or licensed to Elasticsearch B.V. under one
// or more contributor license agreements. Licensed under the Elastic License;
// you may not use this file except in compliance with the Elastic License.

package deploy

import (
	"context"
	"path/filepath"
	"strings"

	"github.com/testcontainers/testcontainers-go/wait"
)

// Deployment interface for operations dealing with deployments of the bits
// required for testing
type Deployment interface {
<<<<<<< HEAD
	Add(ctx context.Context, services []ServiceRequest, env map[string]string) error  // adds a service to deployment
	AddFiles(ctx context.Context, service ServiceRequest, files []string) error       // adds files to a service
	Bootstrap(ctx context.Context, waitCB func() error) error                         // will bootstrap or reuse existing cluster if kubernetes is selected
	Destroy(ctx context.Context) error                                                // Teardown deployment
	ExecIn(ctx context.Context, service ServiceRequest, cmd []string) (string, error) // Execute arbitrary commands in service
	Inspect(ctx context.Context, service ServiceRequest) (*ServiceManifest, error)    // inspects service
	Logs(service ServiceRequest) error                                                // prints logs of deployed service
	PreBootstrap(ctx context.Context) error                                           // run any pre-bootstrap commands
	Remove(services []ServiceRequest, env map[string]string) error                    // Removes services from deployment
	Start(service ServiceRequest) error                                               // Starts a service or container depending on Deployment
	Stop(service ServiceRequest) error                                                // Stop a service or container depending on deployment
=======
	Add(ctx context.Context, profile ServiceRequest, services []ServiceRequest, env map[string]string) error  // adds service deployments
	AddFiles(ctx context.Context, profile ServiceRequest, service ServiceRequest, files []string) error       // adds files to a service
	Bootstrap(ctx context.Context, profile ServiceRequest, env map[string]string, waitCB func() error) error  // will bootstrap or reuse existing cluster if kubernetes is selected
	Destroy(ctx context.Context, profile ServiceRequest) error                                                // Teardown deployment
	ExecIn(ctx context.Context, profile ServiceRequest, service ServiceRequest, cmd []string) (string, error) // Execute arbitrary commands in service
	Inspect(ctx context.Context, service ServiceRequest) (*ServiceManifest, error)                            // inspects service
	Logs(service ServiceRequest) error                                                                        // prints logs of deployed service
	Remove(profile ServiceRequest, services []ServiceRequest, env map[string]string) error                    // Removes services from deployment
	Start(service ServiceRequest) error                                                                       // Starts a service or container depending on Deployment
	Stop(service ServiceRequest) error                                                                        // Stop a service or container depending on deployment
>>>>>>> 6e4fdb45
}

// ServiceOperator represents the operations that can be performed by a service
type ServiceOperator interface {
	AddFiles(ctx context.Context, files []string) error      // adds files to service environment
	Enroll(ctx context.Context, token string) error          // handle any enrollment/registering of service
	Exec(ctx context.Context, args []string) (string, error) // exec arbitrary commands in service environment
	Inspect() (ServiceOperatorManifest, error)               // returns manifest for package
	Install(ctx context.Context) error
	InstallCerts(ctx context.Context) error
	Logs() error
	Postinstall(ctx context.Context) error
	Preinstall(ctx context.Context) error
	Start(ctx context.Context) error // will start a service
	Stop(ctx context.Context) error  // will stop a service
	Uninstall(ctx context.Context) error
}

// ServiceOperatorManifest is state information for each service operator
type ServiceOperatorManifest struct {
	CommitFile string
	WorkDir    string
}

// ServiceManifest information about a service in a deployment
type ServiceManifest struct {
	ID         string
	Name       string
	Connection string // a string representing how to connect to service
	Alias      string // container network aliases
	Hostname   string
	Platform   string // running in linux, macos, windows
}

// WaitForServiceRequest list of wait strategies for a service, including host, port and the strategy itself
type WaitForServiceRequest struct {
	Service  string
	Port     int
	Strategy wait.Strategy
}

// ServiceRequest represents the service to be created using the provider
type ServiceRequest struct {
	Name           string
	Flavour        string                  // optional, configured using builder method
	Scale          int                     // default: 1
	WaitStrategies []WaitForServiceRequest // wait strategies for the service
}

// NewServiceRequest creates a request for a service
func NewServiceRequest(n string) ServiceRequest {
	return ServiceRequest{
		Name:           n,
		Scale:          1,
		WaitStrategies: []WaitForServiceRequest{},
	}
}

// GetName returns the name of the service request, including flavour if needed
func (sr ServiceRequest) GetName() string {
	serviceIncludingFlavour := sr.Name
	if sr.Flavour != "" {
		// discover the flavour in the subdir
		serviceIncludingFlavour = filepath.Join(sr.Name, sr.Flavour)
	}

	return serviceIncludingFlavour
}

// WithFlavour adds a flavour for the service, resulting in a look-up of the service in the config directory,
// using flavour as a subdir of the service
func (sr ServiceRequest) WithFlavour(f string) ServiceRequest {
	sr.Flavour = f
	return sr
}

// WithScale adds the scale index to the service
func (sr ServiceRequest) WithScale(s int) ServiceRequest {
	if s < 1 {
		s = 1
	}

	sr.Scale = s
	return sr
}

// WaitingFor adds the waitingFor strategy from testcontainers-go
func (sr ServiceRequest) WaitingFor(w ...WaitForServiceRequest) ServiceRequest {
	if sr.WaitStrategies == nil {
		sr.WaitStrategies = []WaitForServiceRequest{}
	}

	sr.WaitStrategies = append(sr.WaitStrategies, w...)
	return sr
}

// New creates a new deployment
func New(provider string) Deployment {
	if strings.EqualFold(provider, "docker") {
		return newDockerDeploy()
	}
	if strings.EqualFold(provider, "kubernetes") {
		return newK8sDeploy()
	}
	return nil
}<|MERGE_RESOLUTION|>--- conflicted
+++ resolved
@@ -15,19 +15,6 @@
 // Deployment interface for operations dealing with deployments of the bits
 // required for testing
 type Deployment interface {
-<<<<<<< HEAD
-	Add(ctx context.Context, services []ServiceRequest, env map[string]string) error  // adds a service to deployment
-	AddFiles(ctx context.Context, service ServiceRequest, files []string) error       // adds files to a service
-	Bootstrap(ctx context.Context, waitCB func() error) error                         // will bootstrap or reuse existing cluster if kubernetes is selected
-	Destroy(ctx context.Context) error                                                // Teardown deployment
-	ExecIn(ctx context.Context, service ServiceRequest, cmd []string) (string, error) // Execute arbitrary commands in service
-	Inspect(ctx context.Context, service ServiceRequest) (*ServiceManifest, error)    // inspects service
-	Logs(service ServiceRequest) error                                                // prints logs of deployed service
-	PreBootstrap(ctx context.Context) error                                           // run any pre-bootstrap commands
-	Remove(services []ServiceRequest, env map[string]string) error                    // Removes services from deployment
-	Start(service ServiceRequest) error                                               // Starts a service or container depending on Deployment
-	Stop(service ServiceRequest) error                                                // Stop a service or container depending on deployment
-=======
 	Add(ctx context.Context, profile ServiceRequest, services []ServiceRequest, env map[string]string) error  // adds service deployments
 	AddFiles(ctx context.Context, profile ServiceRequest, service ServiceRequest, files []string) error       // adds files to a service
 	Bootstrap(ctx context.Context, profile ServiceRequest, env map[string]string, waitCB func() error) error  // will bootstrap or reuse existing cluster if kubernetes is selected
@@ -38,7 +25,6 @@
 	Remove(profile ServiceRequest, services []ServiceRequest, env map[string]string) error                    // Removes services from deployment
 	Start(service ServiceRequest) error                                                                       // Starts a service or container depending on Deployment
 	Stop(service ServiceRequest) error                                                                        // Stop a service or container depending on deployment
->>>>>>> 6e4fdb45
 }
 
 // ServiceOperator represents the operations that can be performed by a service
