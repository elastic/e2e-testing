--- conflicted
+++ resolved
@@ -116,15 +116,10 @@
 	return &ServiceManifest{
 		ID:         inspect.Metadata.ID,
 		Name:       strings.TrimPrefix(inspect.Metadata.Name, "/"),
-<<<<<<< HEAD
-		Connection: service,
-		Hostname:   service,
+		Connection: service.Name,
+		Hostname:   service.Name,
 		Alias:      service,
 		Platform:   "linux",
-=======
-		Connection: service.Name,
-		Hostname:   service.Name,
->>>>>>> d81eab5a
 	}, nil
 }
 
