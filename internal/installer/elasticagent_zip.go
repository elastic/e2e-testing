--- conflicted
+++ resolved
@@ -126,11 +126,7 @@
 	output, err := i.Exec(ctx, []string{"powershell.exe", "Test-Path", "C:\\elastic-agent"})
 	log.WithFields(log.Fields{
 		"output": output,
-<<<<<<< HEAD
-		"error":  err
-=======
 		"error":  err,
->>>>>>> 7a580a7c
 	}).Trace("Checking for existence of elastic-agent installation directory")
 
 	if strings.EqualFold(strings.TrimSpace(output), "false") {
@@ -143,13 +139,8 @@
 		log.WithField("output", output).Trace("Moved elastic-agent")
 		return nil
 	}
-<<<<<<< HEAD
+<
 	log.Trace("C:\\elastic-agent already exists, will not attempt to overwrite")
-=======
-
-	output, _ = i.Exec(ctx, []string{"powershell.exe", "Move-Item", fmt.Sprintf("C:\\%s-%s-%s-%s", artifact, elasticversion.GetSnapshotVersion(common.BeatVersion), os, arch), "C:\\elastic-agent"})
-	log.WithField("output", output).Trace("Moved elastic-agent")
->>>>>>> 7a580a7c
 	return nil
 }
 
