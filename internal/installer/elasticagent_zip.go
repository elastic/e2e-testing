// Copyright Elasticsearch B.V. and/or licensed to Elasticsearch B.V. under one
// or more contributor license agreements. Licensed under the Elastic License;
// you may not use this file except in compliance with the Elastic License.

package installer

import (
	"context"
	"fmt"
	"strings"

	elasticversion "github.com/elastic/e2e-testing/internal"
	"github.com/elastic/e2e-testing/internal/common"
	"github.com/elastic/e2e-testing/internal/deploy"
	"github.com/elastic/e2e-testing/internal/kibana"
	log "github.com/sirupsen/logrus"
	"go.elastic.co/apm"
)

// elasticAgentZIPPackage implements operations for a ZIP installer
type elasticAgentZIPPackage struct {
	service deploy.ServiceRequest
	deploy  deploy.Deployment
}

// AttachElasticAgentZIPPackage creates an instance for the ZIP installer
func AttachElasticAgentZIPPackage(deploy deploy.Deployment, service deploy.ServiceRequest) deploy.ServiceOperator {
	return &elasticAgentZIPPackage{
		service: service,
		deploy:  deploy,
	}
}

// AddFiles will add files into the service environment, default destination is /
func (i *elasticAgentZIPPackage) AddFiles(ctx context.Context, files []string) error {
	return nil
}

// Inspect returns info on package
func (i *elasticAgentZIPPackage) Inspect() (deploy.ServiceOperatorManifest, error) {
	return deploy.ServiceOperatorManifest{
		WorkDir:    "C:\\Program Files\\Elastic\\Agent",
		CommitFile: "C:\\elastic-agent\\.elastic-agent.active.commit",
	}, nil
}

// Install installs a package
func (i *elasticAgentZIPPackage) Install(ctx context.Context) error {
	log.Trace("No ZIP install instructions")
	return nil
}

// Exec will execute a command within the service environment
func (i *elasticAgentZIPPackage) Exec(ctx context.Context, args []string) (string, error) {
	span, _ := apm.StartSpanOptions(ctx, "Executing Elastic Agent command", "elastic-agent.zip.exec", apm.SpanOptions{
		Parent: apm.SpanFromContext(ctx).TraceContext(),
	})
	span.Context.SetLabel("arguments", args)
	defer span.End()

	output, err := i.deploy.ExecIn(ctx, deploy.NewServiceRequest(common.FleetProfileName), i.service, args)
	return output, err
}

// Enroll will enroll the agent into fleet
func (i *elasticAgentZIPPackage) Enroll(ctx context.Context, token string) error {
	cmds := []string{"C:\\elastic-agent\\elastic-agent.exe", "install"}
	span, _ := apm.StartSpanOptions(ctx, "Enrolling Elastic Agent with token", "elastic-agent.zip.enroll", apm.SpanOptions{
		Parent: apm.SpanFromContext(ctx).TraceContext(),
	})
	span.Context.SetLabel("arguments", cmds)
	defer span.End()

	cfg, _ := kibana.NewFleetConfig(token)
	cmds = append(cmds, cfg.Flags()...)

	_, err := i.Exec(ctx, cmds)
	if err != nil {
		return fmt.Errorf("failed to install the agent with subcommand: %v", err)
	}
	return nil
}

// Logs prints logs of service
func (i *elasticAgentZIPPackage) Logs(ctx context.Context) error {
	// TODO: we need to find a way to read Winidows logs for the service
	// or we could read "C:\Program Files\Elastic\Agent\data\elastic-agent-*\logs\elastic-agent-json.log*"
	return i.deploy.Logs(ctx, i.service)
}

// Postinstall executes operations after installing a ZIP package
func (i *elasticAgentZIPPackage) Postinstall(ctx context.Context) error {
	return nil
}

// Preinstall executes operations before installing a ZIP package
func (i *elasticAgentZIPPackage) Preinstall(ctx context.Context) error {
	span, _ := apm.StartSpanOptions(ctx, "Pre-install operations for the Elastic Agent", "elastic-agent.zip.pre-install", apm.SpanOptions{
		Parent: apm.SpanFromContext(ctx).TraceContext(),
	})
	defer span.End()

	artifact := "elastic-agent"
	os := "windows"
	arch := "x86_64"
	extension := "zip"

	_, binaryPath, err := elasticversion.FetchElasticArtifact(ctx, artifact, common.BeatVersion, os, arch, extension, false, true)
	if err != nil {
		log.WithFields(log.Fields{
			"artifact":  artifact,
			"version":   common.BeatVersion,
			"os":        os,
			"arch":      arch,
			"extension": extension,
			"error":     err,
		}).Error("Could not download the binary for the agent")
		return err
	}

	output, err := i.Exec(ctx, []string{"powershell.exe", "Test-Path", "C:\\elastic-agent"})
	log.WithFields(log.Fields{
		"output": output,
<<<<<<< HEAD
		"error":  err
=======
		"error":  err,
>>>>>>> 11f6b493
	}).Trace("Checking for existence of elastic-agent installation directory")

	if strings.EqualFold(strings.TrimSpace(output), "false") {
		_, err = i.Exec(ctx, []string{"powershell.exe", "Expand-Archive", "-LiteralPath", binaryPath, "-DestinationPath", "C:\\", "-Force"})
		if err != nil {
			return err
		}

		output, _ := i.Exec(ctx, []string{"powershell.exe", "Move-Item", "-Force", "-Path", fmt.Sprintf("C:\\%s-%s-%s-%s", artifact, elasticversion.GetSnapshotVersion(common.BeatVersion), os, arch), "-Destination", "C:\\elastic-agent"})
		log.WithField("output", output).Trace("Moved elastic-agent")
		return nil
	}
<<<<<<< HEAD
	log.Trace("C:\\elastic-agent already exists, will not attempt to overwrite")
=======

	output, _ = i.Exec(ctx, []string{"powershell.exe", "Move-Item", fmt.Sprintf("C:\\%s-%s-%s-%s", artifact, elasticversion.GetSnapshotVersion(common.BeatVersion), os, arch), "C:\\elastic-agent"})
	log.WithField("output", output).Trace("Moved elastic-agent")
>>>>>>> 11f6b493
	return nil
}

// Start will start a service
func (i *elasticAgentZIPPackage) Start(ctx context.Context) error {
	return nil
}

// Stop will start a service
func (i *elasticAgentZIPPackage) Stop(ctx context.Context) error {
	return nil
}

// Uninstall uninstalls a EXE package
func (i *elasticAgentZIPPackage) Uninstall(ctx context.Context) error {
	cmds := []string{"C:\\Program Files\\Elastic\\Agent\\elastic-agent.exe", "uninstall", "-f"}
	span, _ := apm.StartSpanOptions(ctx, "Uninstalling Elastic Agent", "elastic-agent.zip.uninstall", apm.SpanOptions{
		Parent: apm.SpanFromContext(ctx).TraceContext(),
	})
	span.Context.SetLabel("arguments", cmds)
	defer span.End()
	_, err := i.Exec(ctx, cmds)
	if err != nil {
		return fmt.Errorf("failed to uninstall the agent with subcommand: %v", err)
	}
	return nil
}<|MERGE_RESOLUTION|>--- conflicted
+++ resolved
@@ -121,11 +121,8 @@
 	output, err := i.Exec(ctx, []string{"powershell.exe", "Test-Path", "C:\\elastic-agent"})
 	log.WithFields(log.Fields{
 		"output": output,
-<<<<<<< HEAD
-		"error":  err
-=======
 		"error":  err,
->>>>>>> 11f6b493
+
 	}).Trace("Checking for existence of elastic-agent installation directory")
 
 	if strings.EqualFold(strings.TrimSpace(output), "false") {
@@ -138,13 +135,9 @@
 		log.WithField("output", output).Trace("Moved elastic-agent")
 		return nil
 	}
-<<<<<<< HEAD
+
 	log.Trace("C:\\elastic-agent already exists, will not attempt to overwrite")
-=======
 
-	output, _ = i.Exec(ctx, []string{"powershell.exe", "Move-Item", fmt.Sprintf("C:\\%s-%s-%s-%s", artifact, elasticversion.GetSnapshotVersion(common.BeatVersion), os, arch), "C:\\elastic-agent"})
-	log.WithField("output", output).Trace("Moved elastic-agent")
->>>>>>> 11f6b493
 	return nil
 }
 
