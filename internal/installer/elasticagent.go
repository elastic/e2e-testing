// Copyright Elasticsearch B.V. and/or licensed to Elasticsearch B.V. under one
// or more contributor license agreements. Licensed under the Elastic License;
// you may not use this file except in compliance with the Elastic License.

package installer

import (
<<<<<<< HEAD
	"context"
	"fmt"

=======
>>>>>>> 42b18187
	"github.com/elastic/e2e-testing/internal/common"
	"github.com/elastic/e2e-testing/internal/utils"
)

<<<<<<< HEAD
// ElasticAgentInstaller represents how to install an agent, depending of the box type
type ElasticAgentInstaller struct {
	artifactArch      string // architecture of the artifact
	artifactExtension string // extension of the artifact
	artifactName      string // name of the artifact
	artifactOS        string // OS of the artifact
	artifactVersion   string // version of the artifact
	BinaryPath        string // the local path where the agent for the binary is located
	EnrollFn          func(cfg *kibana.FleetConfig) error
	Image             string // docker image
	InstallerType     string
	InstallFn         func(cfg *kibana.FleetConfig) error
	InstallCertsFn    func() error
	Name              string // the name for the binary
	processName       string // name of the elastic-agent process
	Profile           string // parent docker-compose file
	PostInstallFn     func() error
	PreInstallFn      func() error
	PrintLogsFn       func(containerName string) error
	Service           string // name of the service
	Tag               string // docker tag
	UninstallFn       func() error
	workingDir        string // location of the application
}

// ListElasticAgentWorkingDirContent list Elastic Agent's working dir content
func (i *ElasticAgentInstaller) ListElasticAgentWorkingDirContent(containerName string) (string, error) {
	cmd := []string{
		"ls", "-l", i.workingDir,
	}

	content, err := deploy.ExecCommandIntoContainer(context.Background(), deploy.NewServiceRequest(containerName), "root", cmd)
	if err != nil {
		return "", err
	}

	log.WithFields(log.Fields{
		"workingDir":    i.workingDir,
		"containerName": containerName,
		"content":       content,
	}).Debug("Agent working dir content")

	return content, nil
}

// runElasticAgentCommandEnv runs a command for the elastic-agent
func runElasticAgentCommandEnv(profile deploy.ServiceRequest, image deploy.ServiceRequest, service string, process string, command string, arguments []string, env map[string]string) error {
	cmds := []string{
		"timeout", fmt.Sprintf("%dm", utils.TimeoutFactor), process, command,
	}
	cmds = append(cmds, arguments...)

	for k, v := range env {
		common.ProfileEnv[k] = v
	}

	sm := deploy.NewServiceManager()
	err := sm.ExecCommandInService(profile, image, service, cmds, common.ProfileEnv, false)
	if err != nil {
		log.WithFields(log.Fields{
			"command": cmds,
			"profile": profile,
			"service": service,
			"error":   err,
		}).Error("Could not run agent command in the box")

		return err
	}

	return nil
}

=======
>>>>>>> 42b18187
// downloadAgentBinary it downloads the binary and stores the location of the downloaded file
// into the installer struct, to be used else where
// If the environment variable ELASTIC_AGENT_DOWNLOAD_URL exists, then the artifact to be downloaded will
// be defined by that value
// Else if the environment variable BEATS_LOCAL_PATH is set, then the artifact
// to be used will be defined by the local snapshot produced by the local build.
// Else, if the environment variable BEATS_USE_CI_SNAPSHOTS is set, then the artifact
// to be downloaded will be defined by the latest snapshot produced by the Beats CI.
func downloadAgentBinary(artifactName string, artifact string, version string) (string, error) {
	imagePath, err := utils.FetchBeatsBinary(artifactName, artifact, version, common.BeatVersionBase, utils.TimeoutFactor, true)
	if err != nil {
		return "", err
	}

	return imagePath, nil
<<<<<<< HEAD
}

// GetElasticAgentInstaller returns an installer from a docker image
func GetElasticAgentInstaller(image string, installerType string, version string, index int) ElasticAgentInstaller {
	log.WithFields(log.Fields{
		"image":     image,
		"installer": installerType,
		"version":   version,
	}).Debug("Configuring installer for the agent")

	var installer ElasticAgentInstaller
	var err error
	if "centos" == image && "tar" == installerType {
		installer, err = newTarInstaller("centos", "latest", version, index)
	} else if "centos" == image && "rpm" == installerType {
		installer, err = newCentosInstaller("centos", "latest", version)
	} else if "debian" == image && "tar" == installerType {
		installer, err = newTarInstaller("debian", "stretch", version, index)
	} else if "debian" == image && "deb" == installerType {
		installer, err = newDebianInstaller("debian", "stretch", version)
	} else if "docker" == image && "default" == installerType {
		installer, err = newDockerInstaller(false, version)
	} else if "docker" == image && "ubi8" == installerType {
		installer, err = newDockerInstaller(true, version)
	} else {
		log.WithFields(log.Fields{
			"image":     image,
			"installer": installerType,
		}).Fatal("Sorry, we currently do not support this installer")
		return ElasticAgentInstaller{}
	}

	if err != nil {
		log.WithFields(log.Fields{
			"error":     err,
			"image":     image,
			"installer": installerType,
		}).Fatal("Sorry, we could not download the installer")
	}
	return installer
=======
>>>>>>> 42b18187
}<|MERGE_RESOLUTION|>--- conflicted
+++ resolved
@@ -5,91 +5,10 @@
 package installer
 
 import (
-<<<<<<< HEAD
-	"context"
-	"fmt"
-
-=======
->>>>>>> 42b18187
 	"github.com/elastic/e2e-testing/internal/common"
 	"github.com/elastic/e2e-testing/internal/utils"
 )
 
-<<<<<<< HEAD
-// ElasticAgentInstaller represents how to install an agent, depending of the box type
-type ElasticAgentInstaller struct {
-	artifactArch      string // architecture of the artifact
-	artifactExtension string // extension of the artifact
-	artifactName      string // name of the artifact
-	artifactOS        string // OS of the artifact
-	artifactVersion   string // version of the artifact
-	BinaryPath        string // the local path where the agent for the binary is located
-	EnrollFn          func(cfg *kibana.FleetConfig) error
-	Image             string // docker image
-	InstallerType     string
-	InstallFn         func(cfg *kibana.FleetConfig) error
-	InstallCertsFn    func() error
-	Name              string // the name for the binary
-	processName       string // name of the elastic-agent process
-	Profile           string // parent docker-compose file
-	PostInstallFn     func() error
-	PreInstallFn      func() error
-	PrintLogsFn       func(containerName string) error
-	Service           string // name of the service
-	Tag               string // docker tag
-	UninstallFn       func() error
-	workingDir        string // location of the application
-}
-
-// ListElasticAgentWorkingDirContent list Elastic Agent's working dir content
-func (i *ElasticAgentInstaller) ListElasticAgentWorkingDirContent(containerName string) (string, error) {
-	cmd := []string{
-		"ls", "-l", i.workingDir,
-	}
-
-	content, err := deploy.ExecCommandIntoContainer(context.Background(), deploy.NewServiceRequest(containerName), "root", cmd)
-	if err != nil {
-		return "", err
-	}
-
-	log.WithFields(log.Fields{
-		"workingDir":    i.workingDir,
-		"containerName": containerName,
-		"content":       content,
-	}).Debug("Agent working dir content")
-
-	return content, nil
-}
-
-// runElasticAgentCommandEnv runs a command for the elastic-agent
-func runElasticAgentCommandEnv(profile deploy.ServiceRequest, image deploy.ServiceRequest, service string, process string, command string, arguments []string, env map[string]string) error {
-	cmds := []string{
-		"timeout", fmt.Sprintf("%dm", utils.TimeoutFactor), process, command,
-	}
-	cmds = append(cmds, arguments...)
-
-	for k, v := range env {
-		common.ProfileEnv[k] = v
-	}
-
-	sm := deploy.NewServiceManager()
-	err := sm.ExecCommandInService(profile, image, service, cmds, common.ProfileEnv, false)
-	if err != nil {
-		log.WithFields(log.Fields{
-			"command": cmds,
-			"profile": profile,
-			"service": service,
-			"error":   err,
-		}).Error("Could not run agent command in the box")
-
-		return err
-	}
-
-	return nil
-}
-
-=======
->>>>>>> 42b18187
 // downloadAgentBinary it downloads the binary and stores the location of the downloaded file
 // into the installer struct, to be used else where
 // If the environment variable ELASTIC_AGENT_DOWNLOAD_URL exists, then the artifact to be downloaded will
@@ -105,47 +24,4 @@
 	}
 
 	return imagePath, nil
-<<<<<<< HEAD
-}
-
-// GetElasticAgentInstaller returns an installer from a docker image
-func GetElasticAgentInstaller(image string, installerType string, version string, index int) ElasticAgentInstaller {
-	log.WithFields(log.Fields{
-		"image":     image,
-		"installer": installerType,
-		"version":   version,
-	}).Debug("Configuring installer for the agent")
-
-	var installer ElasticAgentInstaller
-	var err error
-	if "centos" == image && "tar" == installerType {
-		installer, err = newTarInstaller("centos", "latest", version, index)
-	} else if "centos" == image && "rpm" == installerType {
-		installer, err = newCentosInstaller("centos", "latest", version)
-	} else if "debian" == image && "tar" == installerType {
-		installer, err = newTarInstaller("debian", "stretch", version, index)
-	} else if "debian" == image && "deb" == installerType {
-		installer, err = newDebianInstaller("debian", "stretch", version)
-	} else if "docker" == image && "default" == installerType {
-		installer, err = newDockerInstaller(false, version)
-	} else if "docker" == image && "ubi8" == installerType {
-		installer, err = newDockerInstaller(true, version)
-	} else {
-		log.WithFields(log.Fields{
-			"image":     image,
-			"installer": installerType,
-		}).Fatal("Sorry, we currently do not support this installer")
-		return ElasticAgentInstaller{}
-	}
-
-	if err != nil {
-		log.WithFields(log.Fields{
-			"error":     err,
-			"image":     image,
-			"installer": installerType,
-		}).Fatal("Sorry, we could not download the installer")
-	}
-	return installer
-=======
->>>>>>> 42b18187
 }