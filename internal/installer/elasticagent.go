--- conflicted
+++ resolved
@@ -93,24 +93,7 @@
 
 	var installer ElasticAgentInstaller
 	var err error
-<<<<<<< HEAD
 
-	// TODO: convert to new installer code
-	if "docker" == image && "default" == installerType {
-		installer, err = newDockerInstaller(false, version)
-	} else if "docker" == image && "ubi8" == installerType {
-		installer, err = newDockerInstaller(true, version)
-	} else {
-		log.WithFields(log.Fields{
-			"image":     image,
-			"installer": installerType,
-		}).Fatal("Sorry, we currently do not support this installer")
-		return ElasticAgentInstaller{}
-	}
-=======
->>>>>>> bdf14ce2
-
-	// TODO: convert to new installer code
 	log.WithFields(log.Fields{
 		"error":     err,
 		"image":     image,
