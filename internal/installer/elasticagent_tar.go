--- conflicted
+++ resolved
@@ -108,23 +108,6 @@
 
 // Preinstall executes operations before installing a TAR package
 func (i *elasticAgentTARPackage) Preinstall(ctx context.Context) error {
-<<<<<<< HEAD
-	span, _ := apm.StartSpanOptions(ctx, "Pre-install operations for the Elastic Agent", "elastic-agent.tar.pre-install", apm.SpanOptions{
-		Parent: apm.SpanFromContext(ctx).TraceContext(),
-	})
-	defer span.End()
-
-	artifact := "elastic-agent"
-	os := "linux"
-	arch := "x86_64"
-	if utils.GetArchitecture() == "arm64" {
-		arch = "aarch64"
-	}
-	extension := "tar.gz"
-
-	_, binaryPath, err := elasticversion.FetchElasticArtifact(ctx, artifact, common.BeatVersion, os, arch, extension, false, true)
-	if err != nil {
-=======
 	installArtifactFn := func(ctx context.Context, artifact string) error {
 		span, _ := apm.StartSpanOptions(ctx, "Pre-install operations for the Elastic Agent", "elastic-agent.tar.pre-install", apm.SpanOptions{
 			Parent: apm.SpanFromContext(ctx).TraceContext(),
@@ -133,8 +116,8 @@
 
 		runningOS := "linux"
 		arch := "x86_64"
-		if utils.GetArchitecture() == "arm64" {
-			arch = "arm64"
+		if utils.GetArchitecture() == "aarch64" {
+			arch = "aarch64"
 		}
 		extension := "tar.gz"
 
@@ -165,7 +148,6 @@
 		}
 
 		output, _ := i.Exec(ctx, []string{"mv", fmt.Sprintf("%s-%s-%s-%s", artifact, downloads.GetSnapshotVersion(common.BeatVersion), runningOS, arch), artifact})
->>>>>>> aec2a7a5
 		log.WithFields(log.Fields{
 			"output":   output,
 			"artifact": artifact,
