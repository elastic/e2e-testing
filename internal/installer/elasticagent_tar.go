--- conflicted
+++ resolved
@@ -10,21 +10,13 @@
 	"os"
 	"strings"
 
-<<<<<<< HEAD
-	elasticversion "github.com/elastic/e2e-testing/internal"
 	"github.com/elastic/e2e-testing/internal/beats"
-=======
->>>>>>> ed5a86e7
 	"github.com/elastic/e2e-testing/internal/common"
 	"github.com/elastic/e2e-testing/internal/deploy"
 	"github.com/elastic/e2e-testing/internal/io"
 	"github.com/elastic/e2e-testing/internal/kibana"
-<<<<<<< HEAD
 	"github.com/elastic/e2e-testing/internal/types"
-=======
-	"github.com/elastic/e2e-testing/internal/utils"
 	"github.com/elastic/e2e-testing/pkg/downloads"
->>>>>>> ed5a86e7
 	log "github.com/sirupsen/logrus"
 	"go.elastic.co/apm"
 )
@@ -131,24 +123,11 @@
 			}
 			log.Trace("Cleared previously downloaded artifacts")
 		}
-<<<<<<< HEAD
 
 		beat := beats.NewLinuxBeat(artifact, types.TarGz, common.BeatVersion)
 
-		_, binaryPath, err := beat.Download(ctx)
+		_, binaryPath, err := beat.DownloadSnapshot(ctx, useCISnapshots)
 		if err != nil {
-=======
-		_, binaryPath, err := downloads.FetchElasticArtifactForSnapshots(ctx, useCISnapshots, artifact, version, runningOS, arch, extension, false, true)
-		if err != nil {
-			log.WithFields(log.Fields{
-				"artifact":  artifact,
-				"version":   version,
-				"os":        runningOS,
-				"arch":      arch,
-				"extension": extension,
-				"error":     err,
-			}).Error("Could not download the binary")
->>>>>>> ed5a86e7
 			return err
 		}
 
@@ -157,11 +136,7 @@
 			return err
 		}
 
-<<<<<<< HEAD
-		output, _ := i.Exec(ctx, []string{"mv", fmt.Sprintf("%s-%s-%s-%s", artifact, elasticversion.GetSnapshotVersion(common.BeatVersion), beat.OSToString(), beat.ArchToString()), artifact})
-=======
-		output, _ := i.Exec(ctx, []string{"mv", fmt.Sprintf("%s-%s-%s-%s", artifact, downloads.GetSnapshotVersion(version), runningOS, arch), artifact})
->>>>>>> ed5a86e7
+		output, _ := i.Exec(ctx, []string{"mv", fmt.Sprintf("%s-%s-%s-%s", artifact, downloads.GetSnapshotVersion(version), beat.OSToString(), beat.ArchToString()), artifact})
 		log.WithFields(log.Fields{
 			"output":   output,
 			"artifact": artifact,
