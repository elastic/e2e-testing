// Copyright Elasticsearch B.V. and/or licensed to Elasticsearch B.V. under one
// or more contributor license agreements. Licensed under the Elastic License;
// you may not use this file except in compliance with the Elastic License.

package installer

import (
	"context"
	"strings"

	"github.com/elastic/e2e-testing/internal/deploy"
	"github.com/elastic/e2e-testing/internal/kibana"
	log "github.com/sirupsen/logrus"
)

<<<<<<< HEAD
// Package represents the operations that can be performed by an installer package type
type Package interface {
	Install(containerName string, token string) error
	InstallCerts(cfg *kibana.FleetConfig) error
	PrintLogs(containerName string) error
	Postinstall() error
	Preinstall() error
	Uninstall() error
=======
// Attach will attach a installer to a deployment allowing
// the installation of a package to be transparently configured no matter the backend
func Attach(deploy deploy.Deployment, service deploy.ServiceRequest, installType string) (deploy.ServiceOperator, error) {
	log.WithFields(log.Fields{
		"service":     service,
		"installType": installType,
	}).Trace("Attaching service for configuration")

	if strings.EqualFold(service.Name, "elastic-agent") {
		switch installType {
		case "tar":
			install := AttachElasticAgentTARPackage(deploy, service)
			return install, nil
		case "rpm":
			install := AttachElasticAgentRPMPackage(deploy, service)
			return install, nil
		case "deb":
			install := AttachElasticAgentDEBPackage(deploy, service)
			return install, nil
		case "docker":
			install := AttachElasticAgentDockerPackage(deploy, service)
			return install, nil
		}
	}

	return nil, nil
>>>>>>> 42b18187
}

// BasePackage holds references to basic state for all installers
type BasePackage struct {
	binaryName string
	commitFile string
	image      string
	logFile    string
	profile    string
	service    string
}

// getElasticAgentHash uses Elastic Agent's home dir to read the file with agent's build hash
// it will return the first six characters of the hash (short hash)
func getElasticAgentHash(containerName string, commitFile string) (string, error) {
	cmd := []string{
		"cat", commitFile,
	}

	fullHash, err := deploy.ExecCommandIntoContainer(context.Background(), deploy.NewServiceRequest(containerName), "root", cmd)
	if err != nil {
		return "", err
	}

	runes := []rune(fullHash)
	shortHash := string(runes[0:6])

	log.WithFields(log.Fields{
		"commitFile":    commitFile,
		"containerName": containerName,
		"hash":          fullHash,
		"shortHash":     shortHash,
	}).Debug("Agent build hash found")

	return shortHash, nil
}<|MERGE_RESOLUTION|>--- conflicted
+++ resolved
@@ -9,20 +9,9 @@
 	"strings"
 
 	"github.com/elastic/e2e-testing/internal/deploy"
-	"github.com/elastic/e2e-testing/internal/kibana"
 	log "github.com/sirupsen/logrus"
 )
 
-<<<<<<< HEAD
-// Package represents the operations that can be performed by an installer package type
-type Package interface {
-	Install(containerName string, token string) error
-	InstallCerts(cfg *kibana.FleetConfig) error
-	PrintLogs(containerName string) error
-	Postinstall() error
-	Preinstall() error
-	Uninstall() error
-=======
 // Attach will attach a installer to a deployment allowing
 // the installation of a package to be transparently configured no matter the backend
 func Attach(deploy deploy.Deployment, service deploy.ServiceRequest, installType string) (deploy.ServiceOperator, error) {
@@ -49,7 +38,6 @@
 	}
 
 	return nil, nil
->>>>>>> 42b18187
 }
 
 // BasePackage holds references to basic state for all installers
