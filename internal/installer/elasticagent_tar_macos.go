// Copyright Elasticsearch B.V. and/or licensed to Elasticsearch B.V. under one
// or more contributor license agreements. Licensed under the Elastic License;
// you may not use this file except in compliance with the Elastic License.

package installer

import (
	"context"
	"fmt"
	"runtime"

<<<<<<< HEAD
	elasticversion "github.com/elastic/e2e-testing/internal"
	"github.com/elastic/e2e-testing/internal/beats"
	"github.com/elastic/e2e-testing/internal/common"
	"github.com/elastic/e2e-testing/internal/deploy"
	"github.com/elastic/e2e-testing/internal/kibana"
=======
	"github.com/elastic/e2e-testing/internal/common"
	"github.com/elastic/e2e-testing/internal/deploy"
	"github.com/elastic/e2e-testing/internal/kibana"
	"github.com/elastic/e2e-testing/internal/utils"
	"github.com/elastic/e2e-testing/pkg/downloads"
>>>>>>> ed5a86e7
	log "github.com/sirupsen/logrus"
	"go.elastic.co/apm"
)

// elasticAgentTARDarwinPackage implements operations for a TAR installer
type elasticAgentTARDarwinPackage struct {
	service  deploy.ServiceRequest
	deployer deploy.Deployer
}

// ElasticAgentTARDarwinPackage creates an instance for the TAR installer
func ElasticAgentTARDarwinPackage(deployer deploy.Deployer, service deploy.ServiceRequest) deploy.ServiceOperator {
	return &elasticAgentTARDarwinPackage{
		service:  service,
		deployer: deployer,
	}
}

// AddFiles will add files into the service environment, default destination is /
func (i *elasticAgentTARDarwinPackage) AddFiles(ctx context.Context, files []string) error {
	return nil
}

// Inspect returns info on package
func (i *elasticAgentTARDarwinPackage) Inspect() (deploy.ServiceOperatorManifest, error) {
	return deploy.ServiceOperatorManifest{
		WorkDir:    "/opt/Elastic/Agent",
		CommitFile: "/elastic-agent/.elastic-agent.active.commit",
	}, nil
}

// Install installs a package
func (i *elasticAgentTARDarwinPackage) Install(ctx context.Context) error {
	log.Trace("No TAR install instructions")
	return nil
}

// Exec will execute a command within the service environment
func (i *elasticAgentTARDarwinPackage) Exec(ctx context.Context, args []string) (string, error) {
	span, _ := apm.StartSpanOptions(ctx, "Executing Elastic Agent command", "elastic-agent.tar.exec", apm.SpanOptions{
		Parent: apm.SpanFromContext(ctx).TraceContext(),
	})
	span.Context.SetLabel("arguments", args)
	span.Context.SetLabel("runtime", runtime.GOOS)
	defer span.End()

	output, err := i.deployer.ExecIn(ctx, deploy.NewServiceRequest(common.FleetProfileName), i.service, args)
	return output, err
}

// Enroll will enroll the agent into fleet
func (i *elasticAgentTARDarwinPackage) Enroll(ctx context.Context, token string) error {
	cmds := []string{"/elastic-agent/elastic-agent", "install"}
	span, _ := apm.StartSpanOptions(ctx, "Enrolling Elastic Agent with token", "elastic-agent.tar.enroll", apm.SpanOptions{
		Parent: apm.SpanFromContext(ctx).TraceContext(),
	})
	span.Context.SetLabel("arguments", cmds)
	span.Context.SetLabel("runtime", runtime.GOOS)
	defer span.End()

	cfg, _ := kibana.NewFleetConfig(token)
	cmds = append(cmds, cfg.Flags()...)

	_, err := i.Exec(ctx, cmds)
	if err != nil {
		return fmt.Errorf("failed to install the agent with subcommand: %v", err)
	}
	return nil
}

// InstallCerts installs the certificates for a TAR package, using the right OS package manager
func (i *elasticAgentTARDarwinPackage) InstallCerts(ctx context.Context) error {
	return nil
}

// Logs prints logs of service
func (i *elasticAgentTARDarwinPackage) Logs(ctx context.Context) error {
	// TODO: we need to find a way to read MacOS logs for a service (the agent is installed under /Library/LaunchDaemons)
	// or we could read "/Library/Elastic/Agent/data/elastic-agent-*/logs/elastic-agent-json.log*"
	return i.deployer.Logs(ctx, i.service)
}

// Postinstall executes operations after installing a TAR package
func (i *elasticAgentTARDarwinPackage) Postinstall(ctx context.Context) error {
	return nil
}

// Preinstall executes operations before installing a TAR package
func (i *elasticAgentTARDarwinPackage) Preinstall(ctx context.Context) error {
	span, _ := apm.StartSpanOptions(ctx, "Pre-install operations for the Elastic Agent", "elastic-agent.tar.pre-install", apm.SpanOptions{
		Parent: apm.SpanFromContext(ctx).TraceContext(),
	})
	span.Context.SetLabel("runtime", runtime.GOOS)
	defer span.End()

	artifact := "elastic-agent"

<<<<<<< HEAD
	beat := beats.NewMacBeat(artifact, common.BeatVersion)
	_, binaryPath, err := beat.Download(ctx)
	if err != nil {
=======
	_, binaryPath, err := downloads.FetchElasticArtifact(ctx, artifact, common.ElasticAgentVersion, os, arch, extension, false, true)
	if err != nil {
		log.WithFields(log.Fields{
			"artifact":  artifact,
			"version":   common.ElasticAgentVersion,
			"os":        os,
			"arch":      arch,
			"extension": extension,
			"error":     err,
		}).Error("Could not download the binary for the agent")
>>>>>>> ed5a86e7
		return err
	}

	_, err = i.Exec(ctx, []string{"tar", "-zxf", binaryPath})
	if err != nil {
		return err
	}

<<<<<<< HEAD
	output, _ := i.Exec(ctx, []string{"mv", fmt.Sprintf("/%s-%s-%s-%s", artifact, elasticversion.GetSnapshotVersion(common.BeatVersion), beat.OSToString(), beat.ArchToString()), "/elastic-agent"})
=======
	output, _ := i.Exec(ctx, []string{"mv", fmt.Sprintf("/%s-%s-%s-%s", artifact, downloads.GetSnapshotVersion(common.ElasticAgentVersion), os, arch), "/elastic-agent"})
>>>>>>> ed5a86e7
	log.WithField("output", output).Trace("Moved elastic-agent")
	return nil
}

// Restart will restart a service
func (i *elasticAgentTARDarwinPackage) Restart(ctx context.Context) error {
	err := i.Stop(ctx)
	if err != nil {
		return err
	}
	return i.Start(ctx)
}

// Start will start a service
func (i *elasticAgentTARDarwinPackage) Start(ctx context.Context) error {
	cmds := []string{"launchctl", "start", "elastic-agent"}
	span, _ := apm.StartSpanOptions(ctx, "Starting Elastic Agent service", "elastic-agent.tar.start", apm.SpanOptions{
		Parent: apm.SpanFromContext(ctx).TraceContext(),
	})
	span.Context.SetLabel("arguments", cmds)
	span.Context.SetLabel("runtime", runtime.GOOS)
	defer span.End()

	_, err := i.Exec(ctx, cmds)
	if err != nil {
		return err
	}
	return nil
}

// Stop will start a service
func (i *elasticAgentTARDarwinPackage) Stop(ctx context.Context) error {
	cmds := []string{"launchctl", "stop", "elastic-agent"}
	span, _ := apm.StartSpanOptions(ctx, "Stopping Elastic Agent service", "elastic-agent.tar.stop", apm.SpanOptions{
		Parent: apm.SpanFromContext(ctx).TraceContext(),
	})
	span.Context.SetLabel("arguments", cmds)
	span.Context.SetLabel("runtime", runtime.GOOS)
	defer span.End()

	_, err := i.Exec(ctx, cmds)
	if err != nil {
		return err
	}
	return nil
}

// Uninstall uninstalls a TAR package
func (i *elasticAgentTARDarwinPackage) Uninstall(ctx context.Context) error {
	cmds := []string{"elastic-agent", "uninstall", "-f"}
	span, _ := apm.StartSpanOptions(ctx, "Uninstalling Elastic Agent", "elastic-agent.tar.uninstall", apm.SpanOptions{
		Parent: apm.SpanFromContext(ctx).TraceContext(),
	})
	span.Context.SetLabel("arguments", cmds)
	span.Context.SetLabel("runtime", runtime.GOOS)
	defer span.End()
	_, err := i.Exec(ctx, cmds)
	if err != nil {
		return fmt.Errorf("failed to uninstall the agent with subcommand: %v", err)
	}
	return nil
}<|MERGE_RESOLUTION|>--- conflicted
+++ resolved
@@ -9,19 +9,11 @@
 	"fmt"
 	"runtime"
 
-<<<<<<< HEAD
-	elasticversion "github.com/elastic/e2e-testing/internal"
 	"github.com/elastic/e2e-testing/internal/beats"
 	"github.com/elastic/e2e-testing/internal/common"
 	"github.com/elastic/e2e-testing/internal/deploy"
 	"github.com/elastic/e2e-testing/internal/kibana"
-=======
-	"github.com/elastic/e2e-testing/internal/common"
-	"github.com/elastic/e2e-testing/internal/deploy"
-	"github.com/elastic/e2e-testing/internal/kibana"
-	"github.com/elastic/e2e-testing/internal/utils"
 	"github.com/elastic/e2e-testing/pkg/downloads"
->>>>>>> ed5a86e7
 	log "github.com/sirupsen/logrus"
 	"go.elastic.co/apm"
 )
@@ -119,22 +111,9 @@
 
 	artifact := "elastic-agent"
 
-<<<<<<< HEAD
 	beat := beats.NewMacBeat(artifact, common.BeatVersion)
 	_, binaryPath, err := beat.Download(ctx)
 	if err != nil {
-=======
-	_, binaryPath, err := downloads.FetchElasticArtifact(ctx, artifact, common.ElasticAgentVersion, os, arch, extension, false, true)
-	if err != nil {
-		log.WithFields(log.Fields{
-			"artifact":  artifact,
-			"version":   common.ElasticAgentVersion,
-			"os":        os,
-			"arch":      arch,
-			"extension": extension,
-			"error":     err,
-		}).Error("Could not download the binary for the agent")
->>>>>>> ed5a86e7
 		return err
 	}
 
@@ -143,11 +122,7 @@
 		return err
 	}
 
-<<<<<<< HEAD
-	output, _ := i.Exec(ctx, []string{"mv", fmt.Sprintf("/%s-%s-%s-%s", artifact, elasticversion.GetSnapshotVersion(common.BeatVersion), beat.OSToString(), beat.ArchToString()), "/elastic-agent"})
-=======
-	output, _ := i.Exec(ctx, []string{"mv", fmt.Sprintf("/%s-%s-%s-%s", artifact, downloads.GetSnapshotVersion(common.ElasticAgentVersion), os, arch), "/elastic-agent"})
->>>>>>> ed5a86e7
+	output, _ := i.Exec(ctx, []string{"mv", fmt.Sprintf("/%s-%s-%s-%s", artifact, downloads.GetSnapshotVersion(common.ElasticAgentVersion), beat.OSToString(), beat.ArchToString()), "/elastic-agent"})
 	log.WithField("output", output).Trace("Moved elastic-agent")
 	return nil
 }
