--- conflicted
+++ resolved
@@ -76,11 +76,7 @@
 	return resp.Items, nil
 }
 
-<<<<<<< HEAD
-// DeleteAllPolicies deletes all policies
-=======
 // DeleteAllPolicies deletes all policies except fleet_server and system
->>>>>>> 82380ced
 func (c *Client) DeleteAllPolicies() {
 	// Cleanup all package policies
 	packagePolicies, err := c.ListPackagePolicies()
