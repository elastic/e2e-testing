// Copyright Elasticsearch B.V. and/or licensed to Elasticsearch B.V. under one
// or more contributor license agreements. Licensed under the Elastic License;
// you may not use this file except in compliance with the Elastic License.

package kibana

import (
	"fmt"

	"github.com/elastic/e2e-testing/internal/common"
	log "github.com/sirupsen/logrus"
)

// FleetConfig represents the configuration for Fleet Server when building the enrollment command
type FleetConfig struct {
	EnrollmentToken          string
	ElasticsearchPort        int
	ElasticsearchURI         string
	ElasticsearchCredentials string
	KibanaPort               int
	KibanaURI                string
	FleetServerPort          int
	FleetServerURI           string
	FleetServerServiceToken  string
	// server
	BootstrapFleetServer bool
	ServerPolicyID       string
}

// NewFleetConfig builds a new configuration for the fleet agent, defaulting ES credentials, URI and port.
// If the 'fleetServerHost' flag is empty, then it will create the config for the initial fleet server
// used to bootstrap Fleet Server
// If the 'fleetServerHost' flag is not empty, the it will create the config for an agent using an existing Fleet
// Server to connect to Fleet. It will also retrieve the default policy ID for fleet server
func NewFleetConfig(token string, fleetServerHost string) (*FleetConfig, error) {
	bootstrapFleetServer := (fleetServerHost == "")

	cfg := &FleetConfig{
		BootstrapFleetServer:     bootstrapFleetServer,
		EnrollmentToken:          token,
		ElasticsearchCredentials: "elastic:changeme",
		ElasticsearchPort:        9200,
		ElasticsearchURI:         "elasticsearch",
		KibanaPort:               5601,
		KibanaURI:                "kibana",
		FleetServerPort:          8220,
		FleetServerURI:           fleetServerHost,
	}

	client, err := NewClient()
	if err != nil {
		return cfg, err
	}

<<<<<<< HEAD
	if bootstrapFleetServer {
		// obtain a Fleet Server Service Token for bootstrap
		serviceToken, err := client.CreateServiceToken()
		log.WithField("serviceToken", serviceToken).Trace("Get service token")
		if err != nil {
			return nil, err
		}
		cfg.FleetServerServiceToken = serviceToken.Value
	}

	if fleetServerMode {
=======
	if !bootstrapFleetServer {
>>>>>>> 193337a8
		defaultFleetServerPolicy, err := client.GetDefaultPolicy(true)
		if err != nil {
			return nil, err
		}

		cfg.ServerPolicyID = defaultFleetServerPolicy.ID

		log.WithFields(log.Fields{
			"elasticsearch":     cfg.ElasticsearchURI,
			"elasticsearchPort": cfg.ElasticsearchPort,
			"policyID":          cfg.ServerPolicyID,
			"token":             cfg.EnrollmentToken,
		}).Debug("Fleet Server config created")

	}

	return cfg, nil
}

// Flags bootstrap flags for fleet server
func (cfg FleetConfig) Flags() []string {
	if cfg.BootstrapFleetServer {
		// TO-DO: remove all code to calculate the fleet-server policy, because it's inferred by the fleet-server
		return []string{
			"--force",
			"--fleet-server-es", fmt.Sprintf("http://%s:%d", cfg.ElasticsearchURI, cfg.ElasticsearchPort),
			"--fleet-server-service-token", cfg.FleetServerServiceToken,
		}
	}

	/*
		// agent using an already bootstrapped fleet-server
		fleetServerHost := "https://hostname_of_the_bootstrapped_fleet_server:8220"
		return []string{
			"-e", "-v", "--force", "--insecure",
			// ensure the enrollment belongs to the default policy
			"--enrollment-token=" + cfg.EnrollmentToken,
			"--url", fleetServerHost,
		}
	*/

	baseFlags := []string{"-e", "-v", "--force", "--insecure", "--enrollment-token=" + cfg.EnrollmentToken}
	if common.AgentVersionBase == "8.0.0-SNAPSHOT" {
		return append(baseFlags, "--url", fmt.Sprintf("https://%s@%s:%d", cfg.ElasticsearchCredentials, cfg.FleetServerURI, cfg.FleetServerPort))
	}

	if cfg.ServerPolicyID != "" {
		baseFlags = append(baseFlags, "--fleet-server-insecure-http", "--fleet-server", fmt.Sprintf("https://%s@%s:%d", cfg.ElasticsearchCredentials, cfg.ElasticsearchURI, cfg.ElasticsearchPort), "--fleet-server-host=http://0.0.0.0", "--fleet-server-policy", cfg.ServerPolicyID)
	}

	return append(baseFlags, "--kibana-url", fmt.Sprintf("http://%s@%s:%d", cfg.ElasticsearchCredentials, cfg.KibanaURI, cfg.KibanaPort))
}<|MERGE_RESOLUTION|>--- conflicted
+++ resolved
@@ -52,7 +52,6 @@
 		return cfg, err
 	}
 
-<<<<<<< HEAD
 	if bootstrapFleetServer {
 		// obtain a Fleet Server Service Token for bootstrap
 		serviceToken, err := client.CreateServiceToken()
@@ -61,12 +60,7 @@
 			return nil, err
 		}
 		cfg.FleetServerServiceToken = serviceToken.Value
-	}
-
-	if fleetServerMode {
-=======
-	if !bootstrapFleetServer {
->>>>>>> 193337a8
+	} else {
 		defaultFleetServerPolicy, err := client.GetDefaultPolicy(true)
 		if err != nil {
 			return nil, err
