--- conflicted
+++ resolved
@@ -437,9 +437,6 @@
 
 	return instance
 }
-<<<<<<< HEAD
-<<<<<<< HEAD
-=======
 
 // PullImages pulls images
 func PullImages(images []string) error {
@@ -447,25 +444,6 @@
 	ctx := context.Background()
 
 	log.WithField("images", images).Info("Pulling Docker images...")
-=======
-
-// PullImages pulls images
-func PullImages(stackVersion, agentVersion, kibanaVersion string) error {
-	c := getDockerClient()
-	ctx := context.Background()
-	images := []string{
-		"docker.elastic.co/beats/elastic-agent:" + agentVersion,
-		"docker.elastic.co/beats/elastic-agent-ubi8:" + agentVersion,
-		"docker.elastic.co/elasticsearch/elasticsearch:" + stackVersion,
-		"docker.elastic.co/kibana/kibana:" + kibanaVersion,
-		"docker.elastic.co/observability-ci/elastic-agent:" + agentVersion,
-		"docker.elastic.co/observability-ci/elastic-agent-ubi8:" + agentVersion,
-		"docker.elastic.co/observability-ci/elasticsearch:" + stackVersion,
-		"docker.elastic.co/observability-ci/elasticsearch-ubi8:" + stackVersion,
-		"docker.elastic.co/observability-ci/kibana:" + kibanaVersion,
-		"docker.elastic.co/observability-ci/kibana-ubi8:" + kibanaVersion,
-	}
->>>>>>> feb7847d
 	for _, image := range images {
 		r, err := c.ImagePull(ctx, image, types.ImagePullOptions{})
 		if err != nil {
@@ -477,9 +455,4 @@
 		}
 	}
 	return nil
-<<<<<<< HEAD
-}
->>>>>>> 4c0075fb... chore: abstract image pulling (#1137)
-=======
-}
->>>>>>> feb7847d
+}