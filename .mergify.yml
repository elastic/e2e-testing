--- conflicted
+++ resolved
@@ -70,13 +70,8 @@
     actions:
       queue:
         method: squash
-<<<<<<< HEAD
         strict: smart+fasttrack
   - name: delete upstream branch after merging changes the automated PR or it's closed
-=======
-        name: default
-  - name: delete upstream branch after merging changes on docker-compose.yml or it's closed
->>>>>>> e34e3bc3
     conditions:
       - or:
         - merged
