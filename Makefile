TEST_TIMEOUT?=5m
FEATURE?=
FLAG?=
FORMAT?=pretty
.PHONY: install-godog
install-godog:
	cd metricbeat-tests && go get github.com/DATA-DOG/godog/cmd/godog

.PHONY: install
install:
	go get -v -t ./...

.PHONY: test
test:
	go test -v -timeout=$(TEST_TIMEOUT) ./cli/services

.PHONY: functional-test
functional-test: install-godog
<<<<<<< HEAD
	cd metricbeat-tests && godog -t ${FEATURE}

.PHONY: functional-test-ci
functional-test-ci: install-godog
	cd metricbeat-tests && godog --format=junit -t ${FEATURE} | tee ${REPORT} ; test $${PIPESTATUS[0]} -eq 0
=======
	godog --format=${FORMAT} ${FLAG} ${FEATURE}
>>>>>>> b141309a
<|MERGE_RESOLUTION|>--- conflicted
+++ resolved
@@ -16,12 +16,4 @@
 
 .PHONY: functional-test
 functional-test: install-godog
-<<<<<<< HEAD
-	cd metricbeat-tests && godog -t ${FEATURE}
-
-.PHONY: functional-test-ci
-functional-test-ci: install-godog
-	cd metricbeat-tests && godog --format=junit -t ${FEATURE} | tee ${REPORT} ; test $${PIPESTATUS[0]} -eq 0
-=======
-	godog --format=${FORMAT} ${FLAG} ${FEATURE}
->>>>>>> b141309a
+	cd metricbeat-tests && godog --format=${FORMAT} ${FLAG} ${FEATURE}