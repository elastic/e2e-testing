--- conflicted
+++ resolved
@@ -1,13 +1,7 @@
 TEST_TIMEOUT?=5m
-<<<<<<< HEAD
 FEATURE?=
 FLAG?=
 FORMAT?=pretty
-
-=======
-REPORT?=report.xml
-FEATURE?=*
->>>>>>> 4ef70b63
 .PHONY: install-godog
 install-godog:
 	go get github.com/DATA-DOG/godog/cmd/godog
@@ -22,12 +16,4 @@
 
 .PHONY: functional-test
 functional-test: install-godog
-<<<<<<< HEAD
-	godog --format=${FORMAT} ${FLAG} ${FEATURE}
-=======
-	godog -t ${FEATURE}
-
-.PHONY: functional-test-ci
-functional-test-ci: install-godog
-	godog --format=junit -t ${FEATURE} | tee ${REPORT} ; test $${PIPESTATUS[0]} -eq 0
->>>>>>> 4ef70b63
+	godog --format=${FORMAT} ${FLAG} ${FEATURE}