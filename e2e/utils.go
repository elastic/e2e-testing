--- conflicted
+++ resolved
@@ -200,11 +200,7 @@
 // GetElasticArtifactVersion returns the current version:
 // 1. Elastic's artifact repository, building the JSON path query based
 // If the version is a PR, then it will return the version without checking the artifacts API
-<<<<<<< HEAD
-// i.e. GetElasticArtifactVersion("6.8-SNAPSHOT)
-=======
 // i.e. GetElasticArtifactVersion("$VERSION")
->>>>>>> 101c83dd
 // i.e. GetElasticArtifactVersion("pr-22000")
 func GetElasticArtifactVersion(version string) string {
 	if strings.HasPrefix(strings.ToLower(version), "pr-") {
@@ -278,23 +274,12 @@
 	return latestVersion
 }
 
-<<<<<<< HEAD
-// GetElasticArtifactURL returns the URL of a released artifact from two possible sources
-// on the desired OS, architecture and file extension:
-// 1. Observability CI Storage bucket
-// 2. Elastic's artifact repository, building the JSON path query based
-// i.e. GetElasticArtifactURL("elastic-agent", "6.8-SNAPSHOT", "linux", "x86_64", "tar.gz")
-// i.e. GetElasticArtifactURL("elastic-agent", "6.8-SNAPSHOT", "x86_64", "rpm")
-// i.e. GetElasticArtifactURL("elastic-agent", "6.8-SNAPSHOT", "amd64", "deb")
-func GetElasticArtifactURL(artifact string, version string, operativeSystem string, arch string, extension string) (string, error) {
-=======
 // GetElasticArtifactURL returns the URL of a released artifact, which its full name is defined in the first argument,
 // from Elastic's artifact repository, building the JSON path query based on the full name
 // i.e. GetElasticArtifactURL("elastic-agent-$VERSION-amd64.deb", "elastic-agent", "$VERSION")
 // i.e. GetElasticArtifactURL("elastic-agent-$VERSION-x86_64.rpm", "elastic-agent","$VERSION")
 // i.e. GetElasticArtifactURL("elastic-agent-$VERSION-linux-amd64.tar.gz", "elastic-agent","$VERSION")
 func GetElasticArtifactURL(artifactName string, artifact string, version string) (string, error) {
->>>>>>> 101c83dd
 	exp := GetExponentialBackOff(time.Minute)
 
 	retryCount := 1
@@ -348,17 +333,6 @@
 		return "", err
 	}
 
-<<<<<<< HEAD
-	// elastic-agent-6.8-SNAPSHOT-linux-x86_64.tar.gz
-	artifactPath := fmt.Sprintf("%s-%s-%s-%s.%s", artifact, version, operativeSystem, arch, extension)
-	if extension == "deb" || extension == "rpm" {
-		// elastic-agent-6.8-SNAPSHOT-x86_64.rpm
-		// elastic-agent-6.8-SNAPSHOT-amd64.deb
-		artifactPath = fmt.Sprintf("%s-%s-%s.%s", artifact, version, arch, extension)
-	}
-
-=======
->>>>>>> 101c83dd
 	packagesObject := jsonParsed.Path("packages")
 	// we need to get keys with dots using Search instead of Path
 	downloadObject := packagesObject.Search(artifactName)
