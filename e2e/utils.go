--- conflicted
+++ resolved
@@ -171,18 +171,6 @@
 	// the commit SHA will identify univocally the artifact in the GCP storage bucket
 	commitSHA := shell.GetEnv("GITHUB_CHECK_SHA1", "")
 	if commitSHA != "" {
-<<<<<<< HEAD
-		prefix = fmt.Sprintf("commits/%s", commitSHA)
-		object = artifact + "/" + fileName
-	}
-
-	// we are setting a version from a pull request: the version of the artifact will be kept as the base one
-	// i.e. /pull-requests/pr-21100/$THE_BEAT/$THE_BEAT-$VERSION-x86_64.rpm
-	// i.e. /pull-requests/pr-21100/$THE_BEAT/$THE_BEAT-$VERSION-$ARCH.deb
-	// i.e. /pull-requests/pr-21100/$THE_BEAT/$THE_BEAT-$VERSION-linux-x86_64.tar.gz
-	if strings.HasPrefix(strings.ToLower(version), "pr-") {
-=======
->>>>>>> 7f295323
 		log.WithFields(log.Fields{
 			"commit":  commitSHA,
 			"PR":      version,
