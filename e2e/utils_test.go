--- conflicted
+++ resolved
@@ -285,19 +285,13 @@
 		artifactName := BuildArtifactName(artifact, version, version, OS, arch, extension, true)
 		assert.Equal(t, expectedFileName, artifactName)
 
-<<<<<<< HEAD
 		artifactName = BuildArtifactName(artifact, version, version, OS, arch, "TAR.GZ", true)
 		assert.Equal(t, expectedFileName, artifactName)
 	})
 
 	t.Run("For Docker for a Pull Request (amd64)", func(t *testing.T) {
-		defer os.Unsetenv("ELASTIC_AGENT_VERSION")
-		os.Setenv("ELASTIC_AGENT_VERSION", "pr-12345")
-=======
-	t.Run("For Docker for a Pull Request", func(t *testing.T) {
 		defer os.Unsetenv("BEAT_VERSION")
 		os.Setenv("BEAT_VERSION", "pr-12345")
->>>>>>> 3d68bd74
 
 		artifact = "elastic-agent"
 		arch := "amd64"
