@agent_endpoint_integration
Feature: Agent Endpoint Integration
  Scenarios for Agent to deploy Endpoint and sending data to Fleet and Elasticsearch.

@deploy-endpoint-with-agent
Scenario Outline: Adding the Endpoint Integration to an Agent makes the host to show in Security App
  Given a "<os>" agent is deployed to Fleet with "tar" installer
    And the agent is listed in Fleet as "online"
  When the "Endpoint Security" integration is "added" in the policy
  Then the "Endpoint Security" datasource is shown in the policy as added
    And the policy response will be shown in the Security App
    And the host name is shown in the Administration view in the Security App as "online"

@centos
Examples: Centos
| os     |
| centos |

@debian
Examples: Debian
| os     |
| debian |

@endpoint-policy-check
Scenario Outline: Deploying an Endpoint makes policies to appear in the Security App
<<<<<<< HEAD
  When an Endpoint is successfully deployed with a "<os>" Agent using "tar" installer
    And the agent is listed in Fleet as "online"
    And the host name is shown in the Administration view in the Security App as "online"
=======
  When an "Endpoint" is successfully deployed with a "<os>" Agent using "tar" installer
>>>>>>> 3be8e482
  Then the policy response will be shown in the Security App

@centos
Examples: Centos
| os     |
| centos |

@debian
Examples: Debian
| os     |
| debian |

@set-policy-and-check-changes
Scenario Outline: Changing an Agent policy is reflected in the Security App
<<<<<<< HEAD
  Given an Endpoint is successfully deployed with a "<os>" Agent using "tar" installer
    And the agent is listed in Fleet as "online"
    And the host name is shown in the Administration view in the Security App as "online"
=======
  Given an "Endpoint" is successfully deployed with a "<os>" Agent using "tar" installer
>>>>>>> 3be8e482
  When the policy is updated to have "malware" in "detect" mode
  Then the policy will reflect the change in the Security App

@centos
Examples: Centos
| os     |
| centos |

@debian
Examples: Debian
| os     |
| debian |

@deploy-endpoint-then-unenroll-agent
Scenario Outline: Un-enrolling Elastic Agent stops Elastic Endpoint
<<<<<<< HEAD
  Given an Endpoint is successfully deployed with a "<os>" Agent using "tar" installer
    And the agent is listed in Fleet as "online"
    And the host name is shown in the Administration view in the Security App as "online"
=======
  Given an "Endpoint" is successfully deployed with a "<os>" Agent using "tar" installer
>>>>>>> 3be8e482
  When the agent is un-enrolled
  Then the agent is listed in Fleet as "inactive"
    And the host name is not shown in the Administration view in the Security App

@centos
Examples: Centos
| os     |
| centos |

@debian
Examples: Debian
| os     |
| debian |

@deploy-endpoint-then-remove-it-from-policy
Scenario Outline: Removing Endpoint from Agent policy stops the connected Endpoint
<<<<<<< HEAD
  Given an Endpoint is successfully deployed with a "<os>" Agent using "tar" installer
    And the agent is listed in Fleet as "online"
    And the host name is shown in the Administration view in the Security App as "online"
=======
  Given an "Endpoint" is successfully deployed with a "<os>" Agent using "tar" installer
>>>>>>> 3be8e482
  When the "Endpoint Security" integration is "removed" in the policy
  Then the agent is listed in Fleet as "online"
    But the host name is not shown in the Administration view in the Security App
    And the "elastic-endpoint" process is in the "stopped" state on the host

@centos
Examples: Centos
| os     |
| centos |

@debian
Examples: Debian
| os     |
| debian |

@stop-agent-and-endpoint
Scenario Outline: Stopping the agent deployed with Endpoint stops all backend processes
  Given an Endpoint is successfully deployed with a "<os>" Agent using "tar" installer
    And the agent is listed in Fleet as "online"
    And the host name is shown in the Administration view in the Security App as "online"
  When the "elastic-agent" process is "stopped" on the host
  Then the "elastic-endpoint" process is in the "stopped" state on the host

@centos
Examples: Centos
| os     |
| centos |

@debian
Examples: Debian
| os     |
| debian |

@restart-host-with-endpoint-deployed
Scenario Outline: Restarting the host with persistent agent with Endpoint restarts backend processes
  Given an Endpoint is successfully deployed with a "<os>" Agent using "tar" installer
    And the agent is listed in Fleet as "online"
    And the host name is shown in the Administration view in the Security App as "online"
  When the host is restarted
  Then the "elastic-agent" process is in the "started" state on the host
    And the "elastic-endpoint" process is in the "started" state on the host

@centos
Examples: Centos
| os     |
| centos |

@debian
Examples: Debian
| os     |
| debian |

@unenroll-with-deployed-endpoint
Scenario Outline: Un-enrolling the agent with Endpoint
  Given an Endpoint is successfully deployed with a "<os>" Agent using "tar" installer
    And the agent is listed in Fleet as "online"
    And the host name is shown in the Administration view in the Security App as "online"
  When the agent is un-enrolled
  Then the "elastic-agent" process is in the "started" state on the host
    And the agent is listed in Fleet as "inactive"
    And the "elastic-endpoint" process is in the "stopped" state on the host

@centos
Examples: Centos
| os     |
| centos |

@debian
Examples: Debian
| os     |
| debian |<|MERGE_RESOLUTION|>--- conflicted
+++ resolved
@@ -23,13 +23,9 @@
 
 @endpoint-policy-check
 Scenario Outline: Deploying an Endpoint makes policies to appear in the Security App
-<<<<<<< HEAD
-  When an Endpoint is successfully deployed with a "<os>" Agent using "tar" installer
+  When an "Endpoint" is successfully deployed with a "<os>" Agent using "tar" installer
     And the agent is listed in Fleet as "online"
     And the host name is shown in the Administration view in the Security App as "online"
-=======
-  When an "Endpoint" is successfully deployed with a "<os>" Agent using "tar" installer
->>>>>>> 3be8e482
   Then the policy response will be shown in the Security App
 
 @centos
@@ -44,13 +40,9 @@
 
 @set-policy-and-check-changes
 Scenario Outline: Changing an Agent policy is reflected in the Security App
-<<<<<<< HEAD
-  Given an Endpoint is successfully deployed with a "<os>" Agent using "tar" installer
+  Given an "Endpoint" is successfully deployed with a "<os>" Agent using "tar" installer
     And the agent is listed in Fleet as "online"
     And the host name is shown in the Administration view in the Security App as "online"
-=======
-  Given an "Endpoint" is successfully deployed with a "<os>" Agent using "tar" installer
->>>>>>> 3be8e482
   When the policy is updated to have "malware" in "detect" mode
   Then the policy will reflect the change in the Security App
 
@@ -66,13 +58,9 @@
 
 @deploy-endpoint-then-unenroll-agent
 Scenario Outline: Un-enrolling Elastic Agent stops Elastic Endpoint
-<<<<<<< HEAD
-  Given an Endpoint is successfully deployed with a "<os>" Agent using "tar" installer
+  Given an "Endpoint" is successfully deployed with a "<os>" Agent using "tar" installer
     And the agent is listed in Fleet as "online"
     And the host name is shown in the Administration view in the Security App as "online"
-=======
-  Given an "Endpoint" is successfully deployed with a "<os>" Agent using "tar" installer
->>>>>>> 3be8e482
   When the agent is un-enrolled
   Then the agent is listed in Fleet as "inactive"
     And the host name is not shown in the Administration view in the Security App
@@ -89,13 +77,9 @@
 
 @deploy-endpoint-then-remove-it-from-policy
 Scenario Outline: Removing Endpoint from Agent policy stops the connected Endpoint
-<<<<<<< HEAD
-  Given an Endpoint is successfully deployed with a "<os>" Agent using "tar" installer
+  Given an "Endpoint" is successfully deployed with a "<os>" Agent using "tar" installer
     And the agent is listed in Fleet as "online"
     And the host name is shown in the Administration view in the Security App as "online"
-=======
-  Given an "Endpoint" is successfully deployed with a "<os>" Agent using "tar" installer
->>>>>>> 3be8e482
   When the "Endpoint Security" integration is "removed" in the policy
   Then the agent is listed in Fleet as "online"
     But the host name is not shown in the Administration view in the Security App
