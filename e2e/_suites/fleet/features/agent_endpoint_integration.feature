--- conflicted
+++ resolved
@@ -2,54 +2,42 @@
 Feature: Agent Endpoint Integration
   Scenarios for Agent to deploy Endpoint and sending data to Fleet and Elasticsearch.
 
+@deploy-endpoint-with-agent
 Scenario Outline: Adding the Endpoint Integration to an Agent makes the host to show in Security App
   Given a agent is deployed to Fleet with "tar" installer
     And the agent is listed in Fleet as "online"
   When the "Endpoint Security" integration is "added" in the policy
-<<<<<<< HEAD
   Then the "Endpoint Security" datasource is shown in the policy as added
     And the policy response will be shown in the Security App
     And the host name is shown in the Administration view in the Security App as "online"
-=======
-  Then the host name is shown in the Administration view in the Security App as "online"
->>>>>>> 3996ce52
 
+@endpoint-policy-check
 Scenario Outline: Deploying an Endpoint makes policies to appear in the Security App
-<<<<<<< HEAD
-  When an "Endpoint" is successfully deployed with a "<os>" Agent using "tar" installer
+  Given an "Endpoint" is successfully deployed with an Agent using "tar" installer
+    And the agent is listed in Fleet as "online"
+  When the host name is shown in the Administration view in the Security App as "online"
+  Then the policy response will be shown in the Security App
+
+@set-policy-and-check-changes
+Scenario Outline: Changing an Agent policy is reflected in the Security App
+  Given an "Endpoint" is successfully deployed with an Agent using "tar" installer
     And the agent is listed in Fleet as "online"
     And the host name is shown in the Administration view in the Security App as "online"
-=======
-  When an "Endpoint" is successfully deployed with an Agent using "tar" installer
->>>>>>> 3996ce52
-  Then the policy response will be shown in the Security App
-
-Scenario Outline: Changing an Agent policy is reflected in the Security App
-<<<<<<< HEAD
-  Given an "Endpoint" is successfully deployed with a "<os>" Agent using "tar" installer
-    And the agent is listed in Fleet as "online"
-    And the host name is shown in the Administration view in the Security App as "online"
-=======
-  Given an "Endpoint" is successfully deployed with an Agent using "tar" installer
->>>>>>> 3996ce52
   When the policy is updated to have "malware" in "detect" mode
   Then the policy will reflect the change in the Security App
 
+@deploy-endpoint-then-unenroll-agent
 Scenario Outline: Un-enrolling Elastic Agent stops Elastic Endpoint
-<<<<<<< HEAD
-  Given an "Endpoint" is successfully deployed with a "<os>" Agent using "tar" installer
+  Given an "Endpoint" is successfully deployed with an Agent using "tar" installer
     And the agent is listed in Fleet as "online"
     And the host name is shown in the Administration view in the Security App as "online"
-=======
-  Given an "Endpoint" is successfully deployed with an Agent using "tar" installer
->>>>>>> 3996ce52
   When the agent is un-enrolled
   Then the agent is listed in Fleet as "inactive"
     And the host name is not shown in the Administration view in the Security App
 
+@deploy-endpoint-then-remove-it-from-policy
 Scenario Outline: Removing Endpoint from Agent policy stops the connected Endpoint
-<<<<<<< HEAD
-  Given an "Endpoint" is successfully deployed with a "<os>" Agent using "tar" installer
+   Given an "Endpoint" is successfully deployed with an Agent using "tar" installer
     And the agent is listed in Fleet as "online"
     And the host name is shown in the Administration view in the Security App as "online"
   When the "Endpoint Security" integration is "removed" in the policy
@@ -57,75 +45,29 @@
     But the host name is not shown in the Administration view in the Security App
     And the "elastic-endpoint" process is in the "stopped" state on the host
 
-@centos
-Examples: Centos
-| os     |
-| centos |
-
-@debian
-Examples: Debian
-| os     |
-| debian |
-
 @stop-agent-and-endpoint
 Scenario Outline: Stopping the agent deployed with Endpoint stops all backend processes
-  Given an "Endpoint" is successfully deployed with a "<os>" Agent using "tar" installer
+   Given an "Endpoint" is successfully deployed with an Agent using "tar" installer
     And the agent is listed in Fleet as "online"
     And the host name is shown in the Administration view in the Security App as "online"
   When the "elastic-agent" process is "stopped" on the host
   Then the "elastic-endpoint" process is in the "stopped" state on the host
 
-@centos
-Examples: Centos
-| os     |
-| centos |
-
-@debian
-Examples: Debian
-| os     |
-| debian |
-
-@restart-host-with-endpoint-deployed
-Scenario Outline: Restarting the host with persistent agent with Endpoint restarts backend processes
-  Given an "Endpoint" is successfully deployed with a "<os>" Agent using "tar" installer
-    And the agent is listed in Fleet as "online"
-    And the host name is shown in the Administration view in the Security App as "online"
-  When the host is restarted
-  Then the "elastic-agent" process is in the "started" state on the host
-   # And the "elastic-endpoint" process is in the "started" state on the host
-
-@centos
-Examples: Centos
-| os     |
-| centos |
-
-@debian
-Examples: Debian
-| os     |
-| debian |
+#@restart-host-with-endpoint-deployed
+#Scenario Outline: Restarting the host with persistent agent with Endpoint restarts backend processes
+#   Given an "Endpoint" is successfully deployed with an Agent using "tar" installer
+#    And the agent is listed in Fleet as "online"
+#    And the host name is shown in the Administration view in the Security App as "online"
+#  When the host is restarted
+#  Then the "elastic-agent" process is in the "started" state on the host
+#    And the "elastic-endpoint" process is in the "started" state on the host
 
 @unenroll-with-deployed-endpoint
 Scenario Outline: Un-enrolling the agent with Endpoint
-  Given an "Endpoint" is successfully deployed with a "<os>" Agent using "tar" installer
+   Given an "Endpoint" is successfully deployed with an Agent using "tar" installer
     And the agent is listed in Fleet as "online"
     And the host name is shown in the Administration view in the Security App as "online"
   When the agent is un-enrolled
   Then the "elastic-agent" process is in the "started" state on the host
     And the agent is listed in Fleet as "inactive"
-    And the "elastic-endpoint" process is in the "stopped" state on the host
-
-@centos
-Examples: Centos
-| os     |
-| centos |
-
-@debian
-Examples: Debian
-| os     |
-| debian |
-=======
-  Given an "Endpoint" is successfully deployed with an Agent using "tar" installer
-  When the "Endpoint Security" integration is "removed" in the policy
-  Then the agent is listed in Fleet as "online"
-    But the host name is not shown in the Administration view in the Security App
->>>>>>> 3996ce52
+    And the "elastic-endpoint" process is in the "stopped" state on the host