--- conflicted
+++ resolved
@@ -3,21 +3,14 @@
   Scenarios for Agent to deploy Endpoint and sending data to Fleet and Elasticsearch.
 
 @deploy-endpoint-with-agent
-<<<<<<< HEAD
-Scenario: Adding the Endpoint Integration to an Agent makes the host to show in Security App
-  Given a "centos" agent is deployed via "tar" and is online
-=======
 Scenario Outline: Adding the Endpoint Integration to an Agent makes the host to show in Security App
   Given a "<os>" agent is deployed to Fleet with "tar" installer
     And the agent is listed in Fleet as "online"
->>>>>>> 9d282632
   When the "Endpoint Security" integration is "added" in the policy
   Then the "Endpoint Security" datasource is shown in the policy as added
     And the policy response will be shown in the Security App
     And the host name is shown in the Administration view in the Security App as "online"
 
-<<<<<<< HEAD
-=======
 @centos
 Examples: Centos
 | os     |
@@ -31,6 +24,8 @@
 @endpoint-policy-check
 Scenario Outline: Deploying an Endpoint makes policies to appear in the Security App
   When an Endpoint is successfully deployed with a "<os>" Agent using "tar" installer
+    And the agent is listed in Fleet as "online"
+    And the host name is shown in the Administration view in the Security App as "online"
   Then the policy response will be shown in the Security App
 
 @centos
@@ -43,10 +38,11 @@
 | os     |
 | debian |
 
->>>>>>> 9d282632
 @set-policy-and-check-changes
 Scenario Outline: Changing an Agent policy is reflected in the Security App
   Given an Endpoint is successfully deployed with a "<os>" Agent using "tar" installer
+    And the agent is listed in Fleet as "online"
+    And the host name is shown in the Administration view in the Security App as "online"
   When the policy is updated to have "malware" in "detect" mode
   Then the policy will reflect the change in the Security App
 
@@ -63,6 +59,8 @@
 @deploy-endpoint-then-unenroll-agent
 Scenario Outline: Un-enrolling Elastic Agent stops Elastic Endpoint
   Given an Endpoint is successfully deployed with a "<os>" Agent using "tar" installer
+    And the agent is listed in Fleet as "online"
+    And the host name is shown in the Administration view in the Security App as "online"
   When the agent is un-enrolled
   Then the agent is listed in Fleet as "inactive"
     And the host name is not shown in the Administration view in the Security App
@@ -80,33 +78,12 @@
 @deploy-endpoint-then-remove-it-from-policy
 Scenario Outline: Removing Endpoint from Agent policy stops the connected Endpoint
   Given an Endpoint is successfully deployed with a "<os>" Agent using "tar" installer
+    And the agent is listed in Fleet as "online"
+    And the host name is shown in the Administration view in the Security App as "online"
   When the "Endpoint Security" integration is "removed" in the policy
   Then the agent is listed in Fleet as "online"
     But the host name is not shown in the Administration view in the Security App
-<<<<<<< HEAD
     And the "elastic-endpoint" process is in the "stopped" state on the host
-
-@stop-agent-and-endpoint
-Scenario Outline: Stopping the agent deployed with Endpoint stops all backend processes
-  Given an Endpoint is successfully deployed with a "centos" Agent using "tar" installer
-  When the "elastic-agent" process is "stopped" on the host
-  Then the "elastic-endpoint" process is in the "stopped" state on the host
-
-@restart-host-with-endpoint-deployed
-Scenario Outline: Restarting the host with persistent agent with Endpoint restarts backend processes
-  Given an Endpoint is successfully deployed with a "centos" Agent using "tar" installer
-  When the host is restarted
-  Then the "elastic-agent" process is in the "started" state on the host
-    And the "elastic-endpoint" process is in the "started" state on the host
-
-@unenroll-with-deployed-endpoint
-Scenario Outline: Un-enrolling the agent with Endpoint
-  Given an Endpoint is successfully deployed with a "centos" Agent using "tar" installer
-  When the agent is un-enrolled
-  Then the "elastic-agent" process is in the "started" state on the host
-    And the agent is listed in Fleet as "inactive"
-    And the "elastic-endpoint" process is in the "stopped" state on the host
-=======
 
 @centos
 Examples: Centos
@@ -117,4 +94,60 @@
 Examples: Debian
 | os     |
 | debian |
->>>>>>> 9d282632
+
+@stop-agent-and-endpoint
+Scenario Outline: Stopping the agent deployed with Endpoint stops all backend processes
+  Given an Endpoint is successfully deployed with a "centos" Agent using "tar" installer
+    And the agent is listed in Fleet as "online"
+    And the host name is shown in the Administration view in the Security App as "online"
+  When the "elastic-agent" process is "stopped" on the host
+  Then the "elastic-endpoint" process is in the "stopped" state on the host
+
+@centos
+Examples: Centos
+| os     |
+| centos |
+
+@debian
+Examples: Debian
+| os     |
+| debian |
+
+@restart-host-with-endpoint-deployed
+Scenario Outline: Restarting the host with persistent agent with Endpoint restarts backend processes
+  Given an Endpoint is successfully deployed with a "centos" Agent using "tar" installer
+    And the agent is listed in Fleet as "online"
+    And the host name is shown in the Administration view in the Security App as "online"
+  When the host is restarted
+  Then the "elastic-agent" process is in the "started" state on the host
+    And the "elastic-endpoint" process is in the "started" state on the host
+
+@centos
+Examples: Centos
+| os     |
+| centos |
+
+@debian
+Examples: Debian
+| os     |
+| debian |
+
+@unenroll-with-deployed-endpoint
+Scenario Outline: Un-enrolling the agent with Endpoint
+  Given an Endpoint is successfully deployed with a "centos" Agent using "tar" installer
+    And the agent is listed in Fleet as "online"
+    And the host name is shown in the Administration view in the Security App as "online"
+  When the agent is un-enrolled
+  Then the "elastic-agent" process is in the "started" state on the host
+    And the agent is listed in Fleet as "inactive"
+    And the "elastic-endpoint" process is in the "stopped" state on the host
+
+@centos
+Examples: Centos
+| os     |
+| centos |
+
+@debian
+Examples: Debian
+| os     |
+| debian |