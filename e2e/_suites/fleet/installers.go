// Copyright Elasticsearch B.V. and/or licensed to Elasticsearch B.V. under one
// or more contributor license agreements. Licensed under the Elastic License;
// you may not use this file except in compliance with the Elastic License.

package main

import (
	"context"
	"fmt"
	"strings"

	"github.com/elastic/e2e-testing/cli/docker"
	"github.com/elastic/e2e-testing/e2e"
	"github.com/elastic/e2e-testing/e2e/steps"
	log "github.com/sirupsen/logrus"
)

// InstallerPackage represents the operations that can be performed by an installer package type
type InstallerPackage interface {
	Install(containerName string, token string) error
	InstallCerts() error
	PrintLogs(containerName string) error
	Postinstall() error
	Preinstall() error
	Uninstall() error
}

// BasePackage holds references to basic state for all installers
type BasePackage struct {
	binaryName string
	commitFile string
	image      string
	logFile    string
	profile    string
	service    string
}

// extractPackage depends on the underlying OS, so 'cmds' must contain the specific instructions for the OS
func (i *BasePackage) extractPackage(cmds []string) error {
	err := steps.ExecCommandInService(i.profile, i.image, i.service, cmds, profileEnv, false)
	if err != nil {
		log.WithFields(log.Fields{
			"command": cmds,
			"error":   err,
			"image":   i.image,
			"service": i.service,
		}).Error("Could not extract agent package in the box")

		return err
	}

	return nil
}

// Postinstall executes operations after installing a DEB package
func (i *BasePackage) Postinstall() error {
	err := systemctlRun(i.profile, i.image, i.service, "enable")
	if err != nil {
		return err
	}
	return systemctlRun(i.profile, i.image, i.service, "start")
}

// PrintLogs prints logs for the agent
func (i *BasePackage) PrintLogs(containerName string) error {
	err := i.resolveLogFile(containerName)
	if err != nil {
		return fmt.Errorf("Could not resolve log file: %v", err)
	}

	cmd := []string{
		"cat", i.logFile,
	}

	err = steps.ExecCommandInService(i.profile, i.image, i.service, cmd, profileEnv, false)
	if err != nil {
		return err
	}

	return nil
}

// resolveLogFile retrieves the full path of the log file in the underlying Docker container
// calculating the hash commit if necessary
func (i *BasePackage) resolveLogFile(containerName string) error {
	if strings.Contains(i.logFile, "%s") {
		hash, err := getElasticAgentHash(containerName, i.commitFile)
		if err != nil {
			log.WithFields(log.Fields{
				"containerName": containerName,
				"error":         err,
			}).Error("Could not get agent hash in the container")

			return err
		}

		i.logFile = fmt.Sprintf(i.logFile, hash)
	}

	return nil
}

// DEBPackage implements operations for a DEB installer
type DEBPackage struct {
	BasePackage
}

// NewDEBPackage creates an instance for the DEB installer
func NewDEBPackage(binaryName string, profile string, image string, service string, commitFile string, logFile string) *DEBPackage {
	return &DEBPackage{
		BasePackage: BasePackage{
			binaryName: binaryName,
			commitFile: commitFile,
			image:      image,
			profile:    profile,
			service:    service,
		},
	}
}

// Install installs a DEB package
func (i *DEBPackage) Install(containerName string, token string) error {
	return i.extractPackage([]string{"apt", "install", "/" + i.binaryName, "-y"})
}

// InstallCerts installs the certificates for a DEB package
func (i *DEBPackage) InstallCerts() error {
	return installCertsForDebian(i.profile, i.image, i.service)
}
func installCertsForDebian(profile string, image string, service string) error {
	if err := steps.ExecCommandInService(profile, image, service, []string{"apt-get", "update"}, profileEnv, false); err != nil {
		return err
	}
	if err := steps.ExecCommandInService(profile, image, service, []string{"apt", "install", "ca-certificates", "-y"}, profileEnv, false); err != nil {
		return err
	}
	if err := steps.ExecCommandInService(profile, image, service, []string{"update-ca-certificates", "-f"}, profileEnv, false); err != nil {
		return err
	}
	return nil
}

// Preinstall executes operations before installing a DEB package
func (i *DEBPackage) Preinstall() error {
	log.Trace("No preinstall commands for DEB packages")
	return nil
}

// Uninstall uninstalls a DEB package
func (i *DEBPackage) Uninstall() error {
	log.Trace("No uninstall commands for DEB packages")
	return nil
}

// DockerPackage implements operations for a DEB installer
type DockerPackage struct {
	BasePackage
	installerPath string
	ubi8          bool
	// optional fields
	arch            string
	artifact        string
	originalVersion string
	OS              string
	version         string
}

// NewDockerPackage creates an instance for the Docker installer
func NewDockerPackage(binaryName string, profile string, image string, service string, installerPath string, ubi8 bool, commitFile string, logFile string) *DockerPackage {
	return &DockerPackage{
		BasePackage: BasePackage{
			binaryName: binaryName,
			commitFile: commitFile,
			image:      image,
			logFile:    logFile,
			profile:    profile,
			service:    service,
		},
		installerPath: installerPath,
		ubi8:          ubi8,
	}
}

// Install installs a Docker package
func (i *DockerPackage) Install(containerName string, token string) error {
	log.Trace("No install commands for Docker packages")
	return nil
}

// InstallCerts installs the certificates for a Docker package
func (i *DockerPackage) InstallCerts() error {
	log.Trace("No install certs commands for Docker packages")
	return nil
}

// Preinstall executes operations before installing a Docker package
func (i *DockerPackage) Preinstall() error {
	err := docker.LoadImage(i.installerPath)
	if err != nil {
		return err
	}

<<<<<<< HEAD
	// wait for tagging to ensure the loaded image is present
	e2e.Sleep(3 * time.Second)

	arch := e2e.GetArchitecture()

=======
>>>>>>> d9e3b516
	// we need to tag the loaded image because its tag relates to the target branch
	return docker.TagImage(
		"docker.elastic.co/beats/"+i.artifact+":"+agentVersionBase,
		"docker.elastic.co/observability-ci/"+i.artifact+":"+i.originalVersion+"-"+arch,
	)
}

// Postinstall executes operations after installing a Docker package
func (i *DockerPackage) Postinstall() error {
	log.Trace("No postinstall commands for Docker packages")
	return nil
}

// Uninstall uninstalls a Docker package
func (i *DockerPackage) Uninstall() error {
	log.Trace("No uninstall commands for Docker packages")
	return nil
}

// WithArch sets the architecture
func (i *DockerPackage) WithArch(arch string) *DockerPackage {
	i.arch = arch
	return i
}

// WithArtifact sets the artifact
func (i *DockerPackage) WithArtifact(artifact string) *DockerPackage {
	i.artifact = artifact
	return i
}

// WithOS sets the OS
func (i *DockerPackage) WithOS(OS string) *DockerPackage {
	i.OS = OS
	return i
}

// WithVersion sets the version
func (i *DockerPackage) WithVersion(version string) *DockerPackage {
	i.version = e2e.CheckPRVersion(version, agentVersionBase) // sanitize version
	i.originalVersion = version
	return i
}

// RPMPackage implements operations for a RPM installer
type RPMPackage struct {
	BasePackage
}

// NewRPMPackage creates an instance for the RPM installer
func NewRPMPackage(binaryName string, profile string, image string, service string, commitFile string, logFile string) *RPMPackage {
	return &RPMPackage{
		BasePackage: BasePackage{
			binaryName: binaryName,
			commitFile: commitFile,
			image:      image,
			logFile:    logFile,
			profile:    profile,
			service:    service,
		},
	}
}

// Install installs a RPM package
func (i *RPMPackage) Install(containerName string, token string) error {
	return i.extractPackage([]string{"yum", "localinstall", "/" + i.binaryName, "-y"})
}

// InstallCerts installs the certificates for a RPM package
func (i *RPMPackage) InstallCerts() error {
	return installCertsForCentos(i.profile, i.image, i.service)
}
func installCertsForCentos(profile string, image string, service string) error {
	if err := steps.ExecCommandInService(profile, image, service, []string{"yum", "check-update"}, profileEnv, false); err != nil {
		return err
	}
	if err := steps.ExecCommandInService(profile, image, service, []string{"yum", "install", "ca-certificates", "-y"}, profileEnv, false); err != nil {
		return err
	}
	if err := steps.ExecCommandInService(profile, image, service, []string{"update-ca-trust", "force-enable"}, profileEnv, false); err != nil {
		return err
	}
	if err := steps.ExecCommandInService(profile, image, service, []string{"update-ca-trust", "extract"}, profileEnv, false); err != nil {
		return err
	}
	return nil
}

// Preinstall executes operations before installing a RPM package
func (i *RPMPackage) Preinstall() error {
	log.Trace("No preinstall commands for RPM packages")
	return nil
}

// Uninstall uninstalls a RPM package
func (i *RPMPackage) Uninstall() error {
	log.Trace("No uninstall commands for RPM packages")
	return nil
}

// TARPackage implements operations for a RPM installer
type TARPackage struct {
	BasePackage
	// optional fields
	arch      string
	artifact  string
	OS        string
	OSFlavour string // at this moment, centos or debian
	version   string
}

// NewTARPackage creates an instance for the RPM installer
func NewTARPackage(binaryName string, profile string, image string, service string, commitFile string, logFile string) *TARPackage {
	return &TARPackage{
		BasePackage: BasePackage{
			binaryName: binaryName,
			commitFile: commitFile,
			image:      image,
			logFile:    logFile,
			profile:    profile,
			service:    service,
		},
	}
}

// Install installs a TAR package
func (i *TARPackage) Install(containerName string, token string) error {
	// install the elastic-agent to /usr/bin/elastic-agent using command
	binary := fmt.Sprintf("/elastic-agent/%s", i.artifact)
	args := []string{"--force", "--insecure", "--enrollment-token=" + token, "--kibana-url", "http://kibana:5601"}

	err := runElasticAgentCommand(i.profile, i.image, i.service, binary, "install", args)
	if err != nil {
		return fmt.Errorf("Failed to install the agent with subcommand: %v", err)
	}

	return nil
}

// InstallCerts installs the certificates for a TAR package, using the right OS package manager
func (i *TARPackage) InstallCerts() error {
	if i.OSFlavour == "centos" {
		return installCertsForCentos(i.profile, i.image, i.service)
	} else if i.OSFlavour == "debian" {
		return installCertsForDebian(i.profile, i.image, i.service)
	}

	log.WithFields(log.Fields{
		"arch":      i.arch,
		"OS":        i.OS,
		"OSFlavour": i.OSFlavour,
	}).Debug("Installation of certificates was skipped because of unknown OS flavour")

	return nil
}

// Postinstall executes operations after installing a TAR package
func (i *TARPackage) Postinstall() error {
	log.Trace("No postinstall commands for TAR installer")
	return nil
}

// Preinstall executes operations before installing a TAR package
func (i *TARPackage) Preinstall() error {
	err := i.extractPackage([]string{"tar", "-xvf", "/" + i.binaryName})
	if err != nil {
		return err
	}

	// simplify layout
	cmds := [][]string{
		[]string{"rm", "-fr", "/elastic-agent"},
		[]string{"mv", fmt.Sprintf("/%s-%s-%s-%s", i.artifact, i.version, i.OS, i.arch), "/elastic-agent"},
	}
	for _, cmd := range cmds {
		err = steps.ExecCommandInService(i.profile, i.image, i.service, cmd, profileEnv, false)
		if err != nil {
			log.WithFields(log.Fields{
				"command": cmd,
				"error":   err,
				"image":   i.image,
				"service": i.service,
				"version": i.version,
			}).Error("Could not extract agent package in the box")

			return err
		}
	}

	return nil
}

// Uninstall uninstalls a TAR package
func (i *TARPackage) Uninstall() error {
	args := []string{"-f"}

	return runElasticAgentCommand(i.profile, i.image, i.service, ElasticAgentProcessName, "uninstall", args)
}

// WithArch sets the architecture
func (i *TARPackage) WithArch(arch string) *TARPackage {
	i.arch = arch
	return i
}

// WithArtifact sets the artifact
func (i *TARPackage) WithArtifact(artifact string) *TARPackage {
	i.artifact = artifact
	return i
}

// WithOS sets the OS
func (i *TARPackage) WithOS(OS string) *TARPackage {
	i.OS = OS
	return i
}

// WithOSFlavour sets the OS flavour, at this moment centos or debian
func (i *TARPackage) WithOSFlavour(OSFlavour string) *TARPackage {
	i.OSFlavour = OSFlavour
	return i
}

// WithVersion sets the version
func (i *TARPackage) WithVersion(version string) *TARPackage {
	i.version = version
	return i
}

// getElasticAgentHash uses Elastic Agent's home dir to read the file with agent's build hash
// it will return the first six characters of the hash (short hash)
func getElasticAgentHash(containerName string, commitFile string) (string, error) {
	cmd := []string{
		"cat", commitFile,
	}

	fullHash, err := docker.ExecCommandIntoContainer(context.Background(), containerName, "root", cmd)
	if err != nil {
		return "", err
	}

	runes := []rune(fullHash)
	shortHash := string(runes[0:6])

	log.WithFields(log.Fields{
		"commitFile":    commitFile,
		"containerName": containerName,
		"hash":          fullHash,
		"shortHash":     shortHash,
	}).Debug("Agent build hash found")

	return shortHash, nil
}<|MERGE_RESOLUTION|>--- conflicted
+++ resolved
@@ -200,14 +200,8 @@
 		return err
 	}
 
-<<<<<<< HEAD
-	// wait for tagging to ensure the loaded image is present
-	e2e.Sleep(3 * time.Second)
-
 	arch := e2e.GetArchitecture()
 
-=======
->>>>>>> d9e3b516
 	// we need to tag the loaded image because its tag relates to the target branch
 	return docker.TagImage(
 		"docker.elastic.co/beats/"+i.artifact+":"+agentVersionBase,
