// Copyright Elasticsearch B.V. and/or licensed to Elasticsearch B.V. under one
// or more contributor license agreements. Licensed under the Elastic License;
// you may not use this file except in compliance with the Elastic License.

package main

import (
	"context"
	"fmt"
	"strings"
	"time"

	"github.com/elastic/e2e-testing/cli/docker"
	"github.com/elastic/e2e-testing/e2e"
	"github.com/elastic/e2e-testing/e2e/steps"
	log "github.com/sirupsen/logrus"
)

// InstallerPackage represents the operations that can be performed by an installer package type
type InstallerPackage interface {
	Install(containerName string, token string) error
	InstallCerts() error
	PrintLogs(containerName string) error
	Postinstall() error
	Preinstall() error
	Uninstall() error
}

// BasePackage holds references to basic state for all installers
type BasePackage struct {
	binaryName string
	commitFile string
	image      string
	logFile    string
	profile    string
	service    string
}

// extractPackage depends on the underlying OS, so 'cmds' must contain the specific instructions for the OS
func (i *BasePackage) extractPackage(cmds []string) error {
	err := steps.ExecCommandInService(i.profile, i.image, i.service, cmds, profileEnv, false)
	if err != nil {
		log.WithFields(log.Fields{
			"command": cmds,
			"error":   err,
			"image":   i.image,
			"service": i.service,
		}).Error("Could not extract agent package in the box")

		return err
	}

	return nil
}

// Postinstall executes operations after installing a DEB package
func (i *BasePackage) Postinstall() error {
	err := systemctlRun(i.profile, i.image, i.service, "enable")
	if err != nil {
		return err
	}
	return systemctlRun(i.profile, i.image, i.service, "start")
}

// PrintLogs prints logs for the agent
func (i *BasePackage) PrintLogs(containerName string) error {
	err := i.resolveLogFile(containerName)
	if err != nil {
		return fmt.Errorf("Could not resolve log file: %v", err)
	}

	cmd := []string{
		"cat", i.logFile,
	}

	err = steps.ExecCommandInService(i.profile, i.image, i.service, cmd, profileEnv, false)
	if err != nil {
		return err
	}

	return nil
}

// resolveLogFile retrieves the full path of the log file in the underlying Docker container
// calculating the hash commit if necessary
func (i *BasePackage) resolveLogFile(containerName string) error {
	if strings.Contains(i.logFile, "%s") {
		hash, err := getElasticAgentHash(containerName, i.commitFile)
		if err != nil {
			log.WithFields(log.Fields{
				"containerName": containerName,
				"error":         err,
			}).Error("Could not get agent hash in the container")

			return err
		}

		i.logFile = fmt.Sprintf(i.logFile, hash)
	}

	return nil
}

// DEBPackage implements operations for a DEB installer
type DEBPackage struct {
	BasePackage
}

// NewDEBPackage creates an instance for the DEB installer
func NewDEBPackage(binaryName string, profile string, image string, service string, commitFile string, logFile string) *DEBPackage {
	return &DEBPackage{
		BasePackage: BasePackage{
			binaryName: binaryName,
			commitFile: commitFile,
			image:      image,
			profile:    profile,
			service:    service,
		},
	}
}

// Install installs a DEB package
func (i *DEBPackage) Install(containerName string, token string) error {
	return i.extractPackage([]string{"apt", "install", "/" + i.binaryName, "-y"})
}

// InstallCerts installs the certificates for a DEB package
func (i *DEBPackage) InstallCerts() error {
	return installCertsForDebian(i.profile, i.image, i.service)
}
func installCertsForDebian(profile string, image string, service string) error {
	if err := steps.ExecCommandInService(profile, image, service, []string{"apt-get", "update"}, profileEnv, false); err != nil {
		return err
	}
	if err := steps.ExecCommandInService(profile, image, service, []string{"apt", "install", "ca-certificates", "-y"}, profileEnv, false); err != nil {
		return err
	}
	if err := steps.ExecCommandInService(profile, image, service, []string{"update-ca-certificates", "-f"}, profileEnv, false); err != nil {
		return err
	}
	return nil
}

// Preinstall executes operations before installing a DEB package
func (i *DEBPackage) Preinstall() error {
	log.Trace("No preinstall commands for DEB packages")
	return nil
}

// Uninstall uninstalls a DEB package
func (i *DEBPackage) Uninstall() error {
	log.Trace("No uninstall commands for DEB packages")
	return nil
}

// DockerPackage implements operations for a DEB installer
type DockerPackage struct {
	BasePackage
	installerPath string
	ubi8          bool
	// optional fields
	arch            string
	artifact        string
	originalVersion string
	OS              string
	version         string
}

// NewDockerPackage creates an instance for the Docker installer
func NewDockerPackage(binaryName string, profile string, image string, service string, installerPath string, ubi8 bool, commitFile string, logFile string) *DockerPackage {
	return &DockerPackage{
		BasePackage: BasePackage{
			binaryName: binaryName,
			commitFile: commitFile,
			image:      image,
			logFile:    logFile,
			profile:    profile,
			service:    service,
		},
		installerPath: installerPath,
		ubi8:          ubi8,
	}
}

// Install installs a Docker package
func (i *DockerPackage) Install(containerName string, token string) error {
	log.Trace("No install commands for Docker packages")
	return nil
}

// InstallCerts installs the certificates for a Docker package
func (i *DockerPackage) InstallCerts() error {
	log.Trace("No install certs commands for Docker packages")
	return nil
}

// Preinstall executes operations before installing a Docker package
func (i *DockerPackage) Preinstall() error {
	err := docker.LoadImage(i.installerPath)
	if err != nil {
		return err
	}

	// wait for tagging to ensure the loaded image is present
	e2e.Sleep(3 * time.Second)

<<<<<<< HEAD
	arch := e2e.GetArchitecture()

	// we need to tag the loaded image because its tag relates to the target branch,
	// and we want it to use the 'pr-12345' format.
=======
	// we need to tag the loaded image because its tag relates to the target branch
>>>>>>> 7f295323
	return docker.TagImage(
		"docker.elastic.co/beats/"+i.artifact+":"+agentVersionBase,
		"docker.elastic.co/observability-ci/"+i.artifact+":"+i.originalVersion+"-"+arch,
	)
}

// Postinstall executes operations after installing a Docker package
func (i *DockerPackage) Postinstall() error {
	log.Trace("No postinstall commands for Docker packages")
	return nil
}

// Uninstall uninstalls a Docker package
func (i *DockerPackage) Uninstall() error {
	log.Trace("No uninstall commands for Docker packages")
	return nil
}

// WithArch sets the architecture
func (i *DockerPackage) WithArch(arch string) *DockerPackage {
	i.arch = arch
	return i
}

// WithArtifact sets the artifact
func (i *DockerPackage) WithArtifact(artifact string) *DockerPackage {
	i.artifact = artifact
	return i
}

// WithOS sets the OS
func (i *DockerPackage) WithOS(OS string) *DockerPackage {
	i.OS = OS
	return i
}

// WithVersion sets the version
func (i *DockerPackage) WithVersion(version string) *DockerPackage {
	i.version = e2e.CheckPRVersion(version, agentVersionBase) // sanitize version
	i.originalVersion = version
	return i
}

// RPMPackage implements operations for a RPM installer
type RPMPackage struct {
	BasePackage
}

// NewRPMPackage creates an instance for the RPM installer
func NewRPMPackage(binaryName string, profile string, image string, service string, commitFile string, logFile string) *RPMPackage {
	return &RPMPackage{
		BasePackage: BasePackage{
			binaryName: binaryName,
			commitFile: commitFile,
			image:      image,
			logFile:    logFile,
			profile:    profile,
			service:    service,
		},
	}
}

// Install installs a RPM package
func (i *RPMPackage) Install(containerName string, token string) error {
	return i.extractPackage([]string{"yum", "localinstall", "/" + i.binaryName, "-y"})
}

// InstallCerts installs the certificates for a RPM package
func (i *RPMPackage) InstallCerts() error {
	return installCertsForCentos(i.profile, i.image, i.service)
}
func installCertsForCentos(profile string, image string, service string) error {
	if err := steps.ExecCommandInService(profile, image, service, []string{"yum", "check-update"}, profileEnv, false); err != nil {
		return err
	}
	if err := steps.ExecCommandInService(profile, image, service, []string{"yum", "install", "ca-certificates", "-y"}, profileEnv, false); err != nil {
		return err
	}
	if err := steps.ExecCommandInService(profile, image, service, []string{"update-ca-trust", "force-enable"}, profileEnv, false); err != nil {
		return err
	}
	if err := steps.ExecCommandInService(profile, image, service, []string{"update-ca-trust", "extract"}, profileEnv, false); err != nil {
		return err
	}
	return nil
}

// Preinstall executes operations before installing a RPM package
func (i *RPMPackage) Preinstall() error {
	log.Trace("No preinstall commands for RPM packages")
	return nil
}

// Uninstall uninstalls a RPM package
func (i *RPMPackage) Uninstall() error {
	log.Trace("No uninstall commands for RPM packages")
	return nil
}

// TARPackage implements operations for a RPM installer
type TARPackage struct {
	BasePackage
	// optional fields
	arch      string
	artifact  string
	OS        string
	OSFlavour string // at this moment, centos or debian
	version   string
}

// NewTARPackage creates an instance for the RPM installer
func NewTARPackage(binaryName string, profile string, image string, service string, commitFile string, logFile string) *TARPackage {
	return &TARPackage{
		BasePackage: BasePackage{
			binaryName: binaryName,
			commitFile: commitFile,
			image:      image,
			logFile:    logFile,
			profile:    profile,
			service:    service,
		},
	}
}

// Install installs a TAR package
func (i *TARPackage) Install(containerName string, token string) error {
	// install the elastic-agent to /usr/bin/elastic-agent using command
	binary := fmt.Sprintf("/elastic-agent/%s", i.artifact)
	args := []string{"--force", "--insecure", "--enrollment-token=" + token, "--kibana-url", "http://kibana:5601"}

	err := runElasticAgentCommand(i.profile, i.image, i.service, binary, "install", args)
	if err != nil {
		return fmt.Errorf("Failed to install the agent with subcommand: %v", err)
	}

	return nil
}

// InstallCerts installs the certificates for a TAR package, using the right OS package manager
func (i *TARPackage) InstallCerts() error {
	if i.OSFlavour == "centos" {
		return installCertsForCentos(i.profile, i.image, i.service)
	} else if i.OSFlavour == "debian" {
		return installCertsForDebian(i.profile, i.image, i.service)
	}

	log.WithFields(log.Fields{
		"arch":      i.arch,
		"OS":        i.OS,
		"OSFlavour": i.OSFlavour,
	}).Debug("Installation of certificates was skipped because of unknown OS flavour")

	return nil
}

// Postinstall executes operations after installing a TAR package
func (i *TARPackage) Postinstall() error {
	log.Trace("No postinstall commands for TAR installer")
	return nil
}

// Preinstall executes operations before installing a TAR package
func (i *TARPackage) Preinstall() error {
	err := i.extractPackage([]string{"tar", "-xvf", "/" + i.binaryName})
	if err != nil {
		return err
	}

	// simplify layout
	cmds := [][]string{
		[]string{"rm", "-fr", "/elastic-agent"},
		[]string{"mv", fmt.Sprintf("/%s-%s-%s-%s", i.artifact, i.version, i.OS, i.arch), "/elastic-agent"},
	}
	for _, cmd := range cmds {
		err = steps.ExecCommandInService(i.profile, i.image, i.service, cmd, profileEnv, false)
		if err != nil {
			log.WithFields(log.Fields{
				"command": cmd,
				"error":   err,
				"image":   i.image,
				"service": i.service,
				"version": i.version,
			}).Error("Could not extract agent package in the box")

			return err
		}
	}

	return nil
}

// Uninstall uninstalls a TAR package
func (i *TARPackage) Uninstall() error {
	args := []string{"-f"}

	return runElasticAgentCommand(i.profile, i.image, i.service, ElasticAgentProcessName, "uninstall", args)
}

// WithArch sets the architecture
func (i *TARPackage) WithArch(arch string) *TARPackage {
	i.arch = arch
	return i
}

// WithArtifact sets the artifact
func (i *TARPackage) WithArtifact(artifact string) *TARPackage {
	i.artifact = artifact
	return i
}

// WithOS sets the OS
func (i *TARPackage) WithOS(OS string) *TARPackage {
	i.OS = OS
	return i
}

// WithOSFlavour sets the OS flavour, at this moment centos or debian
func (i *TARPackage) WithOSFlavour(OSFlavour string) *TARPackage {
	i.OSFlavour = OSFlavour
	return i
}

// WithVersion sets the version
func (i *TARPackage) WithVersion(version string) *TARPackage {
	i.version = version
	return i
}

// getElasticAgentHash uses Elastic Agent's home dir to read the file with agent's build hash
// it will return the first six characters of the hash (short hash)
func getElasticAgentHash(containerName string, commitFile string) (string, error) {
	cmd := []string{
		"cat", commitFile,
	}

	fullHash, err := docker.ExecCommandIntoContainer(context.Background(), containerName, "root", cmd)
	if err != nil {
		return "", err
	}

	runes := []rune(fullHash)
	shortHash := string(runes[0:6])

	log.WithFields(log.Fields{
		"commitFile":    commitFile,
		"containerName": containerName,
		"hash":          fullHash,
		"shortHash":     shortHash,
	}).Debug("Agent build hash found")

	return shortHash, nil
}<|MERGE_RESOLUTION|>--- conflicted
+++ resolved
@@ -204,14 +204,9 @@
 	// wait for tagging to ensure the loaded image is present
 	e2e.Sleep(3 * time.Second)
 
-<<<<<<< HEAD
 	arch := e2e.GetArchitecture()
 
-	// we need to tag the loaded image because its tag relates to the target branch,
-	// and we want it to use the 'pr-12345' format.
-=======
 	// we need to tag the loaded image because its tag relates to the target branch
->>>>>>> 7f295323
 	return docker.TagImage(
 		"docker.elastic.co/beats/"+i.artifact+":"+agentVersionBase,
 		"docker.elastic.co/observability-ci/"+i.artifact+":"+i.originalVersion+"-"+arch,
