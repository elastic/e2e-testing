--- conflicted
+++ resolved
@@ -119,13 +119,10 @@
 
 func (fts *FleetTestSuite) contributeSteps(s *godog.Suite) {
 	s.Step(`^a "([^"]*)" agent is deployed to Fleet with "([^"]*)" installer$`, fts.anAgentIsDeployedToFleetWithInstaller)
-<<<<<<< HEAD
 	s.Step(`^a "([^"]*)" agent is deployed via "([^"]*)" and is online$`, fts.anAgentIsDeployedAndIsOnline)
-=======
 	s.Step(`^a "([^"]*)" agent "([^"]*)" is deployed to Fleet with "([^"]*)" installer$`, fts.anStaleAgentIsDeployedToFleetWithInstaller)
 	s.Step(`^agent is in version "([^"]*)"$`, fts.agentInVersion)
 	s.Step(`^agent is upgraded to version "([^"]*)"$`, fts.anAgentIsUpgraded)
->>>>>>> cb8d4c90
 	s.Step(`^the agent is listed in Fleet as "([^"]*)"$`, fts.theAgentIsListedInFleetWithStatus)
 	s.Step(`^the host is restarted$`, fts.theHostIsRestarted)
 	s.Step(`^system package dashboards are listed in Fleet$`, fts.systemPackageDashboardsAreListedInFleet)
