--- conflicted
+++ resolved
@@ -55,14 +55,9 @@
 	PolicyUpdatedAt     string // the moment the policy was updated
 	Version             string // current elastic-agent version
 	kibanaClient        *kibana.Client
-<<<<<<< HEAD
 	deployer            deploy.Deployer
-	BeatsProcess        string // (optional) name of the Beats that must be present before installing the elastic-agent
-=======
-	deployer            deploy.Deployment
-	dockerDeployer      deploy.Deployment // used for docker related deployents, such as the stand-alone containers
-	BeatsProcess        string            // (optional) name of the Beats that must be present before installing the elastic-agent
->>>>>>> ed5a86e7
+	dockerDeployer      deploy.Deployer // used for docker related deployents, such as the stand-alone containers
+	BeatsProcess        string          // (optional) name of the Beats that must be present before installing the elastic-agent
 	// date controls for queries
 	AgentStoppedDate             time.Time
 	RuntimeDependenciesStartDate time.Time
@@ -71,7 +66,7 @@
 	DefaultAPIKey  string
 }
 
-func (fts *FleetTestSuite) getDeployer() deploy.Deployment {
+func (fts *FleetTestSuite) getDeployer() deploy.Deployer {
 	if fts.StandAlone {
 		return fts.dockerDeployer
 	}
@@ -99,11 +94,7 @@
 		if !fts.StandAlone {
 			// for the centos/debian flavour we need to retrieve the internal log files for the elastic-agent, as they are not
 			// exposed as container logs. For that reason we need to go through the installer abstraction
-<<<<<<< HEAD
-			agentInstaller, _ := installer.NewElasticAgentDeployer(fts.deployer).AttachInstaller(fts.currentContext, agentService, fts.InstallerType)
-=======
-			agentInstaller, _ := installer.Attach(fts.currentContext, fts.getDeployer(), agentService, fts.InstallerType)
->>>>>>> ed5a86e7
+			agentInstaller, _ := installer.NewElasticAgentDeployer(fts.getDeployer()).AttachInstaller(fts.currentContext, agentService, fts.InstallerType)
 
 			if log.IsLevelEnabled(log.DebugLevel) {
 				err := agentInstaller.Logs(fts.currentContext)
@@ -385,11 +376,7 @@
 
 func (fts *FleetTestSuite) installCerts() error {
 	agentService := deploy.NewServiceRequest(common.ElasticAgentServiceName)
-<<<<<<< HEAD
-	agentInstaller, _ := installer.NewElasticAgentDeployer(fts.deployer).AttachInstaller(fts.currentContext, agentService, fts.InstallerType)
-=======
-	agentInstaller, _ := installer.Attach(fts.currentContext, fts.getDeployer(), agentService, fts.InstallerType)
->>>>>>> ed5a86e7
+	agentInstaller, _ := installer.NewElasticAgentDeployer(fts.getDeployer()).AttachInstaller(fts.currentContext, agentService, fts.InstallerType)
 
 	err := agentInstaller.InstallCerts(fts.currentContext)
 	if err != nil {
@@ -563,11 +550,7 @@
 		return err
 	}
 
-<<<<<<< HEAD
-	agentInstaller, _ := installer.NewElasticAgentDeployer(fts.deployer).AttachInstaller(fts.currentContext, agentService, fts.InstallerType)
-=======
-	agentInstaller, _ := installer.Attach(fts.currentContext, fts.getDeployer(), agentService, installerType)
->>>>>>> ed5a86e7
+	agentInstaller, _ := installer.NewElasticAgentDeployer(fts.getDeployer()).AttachInstaller(fts.currentContext, agentService, fts.InstallerType)
 	err = deployAgentToFleet(fts.currentContext, agentInstaller, fts.CurrentToken)
 	if err != nil {
 		return err
@@ -577,11 +560,7 @@
 
 func (fts *FleetTestSuite) processStateChangedOnTheHost(process string, state string) error {
 	agentService := deploy.NewServiceRequest(common.ElasticAgentServiceName)
-<<<<<<< HEAD
-	agentInstaller, _ := installer.NewElasticAgentDeployer(fts.deployer).AttachInstaller(fts.currentContext, agentService, fts.InstallerType)
-=======
-	agentInstaller, _ := installer.Attach(fts.currentContext, fts.getDeployer(), agentService, fts.InstallerType)
->>>>>>> ed5a86e7
+	agentInstaller, _ := installer.NewElasticAgentDeployer(fts.getDeployer()).AttachInstaller(fts.currentContext, agentService, fts.InstallerType)
 	if state == "started" {
 		err := agentInstaller.Start(fts.currentContext)
 		return err
@@ -920,11 +899,7 @@
 
 func (fts *FleetTestSuite) theFileSystemAgentFolderIsEmpty() error {
 	agentService := deploy.NewServiceRequest(common.ElasticAgentServiceName)
-<<<<<<< HEAD
-	agentInstaller, _ := installer.NewElasticAgentDeployer(fts.deployer).AttachInstaller(fts.currentContext, agentService, fts.InstallerType)
-=======
-	agentInstaller, _ := installer.Attach(fts.currentContext, fts.getDeployer(), agentService, fts.InstallerType)
->>>>>>> ed5a86e7
+	agentInstaller, _ := installer.NewElasticAgentDeployer(fts.getDeployer()).AttachInstaller(fts.currentContext, agentService, fts.InstallerType)
 
 	pkgManifest, _ := agentInstaller.Inspect()
 	cmd := []string{
@@ -1034,11 +1009,7 @@
 	log.Trace("Re-enrolling the agent on the host with same token")
 
 	agentService := deploy.NewServiceRequest(common.ElasticAgentServiceName)
-<<<<<<< HEAD
-	agentInstaller, _ := installer.NewElasticAgentDeployer(fts.deployer).AttachInstaller(fts.currentContext, agentService, fts.InstallerType)
-=======
-	agentInstaller, _ := installer.Attach(fts.currentContext, fts.getDeployer(), agentService, fts.InstallerType)
->>>>>>> ed5a86e7
+	agentInstaller, _ := installer.NewElasticAgentDeployer(fts.getDeployer()).AttachInstaller(fts.currentContext, agentService, fts.InstallerType)
 
 	err := agentInstaller.Enroll(fts.currentContext, fts.CurrentToken)
 	if err != nil {
@@ -1391,11 +1362,7 @@
 		return err
 	}
 
-<<<<<<< HEAD
-	agentInstaller, _ := installer.NewElasticAgentDeployer(fts.deployer).AttachInstaller(fts.currentContext, agentService, fts.InstallerType)
-=======
-	agentInstaller, _ := installer.Attach(fts.currentContext, fts.getDeployer(), agentService, fts.InstallerType)
->>>>>>> ed5a86e7
+	agentInstaller, _ := installer.NewElasticAgentDeployer(fts.getDeployer()).AttachInstaller(fts.currentContext, agentService, fts.InstallerType)
 	err = deployAgentToFleet(fts.currentContext, agentInstaller, fts.CurrentToken)
 
 	if err == nil {
