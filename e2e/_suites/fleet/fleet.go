--- conflicted
+++ resolved
@@ -47,13 +47,7 @@
 	FleetServerPolicy   kibana.Policy
 	Version             string // current elastic-agent version
 	kibanaClient        *kibana.Client
-<<<<<<< HEAD
 	deployer            deploy.Deployment
-	// fleet server
-	FleetServerHostname string // hostname of the fleet server. If empty, it means the agent is the first one, bootstrapping fleet server
-=======
-
->>>>>>> 82380ced
 	// date controls for queries
 	AgentStoppedDate             time.Time
 	RuntimeDependenciesStartDate time.Time
@@ -339,12 +333,8 @@
 	fts.CurrentToken = enrollmentKey.APIKey
 	fts.CurrentTokenID = enrollmentKey.ID
 
-<<<<<<< HEAD
-	_, err = deployAgentToFleet(agentInstaller, fts.deployer, containerName, fts.CurrentToken, fts.FleetServerHostname)
-=======
 	var fleetConfig *kibana.FleetConfig
-	fleetConfig, err = deployAgentToFleet(agentInstaller, containerName, fts.CurrentToken)
->>>>>>> 82380ced
+	fleetConfig, err = deployAgentToFleet(agentInstaller, fts.deployer, containerName, fts.CurrentToken)
 
 	if err != nil {
 		return err
@@ -996,11 +986,8 @@
 
 	containerName := fts.getContainerName(agentInstaller, 2) // name of the new container
 
-<<<<<<< HEAD
-	fleetConfig, err := deployAgentToFleet(agentInstaller, fts.deployer, containerName, fts.CurrentToken, fts.FleetServerHostname)
-=======
-	fleetConfig, err := deployAgentToFleet(agentInstaller, containerName, fts.CurrentToken)
->>>>>>> 82380ced
+	fleetConfig, err := deployAgentToFleet(agentInstaller, fts.deployer, containerName, fts.CurrentToken)
+
 	// the installation process for TAR includes the enrollment
 	if agentInstaller.InstallerType != "tar" {
 		if err != nil {
@@ -1138,11 +1125,7 @@
 	return err
 }
 
-<<<<<<< HEAD
-func deployAgentToFleet(agentInstaller installer.ElasticAgentInstaller, deployer deploy.Deployment, containerName string, token string, fleetServerHost string) (*kibana.FleetConfig, error) {
-=======
-func deployAgentToFleet(agentInstaller installer.ElasticAgentInstaller, containerName string, token string) (*kibana.FleetConfig, error) {
->>>>>>> 82380ced
+func deployAgentToFleet(agentInstaller installer.ElasticAgentInstaller, deployer deploy.Deployment, containerName string, token string) (*kibana.FleetConfig, error) {
 	profile := agentInstaller.Profile // name of the runtime dependencies compose file
 	service := agentInstaller.Service // name of the service
 	serviceTag := agentInstaller.Tag  // docker tag of the service
