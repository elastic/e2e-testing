// Copyright Elasticsearch B.V. and/or licensed to Elasticsearch B.V. under one
// or more contributor license agreements. Licensed under the Elastic License;
// you may not use this file except in compliance with the Elastic License.

package main

import (
	"context"
	"encoding/json"
	"fmt"
	"io/ioutil"
	"os"
	"path/filepath"
	"runtime"
	"strings"
	"time"

	"github.com/Jeffail/gabs/v2"
	"github.com/google/uuid"
	"go.elastic.co/apm"

	"github.com/cenkalti/backoff/v4"
	"github.com/cucumber/godog"
	"github.com/elastic/e2e-testing/internal/common"
	"github.com/elastic/e2e-testing/internal/deploy"
	"github.com/elastic/e2e-testing/internal/elasticsearch"
	"github.com/elastic/e2e-testing/internal/installer"
	"github.com/elastic/e2e-testing/internal/kibana"
	"github.com/elastic/e2e-testing/internal/shell"
	"github.com/elastic/e2e-testing/internal/utils"
	"github.com/elastic/e2e-testing/pkg/downloads"

	"github.com/pkg/errors"
	log "github.com/sirupsen/logrus"
)

const actionADDED = "added"
const actionREMOVED = "removed"
const testResourcesDir = "./testresources"

var deployedAgentsCount = 0

// FleetTestSuite represents the scenarios for Fleet-mode
type FleetTestSuite struct {
	// integrations
	KibanaProfile       string
	StandAlone          bool
	CurrentToken        string // current enrollment token
	CurrentTokenID      string // current enrollment tokenID
	ElasticAgentStopped bool   // will be used to signal when the agent process can be called again in the tear-down stage
	Image               string // base image used to install the agent
	InstallerType       string
	Integration         kibana.IntegrationPackage // the installed integration
	Policy              kibana.Policy
	PolicyUpdatedAt     string // the moment the policy was updated
	Version             string // current elastic-agent version
	kibanaClient        *kibana.Client
	deployer            deploy.Deployment
	dockerDeployer      deploy.Deployment // used for docker related deployents, such as the stand-alone containers
	BeatsProcess        string            // (optional) name of the Beats that must be present before installing the elastic-agent
	// date controls for queries
	AgentStoppedDate             time.Time
	RuntimeDependenciesStartDate time.Time
	// instrumentation
	currentContext context.Context
	DefaultAPIKey  string
}

func (fts *FleetTestSuite) getDeployer() deploy.Deployment {
	if fts.StandAlone {
		return fts.dockerDeployer
	}
	return fts.deployer
}

// afterScenario destroys the state created by a scenario
func (fts *FleetTestSuite) afterScenario() {
	defer func() {
		fts.DefaultAPIKey = ""
		// Reset Kibana Profile to default
		fts.KibanaProfile = ""
		deployedAgentsCount = 0
	}()

	span := tx.StartSpan("Clean up", "test.scenario.clean", nil)
	fts.currentContext = apm.ContextWithSpan(context.Background(), span)
	defer span.End()

	serviceName := common.ElasticAgentServiceName

	if fts.InstallerType != "" {
		agentService := deploy.NewServiceRequest(serviceName)

		if !fts.StandAlone {
			// for the centos/debian flavour we need to retrieve the internal log files for the elastic-agent, as they are not
			// exposed as container logs. For that reason we need to go through the installer abstraction
			agentInstaller, _ := installer.Attach(fts.currentContext, fts.getDeployer(), agentService, fts.InstallerType)

			if log.IsLevelEnabled(log.DebugLevel) {
				err := agentInstaller.Logs(fts.currentContext)
				if err != nil {
					log.WithField("error", err).Warn("Could not get agent logs in the container")
				}
			}
			// only call it when the elastic-agent is present
			if !fts.ElasticAgentStopped {
				err := agentInstaller.Uninstall(fts.currentContext)
				if err != nil {
					log.Warnf("Could not uninstall the agent after the scenario: %v", err)
				}
			}
		} else if log.IsLevelEnabled(log.DebugLevel) {
			// for the Docker image, we simply retrieve container logs
			_ = fts.getDeployer().Logs(fts.currentContext, agentService)
		}

		err := fts.unenrollHostname()
		if err != nil {
			manifest, _ := fts.getDeployer().Inspect(fts.currentContext, agentService)
			log.WithFields(log.Fields{
				"err":      err,
				"hostname": manifest.Hostname,
			}).Warn("The agentIDs for the hostname could not be unenrolled")
		}
	}

	env := fts.getProfileEnv()
	_ = fts.getDeployer().Remove(fts.currentContext, deploy.NewServiceRequest(common.FleetProfileName), []deploy.ServiceRequest{deploy.NewServiceRequest(serviceName)}, env)

	// TODO: Determine why this may be empty here before being cleared out
	if fts.CurrentTokenID != "" {
		err := fts.kibanaClient.DeleteEnrollmentAPIKey(fts.currentContext, fts.CurrentTokenID)
		if err != nil {
			log.WithFields(log.Fields{
				"err":     err,
				"tokenID": fts.CurrentTokenID,
			}).Warn("The enrollment token could not be deleted")
		}
	}

	// TODO: Dont think this is needed if we are making all policies unique
	// fts.kibanaClient.DeleteAllPolicies(fts.currentContext)

	// clean up fields
	fts.CurrentTokenID = ""
	fts.CurrentToken = ""
	fts.InstallerType = ""
	fts.Image = ""
	fts.StandAlone = false
	fts.BeatsProcess = ""
}

// beforeScenario creates the state needed by a scenario
func (fts *FleetTestSuite) beforeScenario() {
	maxTimeout := time.Duration(utils.TimeoutFactor) * time.Minute
	exp := utils.GetExponentialBackOff(maxTimeout)

	fts.StandAlone = false
	fts.ElasticAgentStopped = false

	fts.Version = common.BeatVersion

	waitForPolicy := func() error {
		policy, err := fts.kibanaClient.CreatePolicy(fts.currentContext)
		if err != nil {
			return errors.Wrap(err, "A new policy could not be obtained, retrying.")
		}

		log.WithFields(log.Fields{
			"id":          policy.ID,
			"name":        policy.Name,
			"description": policy.Description,
		}).Info("Policy created")

		fts.Policy = policy

		// Grab the system integration as we'll need to assign it a new name so it wont collide during
		// multiple policy creations at once
		integration, err := fts.kibanaClient.GetIntegrationByPackageName(context.Background(), "system")
		if err != nil {
			return err
		}

		packageDataStream := kibana.PackageDataStream{
			Name:        fmt.Sprintf("%s-%s", integration.Name, uuid.New().String()),
			Description: integration.Title,
			Namespace:   "default",
			PolicyID:    fts.Policy.ID,
			Enabled:     true,
			Package:     integration,
			Inputs:      []kibana.Input{},
		}

		systemMetricsFile := filepath.Join(testResourcesDir, "/default_system_metrics.json")
		jsonData, err := readJSONFile(systemMetricsFile)
		if err != nil {
			return err
		}

		for _, item := range jsonData.Children() {
			var streams []kibana.Stream
			if err := json.Unmarshal(item.Path("streams").Bytes(), &streams); err != nil {
				log.WithError(err).Warn("Could not unmarshall streams, will use an empty array instead")
				streams = []kibana.Stream{}
			}

			if item.Path("type").Data().(string) == "system/metrics" {
				packageDataStream.Inputs = append(packageDataStream.Inputs, kibana.Input{
					Type:    item.Path("type").Data().(string),
					Enabled: item.Path("enabled").Data().(bool),
					Streams: streams,
					Vars: map[string]kibana.Var{
						"system.hostfs": {
							Value: "",
							Type:  "text",
						},
					},
				})
			} else {
				packageDataStream.Inputs = append(packageDataStream.Inputs, kibana.Input{
					Type:    item.Path("type").Data().(string),
					Enabled: item.Path("enabled").Data().(bool),
					Streams: streams,
				})
			}
		}

		err = fts.kibanaClient.AddIntegrationToPolicy(context.Background(), packageDataStream)
		if err != nil {
			return err
		}

		return nil
	}

	err := backoff.Retry(waitForPolicy, exp)
	if err != nil {
		log.Fatal(err)
	}

	// Grab a new enrollment key for new agent
	enrollmentKey, err := fts.kibanaClient.CreateEnrollmentAPIKey(fts.currentContext, fts.Policy)

	if err != nil {
		log.Fatal("Unable to create enrollment token for agent")
	}

	fts.CurrentToken = enrollmentKey.APIKey
	fts.CurrentTokenID = enrollmentKey.ID
}

func (fts *FleetTestSuite) contributeSteps(s *godog.ScenarioContext) {
	s.Step(`^kibana uses "([^"]*)" profile$`, fts.kibanaUsesProfile)
	s.Step(`^agent uses enrollment token from "([^"]*)" policy$`, fts.agentUsesPolicy)
	s.Step(`^a "([^"]*)" agent is deployed to Fleet$`, fts.anAgentIsDeployedToFleet)
	s.Step(`^an agent is deployed to Fleet on top of "([^"]*)"$`, fts.anAgentIsDeployedToFleetOnTopOfBeat)
	s.Step(`^an agent is deployed to Fleet with "([^"]*)" installer$`, fts.anAgentIsDeployedToFleetWithInstaller)
	s.Step(`^an agent "([^"]*)" is deployed to Fleet with "([^"]*)" installer$`, fts.anStaleAgentIsDeployedToFleetWithInstaller)
	s.Step(`^agent is in version "([^"]*)"$`, fts.agentInVersion)
	s.Step(`^agent is upgraded to version "([^"]*)"$`, fts.anAgentIsUpgraded)
	s.Step(`^the agent is listed in Fleet as "([^"]*)"$`, fts.theAgentIsListedInFleetWithStatus)
	s.Step(`^the default API key has "([^"]*)"$`, fts.verifyDefaultAPIKey)
	s.Step(`^the host is restarted$`, fts.theHostIsRestarted)
	s.Step(`^system package dashboards are listed in Fleet$`, fts.systemPackageDashboardsAreListedInFleet)
	s.Step(`^the agent is un-enrolled$`, fts.theAgentIsUnenrolled)
	s.Step(`^the agent is re-enrolled on the host$`, fts.theAgentIsReenrolledOnTheHost)
	s.Step(`^the enrollment token is revoked$`, fts.theEnrollmentTokenIsRevoked)
	s.Step(`^an attempt to enroll a new agent fails$`, fts.anAttemptToEnrollANewAgentFails)
	s.Step(`^the "([^"]*)" process is "([^"]*)" on the host$`, fts.processStateChangedOnTheHost)
	s.Step(`^the file system Agent folder is empty$`, fts.theFileSystemAgentFolderIsEmpty)
	s.Step(`^certs are installed$`, fts.installCerts)
	s.Step(`^a Linux data stream exists with some data$`, fts.checkDataStream)
	s.Step(`^the agent is enrolled into "([^"]*)" policy$`, fts.agentRunPolicy)

	// endpoint steps
	s.Step(`^the "([^"]*)" integration is "([^"]*)" in the policy$`, fts.theIntegrationIsOperatedInThePolicy)
	s.Step(`^the "([^"]*)" datasource is shown in the policy as added$`, fts.thePolicyShowsTheDatasourceAdded)
	s.Step(`^the host name is shown in the Administration view in the Security App as "([^"]*)"$`, fts.theHostNameIsShownInTheAdminViewInTheSecurityApp)
	s.Step(`^the host name is not shown in the Administration view in the Security App$`, fts.theHostNameIsNotShownInTheAdminViewInTheSecurityApp)
	s.Step(`^an "([^"]*)" is successfully deployed with an Agent using "([^"]*)" installer$`, fts.anIntegrationIsSuccessfullyDeployedWithAgentAndInstaller)
	s.Step(`^the policy response will be shown in the Security App$`, fts.thePolicyResponseWillBeShownInTheSecurityApp)
	s.Step(`^the policy is updated to have "([^"]*)" in "([^"]*)" mode$`, fts.thePolicyIsUpdatedToHaveMode)
	s.Step(`^the policy will reflect the change in the Security App$`, fts.thePolicyWillReflectTheChangeInTheSecurityApp)

	// System Integration steps
	s.Step(`^the policy is updated to have "([^"]*)" set to "([^"]*)"$`, fts.thePolicyIsUpdatedToHaveSystemSet)
	s.Step(`^"([^"]*)" with "([^"]*)" metrics are present in the datastreams$`, fts.theMetricsInTheDataStream)

	// stand-alone only steps
	s.Step(`^a "([^"]*)" stand-alone agent is deployed$`, fts.aStandaloneAgentIsDeployed)
	s.Step(`^a "([^"]*)" stand-alone agent is deployed with fleet server mode$`, fts.bootstrapFleetServerFromAStandaloneAgent)
	s.Step(`^there is new data in the index from agent$`, fts.thereIsNewDataInTheIndexFromAgent)
	s.Step(`^the "([^"]*)" docker container is stopped$`, fts.theDockerContainerIsStopped)
	s.Step(`^there is no new data in the index after agent shuts down$`, fts.thereIsNoNewDataInTheIndexAfterAgentShutsDown)
	s.Step(`^the stand-alone agent is listed in Fleet as "([^"]*)"$`, fts.theStandaloneAgentIsListedInFleetWithStatus)
}

func (fts *FleetTestSuite) theStandaloneAgentIsListedInFleetWithStatus(desiredStatus string) error {
	maxTimeout := time.Duration(utils.TimeoutFactor) * time.Minute
	exp := utils.GetExponentialBackOff(maxTimeout)
	retryCount := 0

	agentService := deploy.NewServiceRequest(common.ElasticAgentServiceName)
	manifest, _ := fts.getDeployer().Inspect(fts.currentContext, agentService)

	waitForAgents := func() error {
		retryCount++

		agents, err := fts.kibanaClient.ListAgents(fts.currentContext)
		if err != nil {
			return err
		}

		if len(agents) == 0 {
			return errors.New("No agents found")
		}

		for _, agent := range agents {
			hostname := agent.LocalMetadata.Host.HostName

			if hostname == manifest.Hostname {
				return theAgentIsListedInFleetWithStatus(fts.currentContext, desiredStatus, hostname)
			}
		}

		err = errors.New("Agent not found in Fleet")
		log.WithFields(log.Fields{
			"elapsedTime": exp.GetElapsedTime(),
			"hostname":    manifest.Hostname,
			"retries":     retryCount,
		}).Warn(err)

		return err
	}

	err := backoff.Retry(waitForAgents, exp)
	if err != nil {
		return err
	}
	return nil
}

func (fts *FleetTestSuite) anStaleAgentIsDeployedToFleetWithInstaller(version, installerType string) error {
	agentVersionBackup := fts.Version
	defer func() { fts.Version = agentVersionBackup }()

	common.AgentStaleVersion = shell.GetEnv("ELASTIC_AGENT_STALE_VERSION", common.AgentStaleVersion)
	// check if stale version is an alias
	v, err := downloads.GetElasticArtifactVersion(common.AgentStaleVersion)
	if err != nil {
		log.WithFields(log.Fields{
			"error":   err,
			"version": common.AgentStaleVersion,
		}).Error("Failed to get stale version")
		return err
	}
	common.AgentStaleVersion = v

	useCISnapshots := downloads.GithubCommitSha1 != ""
	if useCISnapshots && !strings.HasSuffix(common.AgentStaleVersion, "-SNAPSHOT") {
		common.AgentStaleVersion += "-SNAPSHOT"
	}

	switch version {
	case "stale":
		version = common.AgentStaleVersion
	case "latest":
		version = common.BeatVersion
	default:
		version = common.AgentStaleVersion
	}

	fts.Version = version

	return fts.anAgentIsDeployedToFleetWithInstaller(installerType)
}

func (fts *FleetTestSuite) installCerts() error {
	agentService := deploy.NewServiceRequest(common.ElasticAgentServiceName)
	agentInstaller, _ := installer.Attach(fts.currentContext, fts.getDeployer(), agentService, fts.InstallerType)

	err := agentInstaller.InstallCerts(fts.currentContext)
	if err != nil {
		log.WithFields(log.Fields{
			"agentVersion":      common.BeatVersion,
			"agentStaleVersion": common.AgentStaleVersion,
			"error":             err,
			"installer":         agentInstaller,
			"version":           fts.Version,
		}).Error("Could not install the certificates")
		return err
	}

	return nil
}

func (fts *FleetTestSuite) anAgentIsUpgraded(desiredVersion string) error {
	switch desiredVersion {
	case "stale":
		desiredVersion = common.AgentStaleVersion
	case "latest":
		desiredVersion = common.BeatVersion
	default:
		desiredVersion = common.BeatVersion
	}

	agentService := deploy.NewServiceRequest(common.ElasticAgentServiceName)
	manifest, _ := fts.getDeployer().Inspect(fts.currentContext, agentService)
	return fts.kibanaClient.UpgradeAgent(fts.currentContext, manifest.Hostname, desiredVersion)
}

func (fts *FleetTestSuite) agentInVersion(version string) error {
	switch version {
	case "stale":
		version = common.AgentStaleVersion
	case "latest":
		version = downloads.GetSnapshotVersion(common.BeatVersion)
	}

	agentInVersionFn := func() error {
		agentService := deploy.NewServiceRequest(common.ElasticAgentServiceName)
		manifest, _ := fts.getDeployer().Inspect(fts.currentContext, agentService)
		agent, err := fts.kibanaClient.GetAgentByHostname(fts.currentContext, manifest.Hostname)
		if err != nil {
			return err
		}

		retrievedVersion := agent.LocalMetadata.Elastic.Agent.Version
		if isSnapshot := agent.LocalMetadata.Elastic.Agent.Snapshot; isSnapshot {
			retrievedVersion += "-SNAPSHOT"
		}

		if retrievedVersion != version {
			return fmt.Errorf("version mismatch required '%s' retrieved '%s'", version, retrievedVersion)
		}

		return nil
	}

	maxTimeout := time.Duration(utils.TimeoutFactor) * time.Minute * 2
	exp := utils.GetExponentialBackOff(maxTimeout)

	return backoff.Retry(agentInVersionFn, exp)
}

func (fts *FleetTestSuite) agentRunPolicy(policyName string) error {
	agentRunPolicyFn := func() error {
		agentService := deploy.NewServiceRequest(common.ElasticAgentServiceName)
		manifest, _ := fts.getDeployer().Inspect(fts.currentContext, agentService)

		policies, err := fts.kibanaClient.ListPolicies(fts.currentContext)
		if err != nil {
			return err
		}

		var policy *kibana.Policy
		for _, p := range policies {
			if policyName == p.Name {
				policy = &p
				break
			}
		}

		if policy == nil {
			return fmt.Errorf("Policy not found '%s'", policyName)
		}

		agent, err := fts.kibanaClient.GetAgentByHostname(fts.currentContext, manifest.Hostname)
		if err != nil {
			return err
		}

		if agent.PolicyID != policy.ID {
			log.Errorf("FOUND %s %s", agent.PolicyID, policy.ID)
			return fmt.Errorf("Agent not running the correct policy (running '%s' instead of '%s')", agent.PolicyID, policy.ID)
		}

		return nil
	}
	maxTimeout := time.Duration(utils.TimeoutFactor) * time.Minute * 2
	exp := utils.GetExponentialBackOff(maxTimeout)

	return backoff.Retry(agentRunPolicyFn, exp)

}

// this step infers the installer type from the underlying OS image
// supported images: centos and debian
func (fts *FleetTestSuite) anAgentIsDeployedToFleet(image string) error {
	installerType := "rpm"
	if image == "debian" {
		installerType = "deb"
	}
	fts.BeatsProcess = ""

	// FIXME: We need to cleanup the steps to support different operating systems
	// for now we will force the zip installer type when the agent is running on windows
	if runtime.GOOS == "windows" && common.Provider == "remote" {
		installerType = "zip"
	}
	return fts.anAgentIsDeployedToFleetWithInstallerAndFleetServer(installerType)
}

func (fts *FleetTestSuite) anAgentIsDeployedToFleetOnTopOfBeat(beatsProcess string) error {
	installerType := "tar"

	// FIXME: We need to cleanup the steps to support different operating systems
	// for now we will force the zip installer type when the agent is running on windows
	if runtime.GOOS == "windows" && common.Provider == "remote" {
		installerType = "zip"
	}

	fts.BeatsProcess = beatsProcess

	return fts.anAgentIsDeployedToFleetWithInstallerAndFleetServer(installerType)
}

// supported installers: tar, rpm, deb
func (fts *FleetTestSuite) anAgentIsDeployedToFleetWithInstaller(installerType string) error {
	fts.BeatsProcess = ""

	// FIXME: We need to cleanup the steps to support different operating systems
	// for now we will force the zip installer type when the agent is running on windows
	if runtime.GOOS == "windows" && common.Provider == "remote" {
		installerType = "zip"
	}

	return fts.anAgentIsDeployedToFleetWithInstallerAndFleetServer(installerType)
}

func (fts *FleetTestSuite) anAgentIsDeployedToFleetWithInstallerAndFleetServer(installerType string) error {
	log.WithFields(log.Fields{
		"installer": installerType,
	}).Trace("Deploying an agent to Fleet with base image using an already bootstrapped Fleet Server")

	deployedAgentsCount++

	fts.InstallerType = installerType

	agentService := deploy.NewServiceRequest(common.ElasticAgentServiceName).WithScale(deployedAgentsCount)
	if fts.BeatsProcess != "" {
		agentService = agentService.WithBackgroundProcess(fts.BeatsProcess)
	}

	services := []deploy.ServiceRequest{
		agentService,
	}
	env := fts.getProfileEnv()
	err := fts.getDeployer().Add(fts.currentContext, deploy.NewServiceRequest(common.FleetProfileName), services, env)
	if err != nil {
		return err
	}

	agentInstaller, _ := installer.Attach(fts.currentContext, fts.getDeployer(), agentService, installerType)
	err = deployAgentToFleet(fts.currentContext, agentInstaller, fts.CurrentToken)
	if err != nil {
		return err
	}
	return err
}

func (fts *FleetTestSuite) processStateChangedOnTheHost(process string, state string) error {
	agentService := deploy.NewServiceRequest(common.ElasticAgentServiceName)
	agentInstaller, _ := installer.Attach(fts.currentContext, fts.getDeployer(), agentService, fts.InstallerType)
	if state == "started" {
		err := agentInstaller.Start(fts.currentContext)
		return err
	} else if state == "restarted" {
		err := agentInstaller.Restart(fts.currentContext)
		if err != nil {
			return err
		}

		return nil
	} else if state == "uninstalled" {
		err := agentInstaller.Uninstall(fts.currentContext)
		if err != nil {
			return err
		}

		// signal that the elastic-agent was uninstalled
		if process == common.ElasticAgentProcessName {
			fts.ElasticAgentStopped = true
		}

		return nil
	} else if state != "stopped" {
		return godog.ErrPending
	}

	log.WithFields(log.Fields{
		"service": agentService.Name,
		"process": process,
	}).Trace("Stopping process on the service")

	err := agentInstaller.Stop(fts.currentContext)
	if err != nil {
		log.WithFields(log.Fields{
			"action":  state,
			"error":   err,
			"service": agentService.Name,
			"process": process,
		}).Error("Could not stop process on the host")

		return err
	}

	manifest, _ := fts.getDeployer().Inspect(fts.currentContext, agentService)

	var srv deploy.ServiceRequest
	if fts.StandAlone {
		srv = deploy.NewServiceContainerRequest(manifest.Name)
	} else {
		srv = deploy.NewServiceRequest(manifest.Name)
	}

	return CheckProcessState(fts.currentContext, fts.getDeployer(), srv, process, "stopped", 0)
}

// bootstrapFleet this method creates the runtime dependencies for the Fleet test suite, being of special
// interest kibana profile passed as part of the environment variables to bootstrap the dependencies.
func bootstrapFleet(ctx context.Context, env map[string]string) error {
	deployer := deploy.New(common.Provider)

	if profile, ok := env["kibanaProfile"]; ok {
		log.Infof("Running kibana with %s profile", profile)
	}

	// the runtime dependencies must be started only in non-remote executions
	return deployer.Bootstrap(ctx, deploy.NewServiceRequest(common.FleetProfileName), env, func() error {
		kibanaClient, err := kibana.NewClient()
		if err != nil {
			log.WithFields(log.Fields{
				"error": err,
				"env":   env,
			}).Fatal("Unable to create kibana client")
		}

		err = elasticsearch.WaitForClusterHealth(ctx)
		if err != nil {
			log.WithFields(log.Fields{
				"error": err,
			}).Fatal("Elasticsearch Cluster is not healthy")
		}

		err = kibanaClient.RecreateFleet(ctx)
		if err != nil {
			log.WithFields(log.Fields{
				"error": err,
				"env":   env,
			}).Fatal("Fleet could not be recreated")
		}

<<<<<<< HEAD
		// these values comes from the kibana.config.yml file at Fleet's profile dir
		fleetServicePolicy := kibana.Policy{
			ID:          "fleet-server-policy",
			Name:        "Fleet Server Policy",
			Description: "Fleet Server policy",
		}

=======
		fleetServicePolicy, err := kibanaClient.GetDefaultPolicy(ctx, true)
		if err != nil {
			log.WithFields(log.Fields{
				"error": err,
			}).Fatal("Could not get Fleet Server's default policy")
		}
>>>>>>> be7acf37
		log.WithFields(log.Fields{
			"id":          fleetServicePolicy.ID,
			"name":        fleetServicePolicy.Name,
			"description": fleetServicePolicy.Description,
		}).Info("Fleet Server Policy retrieved")

		serviceToken, err := elasticsearch.GetAPIToken(ctx)
		if err != nil {
			log.WithFields(log.Fields{
				"error": err,
			}).Fatal("Could not get API Token from Elasticsearch")
		}

		fleetServerEnv := make(map[string]string)
		for k, v := range env {
			fleetServerEnv[k] = v
		}
		fleetServerEnv["fleetServerMode"] = "1"
		fleetServerEnv["fleetServerPort"] = "8220"
		fleetServerEnv["fleetInsecure"] = "1"
		fleetServerEnv["fleetServerServiceToken"] = serviceToken.AccessToken
		fleetServerEnv["fleetServerPolicyId"] = fleetServicePolicy.ID

		fleetServerSrv := deploy.ServiceRequest{
			Name:    common.ElasticAgentServiceName,
			Flavour: "fleet-server",
		}

		err = deployer.Add(ctx, deploy.NewServiceRequest(common.FleetProfileName), []deploy.ServiceRequest{fleetServerSrv}, fleetServerEnv)
		if err != nil {
			log.WithFields(log.Fields{
				"error": err,
				"env":   fleetServerEnv,
			}).Fatal("Fleet Server could not be started")
		}

		err = kibanaClient.WaitForFleet(ctx)
		if err != nil {
			log.WithFields(log.Fields{
				"error": err,
				"env":   env,
			}).Fatal("Fleet could not be initialized")
		}
		return nil
	})
}

// kibanaUsesProfile this step should be ideally called as a Background or a Given clause, so that it
// is executed before any other in the test scenario. It will configure the Kibana profile to be used
// in the scenario, changing the configuration file to be used.
func (fts *FleetTestSuite) kibanaUsesProfile(profile string) error {
	fts.KibanaProfile = profile

	env := fts.getProfileEnv()

	return bootstrapFleet(context.Background(), env)
}

func (fts *FleetTestSuite) getProfileEnv() map[string]string {

	env := map[string]string{}

	for k, v := range common.ProfileEnv {
		env[k] = v
	}

	if fts.KibanaProfile != "" {
		env["kibanaProfile"] = fts.KibanaProfile
	}

	return env
}

func (fts *FleetTestSuite) agentUsesPolicy(policyName string) error {
	agentUsesPolicyFn := func() error {
		policies, err := fts.kibanaClient.ListPolicies(fts.currentContext)
		if err != nil {
			return err
		}

		for _, p := range policies {
			if policyName == p.Name {

				fts.Policy = p
				break
			}
		}

		if fts.Policy.Name != policyName {
			return fmt.Errorf("Policy not found '%s'", policyName)
		}

		return nil
	}
	maxTimeout := time.Duration(utils.TimeoutFactor) * time.Minute * 2
	exp := utils.GetExponentialBackOff(maxTimeout)

	return backoff.Retry(agentUsesPolicyFn, exp)
}

func (fts *FleetTestSuite) setup() error {
	log.Trace("Creating Fleet setup")

	err := fts.kibanaClient.RecreateFleet(fts.currentContext)
	if err != nil {
		return err
	}

	return nil
}

func (fts *FleetTestSuite) theAgentIsListedInFleetWithStatus(desiredStatus string) error {
	agentService := deploy.NewServiceRequest(common.ElasticAgentServiceName)
	manifest, _ := fts.getDeployer().Inspect(fts.currentContext, agentService)
	err := theAgentIsListedInFleetWithStatus(fts.currentContext, desiredStatus, manifest.Hostname)
	if err != nil {
		return err
	}
	if desiredStatus == "online" {
		//get Agent Default Key
		err := fts.theAgentGetDefaultAPIKey()
		if err != nil {
			return err
		}
	}
	return err
}

func (fts *FleetTestSuite) theAgentGetDefaultAPIKey() error {
	defaultAPIKey, _ := fts.getAgentDefaultAPIKey()
	log.WithFields(log.Fields{
		"default_api_key": defaultAPIKey,
	}).Info("The Agent is installed with Default Api Key")
	fts.DefaultAPIKey = defaultAPIKey
	return nil
}

func (fts *FleetTestSuite) verifyDefaultAPIKey(status string) error {
	newDefaultAPIKey, _ := fts.getAgentDefaultAPIKey()

	logFields := log.Fields{
		"new_default_api_key": newDefaultAPIKey,
		"old_default_api_key": fts.DefaultAPIKey,
	}

	defaultAPIKeyHasChanged := (newDefaultAPIKey != fts.DefaultAPIKey)

	if status == "changed" {
		if !defaultAPIKeyHasChanged {
			log.WithFields(logFields).Error("Integration added and Default API Key do not change")
			return errors.New("Integration added and Default API Key do not change")
		}

		log.WithFields(logFields).Infof("Default API Key has %s when the Integration has been added", status)
		return nil
	}

	if status == "not changed" {
		if defaultAPIKeyHasChanged {
			log.WithFields(logFields).Error("Integration updated and Default API Key is changed")
			return errors.New("Integration updated and Default API Key is changed")
		}

		log.WithFields(logFields).Infof("Default API Key has %s when the Integration has been updated", status)
		return nil
	}

	log.Warnf("Status %s is not supported yet", status)
	return godog.ErrPending
}

func theAgentIsListedInFleetWithStatus(ctx context.Context, desiredStatus string, hostname string) error {
	log.Tracef("Checking if agent is listed in Fleet as %s", desiredStatus)

	kibanaClient, err := kibana.NewClient()
	if err != nil {
		return err
	}
	maxTimeout := time.Duration(utils.TimeoutFactor) * time.Minute * 2
	retryCount := 1

	exp := utils.GetExponentialBackOff(maxTimeout)

	agentOnlineFn := func() error {
		agentID, err := kibanaClient.GetAgentIDByHostname(ctx, hostname)
		if err != nil {
			retryCount++
			return err
		}

		if agentID == "" {
			// the agent is not listed in Fleet
			if desiredStatus == "offline" || desiredStatus == "inactive" {
				log.WithFields(log.Fields{
					"elapsedTime": exp.GetElapsedTime(),
					"hostname":    hostname,
					"retries":     retryCount,
					"status":      desiredStatus,
				}).Info("The Agent is not present in Fleet, as expected")
				return nil
			}

			retryCount++
			return fmt.Errorf("the agent is not present in Fleet in the '%s' status, but it should", desiredStatus)
		}

		agentStatus, err := kibanaClient.GetAgentStatusByHostname(ctx, hostname)
		isAgentInStatus := strings.EqualFold(agentStatus, desiredStatus)
		if err != nil || !isAgentInStatus {
			if err == nil {
				err = fmt.Errorf("the Agent is not in the %s status yet", desiredStatus)
			}

			log.WithFields(log.Fields{
				"agentID":         agentID,
				"isAgentInStatus": isAgentInStatus,
				"elapsedTime":     exp.GetElapsedTime(),
				"hostname":        hostname,
				"retry":           retryCount,
				"status":          desiredStatus,
			}).Warn(err.Error())

			retryCount++

			return err
		}
		log.WithFields(log.Fields{
			"isAgentInStatus": isAgentInStatus,
			"elapsedTime":     exp.GetElapsedTime(),
			"hostname":        hostname,
			"retries":         retryCount,
			"status":          desiredStatus,
		}).Info("The Agent is in the desired status")
		return nil
	}

	err = backoff.Retry(agentOnlineFn, exp)
	if err != nil {
		return err
	}

	return nil
}

func (fts *FleetTestSuite) theFileSystemAgentFolderIsEmpty() error {
	agentService := deploy.NewServiceRequest(common.ElasticAgentServiceName)
	agentInstaller, _ := installer.Attach(fts.currentContext, fts.getDeployer(), agentService, fts.InstallerType)

	pkgManifest, _ := agentInstaller.Inspect()
	cmd := []string{
		"ls", "-l", pkgManifest.WorkDir,
	}

	content, err := agentInstaller.Exec(fts.currentContext, cmd)
	if err != nil {
		if content == "" || strings.Contains(content, "No such file or directory") {
			return nil
		}
		return err
	}

	log.WithFields(log.Fields{
		"installer":  agentInstaller,
		"workingDir": pkgManifest.WorkDir,
		"content":    content,
	}).Debug("Agent working dir content")

	return fmt.Errorf("the file system directory is not empty")
}

func (fts *FleetTestSuite) theHostIsRestarted() error {
	agentService := deploy.NewServiceRequest(common.ElasticAgentServiceName)
	err := fts.getDeployer().Stop(fts.currentContext, agentService)
	if err != nil {
		log.WithField("err", err).Error("Could not stop the service")
	}

	utils.Sleep(time.Duration(utils.TimeoutFactor) * 10 * time.Second)

	err = fts.getDeployer().Start(fts.currentContext, agentService)
	if err != nil {
		log.WithField("err", err).Error("Could not start the service")
	}

	log.Debug("The elastic-agent service has been restarted")
	return nil
}

func (fts *FleetTestSuite) systemPackageDashboardsAreListedInFleet() error {
	log.Trace("Checking system Package dashboards in Fleet")

	dataStreamsCount := 0
	maxTimeout := time.Duration(utils.TimeoutFactor) * time.Minute
	retryCount := 1

	exp := utils.GetExponentialBackOff(maxTimeout)

	countDataStreamsFn := func() error {
		dataStreams, err := fts.kibanaClient.GetDataStreams(fts.currentContext)
		if err != nil {
			log.WithFields(log.Fields{
				"retry":       retryCount,
				"elapsedTime": exp.GetElapsedTime(),
			}).Warn(err.Error())

			retryCount++

			return err
		}

		count := len(dataStreams.Children())
		if count == 0 {
			err = fmt.Errorf("there are no datastreams yet")

			log.WithFields(log.Fields{
				"retry":       retryCount,
				"dataStreams": count,
				"elapsedTime": exp.GetElapsedTime(),
			}).Warn(err.Error())

			retryCount++

			return err
		}

		log.WithFields(log.Fields{
			"elapsedTime": exp.GetElapsedTime(),
			"datastreams": count,
			"retries":     retryCount,
		}).Info("Datastreams are present")
		dataStreamsCount = count
		return nil
	}

	err := backoff.Retry(countDataStreamsFn, exp)
	if err != nil {
		return err
	}

	if dataStreamsCount == 0 {
		err = fmt.Errorf("there are no datastreams. We expected to have more than one")
		log.Error(err.Error())
		return err
	}

	return nil
}

func (fts *FleetTestSuite) theAgentIsUnenrolled() error {
	return fts.unenrollHostname()
}

func (fts *FleetTestSuite) theAgentIsReenrolledOnTheHost() error {
	log.Trace("Re-enrolling the agent on the host with same token")

	agentService := deploy.NewServiceRequest(common.ElasticAgentServiceName)
	agentInstaller, _ := installer.Attach(fts.currentContext, fts.getDeployer(), agentService, fts.InstallerType)

	err := agentInstaller.Enroll(fts.currentContext, fts.CurrentToken)
	if err != nil {
		return err
	}

	return nil
}

func (fts *FleetTestSuite) theEnrollmentTokenIsRevoked() error {
	log.WithFields(log.Fields{
		"token":   fts.CurrentToken,
		"tokenID": fts.CurrentTokenID,
	}).Trace("Revoking enrollment token")

	err := fts.kibanaClient.DeleteEnrollmentAPIKey(fts.currentContext, fts.CurrentTokenID)
	if err != nil {
		return err
	}

	log.WithFields(log.Fields{
		"token":   fts.CurrentToken,
		"tokenID": fts.CurrentTokenID,
	}).Debug("Token was revoked")

	// FIXME: Remove once https://github.com/elastic/kibana/issues/105078 is addressed
	utils.Sleep(time.Duration(utils.TimeoutFactor) * 20 * time.Second)
	return nil
}

func (fts *FleetTestSuite) theIntegrationIsOperatedInThePolicy(packageName string, action string) error {
	return theIntegrationIsOperatedInThePolicy(fts.currentContext, fts.kibanaClient, fts.Policy, packageName, action)
}

func theIntegrationIsOperatedInThePolicy(ctx context.Context, client *kibana.Client, policy kibana.Policy, packageName string, action string) error {
	log.WithFields(log.Fields{
		"action":  action,
		"policy":  policy,
		"package": packageName,
	}).Trace("Doing an operation for a package on a policy")

	integration, err := client.GetIntegrationByPackageName(ctx, packageName)
	if err != nil {
		return err
	}

	if strings.ToLower(action) == actionADDED {
		packageDataStream := kibana.PackageDataStream{
			Name:        fmt.Sprintf("%s-%s", integration.Name, uuid.New().String()),
			Description: integration.Title,
			Namespace:   "default",
			PolicyID:    policy.ID,
			Enabled:     true,
			Package:     integration,
			Inputs:      []kibana.Input{},
		}
		packageDataStream.Inputs = inputs(integration.Name)

		err = client.AddIntegrationToPolicy(ctx, packageDataStream)
		if err != nil {
			log.WithFields(log.Fields{
				"err":       err,
				"packageDS": packageDataStream,
			}).Error("Unable to add integration to policy")
			return err
		}
	} else if strings.ToLower(action) == actionREMOVED {
		packageDataStream, err := client.GetIntegrationFromAgentPolicy(ctx, integration.Name, policy)
		if err != nil {
			return err
		}
		return client.DeleteIntegrationFromPolicy(ctx, packageDataStream)
	}

	return nil
}

func (fts *FleetTestSuite) theHostNameIsNotShownInTheAdminViewInTheSecurityApp() error {
	log.Trace("Checking if the hostname is not shown in the Administration view in the Security App")

	maxTimeout := time.Duration(utils.TimeoutFactor) * time.Minute
	retryCount := 1

	exp := utils.GetExponentialBackOff(maxTimeout)

	agentListedInSecurityFn := func() error {
		agentService := deploy.NewServiceRequest(common.ElasticAgentServiceName)
		manifest, _ := fts.getDeployer().Inspect(fts.currentContext, agentService)
		host, err := fts.kibanaClient.IsAgentListedInSecurityApp(fts.currentContext, manifest.Hostname)
		if err != nil {
			log.WithFields(log.Fields{
				"elapsedTime": exp.GetElapsedTime(),
				"err":         err,
				"host":        host,
				"hostname":    manifest.Hostname,
				"retry":       retryCount,
			}).Warn("We could not check the agent in the Administration view in the Security App yet")

			retryCount++

			return err
		}

		log.WithFields(log.Fields{
			"elapsedTime": exp.GetElapsedTime(),
			"hostname":    manifest.Hostname,
			"retries":     retryCount,
		}).Info("The Agent is not listed in the Administration view in the Security App")
		return nil
	}

	err := backoff.Retry(agentListedInSecurityFn, exp)
	if err != nil {
		return err
	}

	return nil
}

func (fts *FleetTestSuite) theHostNameIsShownInTheAdminViewInTheSecurityApp(status string) error {
	log.Trace("Checking if the hostname is shown in the Admin view in the Security App")

	maxTimeout := time.Duration(utils.TimeoutFactor) * time.Minute
	retryCount := 1

	exp := utils.GetExponentialBackOff(maxTimeout)

	agentListedInSecurityFn := func() error {
		agentService := deploy.NewServiceRequest(common.ElasticAgentServiceName)
		manifest, _ := fts.getDeployer().Inspect(fts.currentContext, agentService)
		matches, err := fts.kibanaClient.IsAgentListedInSecurityAppWithStatus(fts.currentContext, manifest.Hostname, status)
		if err != nil || !matches {
			log.WithFields(log.Fields{
				"elapsedTime":   exp.GetElapsedTime(),
				"desiredStatus": status,
				"err":           err,
				"hostname":      manifest.Hostname,
				"matches":       matches,
				"retry":         retryCount,
			}).Warn("The agent is not listed in the Administration view in the Security App in the desired status yet")

			retryCount++

			return err
		}

		log.WithFields(log.Fields{
			"elapsedTime":   exp.GetElapsedTime(),
			"desiredStatus": status,
			"hostname":      manifest.Hostname,
			"matches":       matches,
			"retries":       retryCount,
		}).Info("The Agent is listed in the Administration view in the Security App in the desired status")
		return nil
	}

	err := backoff.Retry(agentListedInSecurityFn, exp)
	if err != nil {
		return err
	}

	return nil
}

func (fts *FleetTestSuite) anIntegrationIsSuccessfullyDeployedWithAgentAndInstaller(integration string, installerType string) error {
	err := fts.anAgentIsDeployedToFleetWithInstaller(installerType)
	if err != nil {
		return err
	}

	return fts.theIntegrationIsOperatedInThePolicy(integration, actionADDED)
}

func (fts *FleetTestSuite) thePolicyResponseWillBeShownInTheSecurityApp() error {
	agentService := deploy.NewServiceRequest(common.ElasticAgentServiceName)
	manifest, _ := fts.getDeployer().Inspect(fts.currentContext, agentService)
	agentID, err := fts.kibanaClient.GetAgentIDByHostname(fts.currentContext, manifest.Hostname)
	if err != nil {
		return err
	}

	maxTimeout := time.Duration(utils.TimeoutFactor) * time.Minute
	retryCount := 1

	exp := utils.GetExponentialBackOff(maxTimeout)

	getEventsFn := func() error {
		listed, err := fts.kibanaClient.IsPolicyResponseListedInSecurityApp(fts.currentContext, agentID)
		if err != nil {
			log.WithFields(log.Fields{
				"elapsedTime": exp.GetElapsedTime(),
				"err":         err,
				"retries":     retryCount,
			}).Warn("Could not get metadata from the Administration view in the Security App yet")
			retryCount++

			return err
		}

		if !listed {
			log.WithFields(log.Fields{
				"agentID":     agentID,
				"elapsedTime": exp.GetElapsedTime(),
				"retries":     retryCount,
			}).Warn("The policy response is not listed as 'success' in the Administration view in the Security App yet")
			retryCount++

			return fmt.Errorf("the policy response is not listed as 'success' in the Administration view in the Security App yet")
		}

		log.WithFields(log.Fields{
			"elapsedTime": exp.GetElapsedTime(),
			"retries":     retryCount,
		}).Info("The policy response is listed as 'success' in the Administration view in the Security App")
		return nil
	}

	err = backoff.Retry(getEventsFn, exp)
	if err != nil {
		return err
	}

	return nil
}

func (fts *FleetTestSuite) thePolicyIsUpdatedToHaveMode(name string, mode string) error {
	if name != "malware" {
		log.WithFields(log.Fields{
			"name": name,
		}).Warn("We only support 'malware' policy to be updated")
		return godog.ErrPending
	}

	if mode != "detect" && mode != "prevent" {
		log.WithFields(log.Fields{
			"name": name,
			"mode": mode,
		}).Warn("We only support 'detect' and 'prevent' modes")
		return godog.ErrPending
	}

	packageDS, err := fts.kibanaClient.GetIntegrationFromAgentPolicy(fts.currentContext, "endpoint", fts.Policy)

	if err != nil {
		return err
	}
	fts.Integration = packageDS.Package

	for _, item := range packageDS.Inputs {
		if item.Type == "endpoint" {
			item.Config.(map[string]interface{})["policy"].(map[string]interface{})["value"].(map[string]interface{})["windows"].(map[string]interface{})["malware"].(map[string]interface{})["mode"] = mode
			item.Config.(map[string]interface{})["policy"].(map[string]interface{})["value"].(map[string]interface{})["mac"].(map[string]interface{})["malware"].(map[string]interface{})["mode"] = mode
		}
	}
	log.WithFields(log.Fields{
		"inputs": packageDS.Inputs,
	}).Trace("Upgrading integration package config")

	updatedAt, err := fts.kibanaClient.UpdateIntegrationPackagePolicy(fts.currentContext, packageDS)
	if err != nil {
		return err
	}

	// we use a string because we are not able to process what comes in the event, so we will do
	// an alphabetical order, as they share same layout but different millis and timezone format
	fts.PolicyUpdatedAt = updatedAt
	return nil
}

func (fts *FleetTestSuite) thePolicyWillReflectTheChangeInTheSecurityApp() error {
	agentService := deploy.NewServiceRequest(common.ElasticAgentServiceName)
	manifest, _ := fts.getDeployer().Inspect(fts.currentContext, agentService)
	agentID, err := fts.kibanaClient.GetAgentIDByHostname(fts.currentContext, manifest.Hostname)
	if err != nil {
		return err
	}

	pkgPolicy, err := fts.kibanaClient.GetIntegrationFromAgentPolicy(fts.currentContext, "endpoint", fts.Policy)
	if err != nil {
		return err
	}

	maxTimeout := time.Duration(utils.TimeoutFactor) * time.Minute * 2
	retryCount := 1

	exp := utils.GetExponentialBackOff(maxTimeout)

	getEventsFn := func() error {
		err := fts.kibanaClient.GetAgentEvents(fts.currentContext, "endpoint-security", agentID, pkgPolicy.ID, fts.PolicyUpdatedAt)
		if err != nil {
			log.WithFields(log.Fields{
				"elapsedTime": exp.GetElapsedTime(),
				"err":         err,
				"retries":     retryCount,
			}).Warn("There are no events for the agent in Fleet")
			retryCount++

			return err
		}

		log.WithFields(log.Fields{
			"elapsedTime": exp.GetElapsedTime(),
			"retries":     retryCount,
		}).Info("There are events for the agent in Fleet")
		return nil
	}

	err = backoff.Retry(getEventsFn, exp)
	if err != nil {
		return err
	}

	return nil
}

// theVersionOfThePackageIsInstalled installs a package in a version
func (fts *FleetTestSuite) theVersionOfThePackageIsInstalled(version string, packageName string) error {
	log.WithFields(log.Fields{
		"package": packageName,
		"version": version,
	}).Trace("Checking if package version is installed")

	integration, err := fts.kibanaClient.GetIntegrationByPackageName(fts.currentContext, packageName)
	if err != nil {
		return err
	}

	_, err = fts.kibanaClient.InstallIntegrationAssets(fts.currentContext, integration)
	if err != nil {
		return err
	}
	fts.Integration = integration

	return nil
}

func (fts *FleetTestSuite) anAttemptToEnrollANewAgentFails() error {
	log.Trace("Enrolling a new agent with an revoked token")

	// increase the number of agents
	deployedAgentsCount++

	agentService := deploy.NewServiceRequest(common.ElasticAgentServiceName).WithScale(deployedAgentsCount)
	services := []deploy.ServiceRequest{
		agentService,
	}
	env := fts.getProfileEnv()
	err := fts.getDeployer().Add(fts.currentContext, deploy.NewServiceRequest(common.FleetProfileName), services, env)
	if err != nil {
		return err
	}

	agentInstaller, _ := installer.Attach(fts.currentContext, fts.getDeployer(), agentService, fts.InstallerType)
	err = deployAgentToFleet(fts.currentContext, agentInstaller, fts.CurrentToken)

	if err == nil {
		err = fmt.Errorf("the agent was enrolled although the token was previously revoked")

		log.WithFields(log.Fields{
			"tokenID": fts.CurrentTokenID,
			"error":   err,
		}).Error(err.Error())
		return err
	}

	// checking the error message produced by the install command in TAR installer
	// to distinguish from other install errors
	if err != nil && strings.Contains(err.Error(), "Error: enroll command failed") {
		log.WithFields(log.Fields{
			"err":   err,
			"token": fts.CurrentToken,
		}).Debug("As expected, it's not possible to enroll an agent with a revoked token")
		return nil
	}

	return nil
}

// unenrollHostname deletes the statuses for an existing agent, filtering by hostname
func (fts *FleetTestSuite) unenrollHostname() error {
	span, _ := apm.StartSpanOptions(fts.currentContext, "Unenrolling hostname", "elastic-agent.hostname.unenroll", apm.SpanOptions{
		Parent: apm.SpanFromContext(fts.currentContext).TraceContext(),
	})
	defer span.End()

	agentService := deploy.NewServiceRequest(common.ElasticAgentServiceName)
	manifest, _ := fts.getDeployer().Inspect(fts.currentContext, agentService)
	log.Tracef("Un-enrolling all agentIDs for %s", manifest.Hostname)

	agents, err := fts.kibanaClient.ListAgents(fts.currentContext)
	if err != nil {
		return err
	}

	for _, agent := range agents {
		if agent.LocalMetadata.Host.HostName == manifest.Hostname {
			log.WithFields(log.Fields{
				"hostname": manifest.Hostname,
			}).Debug("Un-enrolling agent in Fleet")

			err := fts.kibanaClient.UnEnrollAgent(fts.currentContext, agent.LocalMetadata.Host.HostName)
			if err != nil {
				return err
			}
		}
	}

	return nil
}

func (fts *FleetTestSuite) checkDataStream() error {
	query := map[string]interface{}{
		"query": map[string]interface{}{
			"bool": map[string]interface{}{
				"filter": []interface{}{
					map[string]interface{}{
						"exists": map[string]interface{}{
							"field": "linux.memory.page_stats",
						},
					},
					map[string]interface{}{
						"exists": map[string]interface{}{
							"field": "elastic_agent",
						},
					},
					map[string]interface{}{
						"range": map[string]interface{}{
							"@timestamp": map[string]interface{}{
								"gte": "now-1m",
							},
						},
					},
					map[string]interface{}{
						"term": map[string]interface{}{
							"data_stream.type": "metrics",
						},
					},
					map[string]interface{}{
						"term": map[string]interface{}{
							"data_stream.dataset": "linux.memory",
						},
					},
					map[string]interface{}{
						"term": map[string]interface{}{
							"data_stream.namespace": "default",
						},
					},
					map[string]interface{}{
						"term": map[string]interface{}{
							"event.dataset": "linux.memory",
						},
					},
					map[string]interface{}{
						"term": map[string]interface{}{
							"agent.type": "metricbeat",
						},
					},
					map[string]interface{}{
						"term": map[string]interface{}{
							"metricset.period": 1000,
						},
					},
					map[string]interface{}{
						"term": map[string]interface{}{
							"service.type": "linux",
						},
					},
				},
			},
		},
	}

	indexName := "metrics-linux.memory-default"

	_, err := elasticsearch.WaitForNumberOfHits(context.Background(), indexName, query, 1, 3*time.Minute)
	if err != nil {
		log.WithFields(log.Fields{
			"error": err,
		}).Warn(elasticsearch.WaitForIndices())
	}

	return err
}

func deployAgentToFleet(ctx context.Context, agentInstaller deploy.ServiceOperator, token string) error {
	err := agentInstaller.Preinstall(ctx)
	if err != nil {
		return err
	}

	err = agentInstaller.Install(ctx)
	if err != nil {
		return err
	}

	err = agentInstaller.Enroll(ctx, token)
	if err != nil {
		return err
	}

	return agentInstaller.Postinstall(ctx)
}

func inputs(integration string) []kibana.Input {
	switch integration {
	case "apm":
		return []kibana.Input{
			{
				Type:    "apm",
				Enabled: true,
				Streams: []kibana.Stream{},
				Vars: map[string]kibana.Var{
					"apm-server": {
						Value: "host",
						Type:  "localhost:8200",
					},
				},
			},
		}
	case "linux":
		return []kibana.Input{
			{
				Type:    "linux/metrics",
				Enabled: true,
				Streams: []kibana.Stream{
					{
						ID:      "linux/metrics-linux.memory-" + uuid.New().String(),
						Enabled: true,
						DS: kibana.DataStream{
							Dataset: "linux.memory",
							Type:    "metrics",
						},
						Vars: map[string]kibana.Var{
							"period": {
								Value: "1s",
								Type:  "string",
							},
						},
					},
				},
			},
		}
	}
	return []kibana.Input{}
}

func (fts *FleetTestSuite) getAgentOSData() (string, error) {
	agentService := deploy.NewServiceRequest(common.ElasticAgentServiceName)
	manifest, _ := fts.getDeployer().Inspect(fts.currentContext, agentService)
	agent, err := fts.kibanaClient.GetAgentByHostname(fts.currentContext, manifest.Hostname)
	if err != nil {
		return "", err
	}
	return agent.LocalMetadata.OS.Platform, nil
}

func (fts *FleetTestSuite) getAgentDefaultAPIKey() (string, error) {
	agentService := deploy.NewServiceRequest(common.ElasticAgentServiceName)
	manifest, _ := fts.getDeployer().Inspect(fts.currentContext, agentService)
	agent, err := fts.kibanaClient.GetAgentByHostname(fts.currentContext, manifest.Hostname)
	if err != nil {
		return "", err
	}
	return agent.DefaultApiKey, nil
}

func metricsInputs(integration string, set string, file string, metrics string) []kibana.Input {
	metricsFile := filepath.Join(testResourcesDir, file)
	jsonData, err := readJSONFile(metricsFile)
	if err != nil {
		log.Warnf("An error happened while reading metrics file, returning an empty array of inputs: %v", err)
		return []kibana.Input{}
	}

	data := parseJSONMetrics(jsonData, integration, set, metrics)
	return []kibana.Input{
		{
			Type:    integration,
			Enabled: true,
			Streams: data,
		},
	}

	return []kibana.Input{}
}

func readJSONFile(file string) (*gabs.Container, error) {
	jsonFile, err := os.Open(file)
	if err != nil {
		fmt.Println(err)
	}
	log.WithFields(log.Fields{
		"file": file,
	}).Info("Successfully Opened " + file)

	defer jsonFile.Close()
	data, err := ioutil.ReadAll(jsonFile)
	if err != nil {
		return nil, err
	}

	jsonParsed, err := gabs.ParseJSON(data)
	if err != nil {
		return nil, err
	}

	return jsonParsed.S("inputs"), nil
}

func parseJSONMetrics(data *gabs.Container, integration string, set string, metrics string) []kibana.Stream {
	for i, item := range data.Children() {
		if item.Path("type").Data().(string) == integration {
			for idx, stream := range item.S("streams").Children() {
				dataSet, _ := stream.Path("data_stream.dataset").Data().(string)
				if dataSet == metrics+"."+set {
					data.SetP(
						integration+"-"+metrics+"."+set+"-"+uuid.New().String(),
						fmt.Sprintf("inputs.%d.streams.%d.id", i, idx),
					)
					data.SetP(
						true,
						fmt.Sprintf("inputs.%d.streams.%d.enabled", i, idx),
					)

					var dataStreamOut []kibana.Stream
					if err := json.Unmarshal(data.Path(fmt.Sprintf("inputs.%d.streams", i)).Bytes(), &dataStreamOut); err != nil {
						return []kibana.Stream{}
					}

					return dataStreamOut
				}
			}
		}
	}
	return []kibana.Stream{}
}

func (fts *FleetTestSuite) thePolicyIsUpdatedToHaveSystemSet(name string, set string) error {
	if name != "linux/metrics" && name != "system/metrics" && name != "logfile" && name != "log" {
		log.WithFields(log.Fields{
			"name": name,
		}).Warn("We only support system system/metrics, log, logfile and linux/metrics policy to be updated")
		return godog.ErrPending
	}
	var metrics = ""
	var file = ""
	if name == "linux/metrics" {
		file = "/linux_metrics.json"
		metrics = "linux"
	} else if name == "system/metrics" || name == "logfile" || name == "log" {
		file = "/metrics.json"
		metrics = "system"
	}

	os, _ := fts.getAgentOSData()

	packageDS, err := fts.kibanaClient.GetIntegrationFromAgentPolicy(fts.currentContext, metrics, fts.Policy)

	if err != nil {
		return err
	}
	fts.Integration = packageDS.Package

	log.WithFields(log.Fields{
		"type":    name,
		"dataset": metrics + "." + set,
	}).Info("Getting information about Policy package type " + name + " name with dataset " + metrics + "." + set)

	for _, item := range packageDS.Inputs {
		if item.Type == name {
			packageDS.Inputs = metricsInputs(name, set, file, metrics)
		}
	}
	log.WithFields(log.Fields{
		"inputs": packageDS.Inputs,
	}).Info("Updating integration package config")

	updatedAt, err := fts.kibanaClient.UpdateIntegrationPackagePolicy(fts.currentContext, packageDS)
	if err != nil {
		return err
	}

	fts.PolicyUpdatedAt = updatedAt

	log.WithFields(log.Fields{
		"dataset": metrics + "." + set,
		"enabled": "true",
		"type":    "metrics",
		"os":      os,
	}).Info("Policy Updated with package name " + metrics + "." + set)

	return nil
}

func (fts *FleetTestSuite) theMetricsInTheDataStream(name string, set string) error {
	var TimeoutFactor = 3
	timeNow := time.Now()
	startTime := timeNow.Unix()

	os, _ := fts.getAgentOSData()

	waitForDataStreams := func() error {
		var exist = false
		dataStreams, _ := fts.kibanaClient.GetDataStreams(fts.currentContext)

		for _, item := range dataStreams.Children() {
			if item.Path("dataset").Data().(string) == "system."+set {
				log.WithFields(log.Fields{
					"dataset": "system." + set,
					"enabled": "true",
					"type":    name,
					"os":      os,
				}).Info("The " + name + " with value system." + set + " in the metrics")

				if int64(int64(item.Path("last_activity_ms").Data().(float64))) > startTime {
					log.WithFields(log.Fields{
						"last_activity_ms": item.Path("last_activity_ms").Data().(float64),
						"startTime":        startTime,
						"os":               os,
					}).Info("The " + name + " with value system." + set + " in the metrics")
				}
				exist = true
				break
			}
		}

		if exist != true {
			return errors.New("No " + name + " with value system." + set + " found in the metrics")
		}
		return nil

	}
	maxTimeout := time.Duration(TimeoutFactor) * time.Minute * 2
	exp := utils.GetExponentialBackOff(maxTimeout)

	err := backoff.Retry(waitForDataStreams, exp)
	if err != nil {
		return err
	}

	return nil
}<|MERGE_RESOLUTION|>--- conflicted
+++ resolved
@@ -651,7 +651,6 @@
 			}).Fatal("Fleet could not be recreated")
 		}
 
-<<<<<<< HEAD
 		// these values comes from the kibana.config.yml file at Fleet's profile dir
 		fleetServicePolicy := kibana.Policy{
 			ID:          "fleet-server-policy",
@@ -659,14 +658,6 @@
 			Description: "Fleet Server policy",
 		}
 
-=======
-		fleetServicePolicy, err := kibanaClient.GetDefaultPolicy(ctx, true)
-		if err != nil {
-			log.WithFields(log.Fields{
-				"error": err,
-			}).Fatal("Could not get Fleet Server's default policy")
-		}
->>>>>>> be7acf37
 		log.WithFields(log.Fields{
 			"id":          fleetServicePolicy.ID,
 			"name":        fleetServicePolicy.Name,
