--- conflicted
+++ resolved
@@ -50,766 +50,6 @@
 	return fts.deployer
 }
 
-<<<<<<< HEAD
-// afterScenario destroys the state created by a scenario
-func (fts *FleetTestSuite) afterScenario() {
-	defer func() {
-		fts.DefaultAPIKey = ""
-		// Reset Kibana Profile to default
-		fts.KibanaProfile = ""
-		deployedAgentsCount = 0
-	}()
-
-	span := tx.StartSpan("Clean up", "test.scenario.clean", nil)
-	fts.currentContext = apm.ContextWithSpan(context.Background(), span)
-	defer span.End()
-
-	serviceName := common.ElasticAgentServiceName
-
-	// if DEVELOPER_MODE=true let's not uninstall/unenroll the agent
-	if !common.DeveloperMode && fts.InstallerType != "" {
-		agentService := deploy.NewServiceRequest(serviceName)
-
-		if !fts.StandAlone {
-			// for the centos/debian flavour we need to retrieve the internal log files for the elastic-agent, as they are not
-			// exposed as container logs. For that reason we need to go through the installer abstraction
-			agentInstaller, _ := installer.Attach(fts.currentContext, fts.getDeployer(), agentService, fts.InstallerType)
-
-			if log.IsLevelEnabled(log.DebugLevel) {
-				err := agentInstaller.Logs(fts.currentContext)
-				if err != nil {
-					log.WithField("error", err).Warn("Could not get agent logs in the container")
-				}
-			}
-			// only call it when the elastic-agent is present
-			if !fts.ElasticAgentStopped {
-				err := agentInstaller.Uninstall(fts.currentContext)
-				if err != nil {
-					log.Warnf("Could not uninstall the agent after the scenario: %v", err)
-				}
-			}
-		} else if log.IsLevelEnabled(log.DebugLevel) {
-			// for the Docker image, we simply retrieve container logs
-			_ = fts.getDeployer().Logs(fts.currentContext, agentService)
-		}
-
-		err := fts.unenrollHostname()
-		if err != nil {
-			manifest, _ := fts.getDeployer().Inspect(fts.currentContext, agentService)
-			log.WithFields(log.Fields{
-				"err":      err,
-				"hostname": manifest.Hostname,
-			}).Warn("The agentIDs for the hostname could not be unenrolled")
-		}
-	}
-
-	env := fts.getProfileEnv()
-	_ = fts.getDeployer().Remove(fts.currentContext, deploy.NewServiceRequest(common.FleetProfileName), []deploy.ServiceRequest{deploy.NewServiceRequest(serviceName)}, env)
-
-	// TODO: Determine why this may be empty here before being cleared out
-	if fts.CurrentTokenID != "" {
-		err := fts.kibanaClient.DeleteEnrollmentAPIKey(fts.currentContext, fts.CurrentTokenID)
-		if err != nil {
-			log.WithFields(log.Fields{
-				"err":     err,
-				"tokenID": fts.CurrentTokenID,
-			}).Warn("The enrollment token could not be deleted")
-		}
-	}
-
-	// TODO: Dont think this is needed if we are making all policies unique
-	// fts.kibanaClient.DeleteAllPolicies(fts.currentContext)
-
-	// clean up fields
-	fts.CurrentTokenID = ""
-	fts.CurrentToken = ""
-	fts.InstallerType = ""
-	fts.Image = ""
-	fts.StandAlone = false
-	fts.BeatsProcess = ""
-	fts.ElasticAgentFlags = ""
-}
-
-// beforeScenario creates the state needed by a scenario
-func (fts *FleetTestSuite) beforeScenario() {
-	maxTimeout := time.Duration(utils.TimeoutFactor) * time.Minute
-	exp := utils.GetExponentialBackOff(maxTimeout)
-
-	fts.StandAlone = false
-	fts.ElasticAgentStopped = false
-
-	fts.Version = common.ElasticAgentVersion
-
-	waitForPolicy := func() error {
-		policy, err := fts.kibanaClient.CreatePolicy(fts.currentContext)
-		if err != nil {
-			return errors.Wrap(err, "A new policy could not be obtained, retrying.")
-		}
-
-		log.WithFields(log.Fields{
-			"id":          policy.ID,
-			"name":        policy.Name,
-			"description": policy.Description,
-		}).Info("Policy created")
-
-		fts.Policy = policy
-
-		// Grab the system integration as we'll need to assign it a new name so it wont collide during
-		// multiple policy creations at once
-		integration, err := fts.kibanaClient.GetIntegrationByPackageName(context.Background(), "system")
-		if err != nil {
-			return err
-		}
-
-		packageDataStream := kibana.PackageDataStream{
-			Name:        fmt.Sprintf("%s-%s", integration.Name, uuid.New().String()),
-			Description: integration.Title,
-			Namespace:   "default",
-			PolicyID:    fts.Policy.ID,
-			Enabled:     true,
-			Package:     integration,
-			Inputs:      []kibana.Input{},
-		}
-
-		systemMetricsFile := filepath.Join(testResourcesDir, "/default_system_metrics.json")
-		jsonData, err := readJSONFile(systemMetricsFile)
-		if err != nil {
-			return err
-		}
-
-		for _, item := range jsonData.Children() {
-			var streams []kibana.Stream
-			if err := json.Unmarshal(item.Path("streams").Bytes(), &streams); err != nil {
-				log.WithError(err).Warn("Could not unmarshall streams, will use an empty array instead")
-				streams = []kibana.Stream{}
-			}
-
-			if item.Path("type").Data().(string) == "system/metrics" {
-				packageDataStream.Inputs = append(packageDataStream.Inputs, kibana.Input{
-					Type:    item.Path("type").Data().(string),
-					Enabled: item.Path("enabled").Data().(bool),
-					Streams: streams,
-					Vars: map[string]kibana.Var{
-						"system.hostfs": {
-							Value: "",
-							Type:  "text",
-						},
-					},
-				})
-			} else {
-				packageDataStream.Inputs = append(packageDataStream.Inputs, kibana.Input{
-					Type:    item.Path("type").Data().(string),
-					Enabled: item.Path("enabled").Data().(bool),
-					Streams: streams,
-				})
-			}
-		}
-
-		err = fts.kibanaClient.AddIntegrationToPolicy(context.Background(), packageDataStream)
-		if err != nil {
-			return err
-		}
-
-		return nil
-	}
-
-	err := backoff.Retry(waitForPolicy, exp)
-	if err != nil {
-		log.Fatal(err)
-	}
-
-	// Grab a new enrollment key for new agent
-	enrollmentKey, err := fts.kibanaClient.CreateEnrollmentAPIKey(fts.currentContext, fts.Policy)
-
-	if err != nil {
-		log.Fatal("Unable to create enrollment token for agent")
-	}
-
-	fts.CurrentToken = enrollmentKey.APIKey
-	fts.CurrentTokenID = enrollmentKey.ID
-}
-
-func (fts *FleetTestSuite) contributeSteps(s *godog.ScenarioContext) {
-	s.Step(`^kibana uses "([^"]*)" profile$`, fts.kibanaUsesProfile)
-	s.Step(`^agent uses enrollment token from "([^"]*)" policy$`, fts.agentUsesPolicy)
-	s.Step(`^a "([^"]*)" agent is deployed to Fleet$`, fts.anAgentIsDeployedToFleet)
-	s.Step(`^an agent is deployed to Fleet on top of "([^"]*)"$`, fts.anAgentIsDeployedToFleetOnTopOfBeat)
-	s.Step(`^an agent is deployed to Fleet with "([^"]*)" installer$`, fts.anAgentIsDeployedToFleetWithInstaller)
-	s.Step(`^an agent is deployed to Fleet with "([^"]*)" installer and "([^"]*)" flags$`, fts.anAgentIsDeployedToFleetWithInstallerAndTags)
-	s.Step(`^a "([^"]*)" stale agent is deployed to Fleet with "([^"]*)" installer$`, fts.anStaleAgentIsDeployedToFleetWithInstaller)
-	s.Step(`^agent is in "([^"]*)" version$`, fts.agentInVersion)
-	s.Step(`^agent is upgraded to "([^"]*)" version$`, fts.anAgentIsUpgradedToVersion)
-	s.Step(`^the agent is listed in Fleet as "([^"]*)"$`, fts.theAgentIsListedInFleetWithStatus)
-	s.Step(`^the default API key has "([^"]*)"$`, fts.verifyDefaultAPIKey)
-	s.Step(`^the host is restarted$`, fts.theHostIsRestarted)
-	s.Step(`^system package dashboards are listed in Fleet$`, fts.systemPackageDashboardsAreListedInFleet)
-	s.Step(`^the agent is un-enrolled$`, fts.theAgentIsUnenrolled)
-	s.Step(`^the agent is re-enrolled on the host$`, fts.theAgentIsReenrolledOnTheHost)
-	s.Step(`^the enrollment token is revoked$`, fts.theEnrollmentTokenIsRevoked)
-	s.Step(`^an attempt to enroll a new agent fails$`, fts.anAttemptToEnrollANewAgentFails)
-	s.Step(`^the "([^"]*)" process is "([^"]*)" on the host$`, fts.processStateChangedOnTheHost)
-	s.Step(`^the file system Agent folder is empty$`, fts.theFileSystemAgentFolderIsEmpty)
-	s.Step(`^certs are installed$`, fts.installCerts)
-	s.Step(`^a Linux data stream exists with some data$`, fts.checkDataStream)
-	s.Step(`^the agent is enrolled into "([^"]*)" policy$`, fts.agentRunPolicy)
-
-	//flags steps
-	s.Step(`^the elastic agent index contains the tags$`, fts.tagsAreInTheElasticAgentIndex)
-
-	// endpoint steps
-	s.Step(`^the "([^"]*)" integration is "([^"]*)" in the policy$`, fts.theIntegrationIsOperatedInThePolicy)
-	s.Step(`^the "([^"]*)" datasource is shown in the policy as added$`, fts.thePolicyShowsTheDatasourceAdded)
-	s.Step(`^the host name is shown in the Administration view in the Security App as "([^"]*)"$`, fts.theHostNameIsShownInTheAdminViewInTheSecurityApp)
-	s.Step(`^the host name is not shown in the Administration view in the Security App$`, fts.theHostNameIsNotShownInTheAdminViewInTheSecurityApp)
-	s.Step(`^an "([^"]*)" is successfully deployed with an Agent using "([^"]*)" installer$`, fts.anIntegrationIsSuccessfullyDeployedWithAgentAndInstaller)
-	s.Step(`^the policy response will be shown in the Security App$`, fts.thePolicyResponseWillBeShownInTheSecurityApp)
-	s.Step(`^the policy is updated to have "([^"]*)" in "([^"]*)" mode$`, fts.thePolicyIsUpdatedToHaveMode)
-	s.Step(`^the policy will reflect the change in the Security App$`, fts.thePolicyWillReflectTheChangeInTheSecurityApp)
-
-	// System Integration steps
-	s.Step(`^the policy is updated to have "([^"]*)" set to "([^"]*)"$`, fts.thePolicyIsUpdatedToHaveSystemSet)
-	s.Step(`^"([^"]*)" with "([^"]*)" metrics are present in the datastreams$`, fts.theMetricsInTheDataStream)
-
-	// stand-alone only steps
-	s.Step(`^a "([^"]*)" stand-alone agent is deployed$`, fts.aStandaloneAgentIsDeployed)
-	s.Step(`^a "([^"]*)" stand-alone agent is deployed with fleet server mode$`, fts.bootstrapFleetServerFromAStandaloneAgent)
-	s.Step(`^there is new data in the index from agent$`, fts.thereIsNewDataInTheIndexFromAgent)
-	s.Step(`^the "([^"]*)" docker container is stopped$`, fts.theDockerContainerIsStopped)
-	s.Step(`^there is no new data in the index after agent shuts down$`, fts.thereIsNoNewDataInTheIndexAfterAgentShutsDown)
-	s.Step(`^the stand-alone agent is listed in Fleet as "([^"]*)"$`, fts.theStandaloneAgentIsListedInFleetWithStatus)
-}
-
-func (fts *FleetTestSuite) theStandaloneAgentIsListedInFleetWithStatus(desiredStatus string) error {
-	maxTimeout := time.Duration(utils.TimeoutFactor) * time.Minute
-	exp := utils.GetExponentialBackOff(maxTimeout)
-	retryCount := 0
-
-	agentService := deploy.NewServiceRequest(common.ElasticAgentServiceName)
-	manifest, _ := fts.getDeployer().Inspect(fts.currentContext, agentService)
-
-	waitForAgents := func() error {
-		retryCount++
-
-		agents, err := fts.kibanaClient.ListAgents(fts.currentContext)
-		if err != nil {
-			return err
-		}
-
-		if len(agents) == 0 {
-			return errors.New("No agents found")
-		}
-
-		for _, agent := range agents {
-			hostname := agent.LocalMetadata.Host.HostName
-
-			if hostname == manifest.Hostname {
-				return theAgentIsListedInFleetWithStatus(fts.currentContext, desiredStatus, hostname)
-			}
-		}
-
-		err = errors.New("Agent not found in Fleet")
-		log.WithFields(log.Fields{
-			"elapsedTime": exp.GetElapsedTime(),
-			"hostname":    manifest.Hostname,
-			"retries":     retryCount,
-		}).Warn(err)
-
-		return err
-	}
-
-	err := backoff.Retry(waitForAgents, exp)
-	if err != nil {
-		return err
-	}
-	return nil
-}
-
-func (fts *FleetTestSuite) anStaleAgentIsDeployedToFleetWithInstaller(staleVersion string, installerType string) error {
-	switch staleVersion {
-	case "latest":
-		staleVersion = common.ElasticAgentVersion
-	}
-
-	fts.Version = staleVersion
-
-	log.Tracef("The stale version is %s", fts.Version)
-
-	return fts.anAgentIsDeployedToFleetWithInstaller(installerType)
-}
-
-func (fts *FleetTestSuite) installCerts() error {
-	agentService := deploy.NewServiceRequest(common.ElasticAgentServiceName)
-	agentInstaller, _ := installer.Attach(fts.currentContext, fts.getDeployer(), agentService, fts.InstallerType)
-
-	err := agentInstaller.InstallCerts(fts.currentContext)
-	if err != nil {
-		log.WithFields(log.Fields{
-			"agentVersion":      common.ElasticAgentVersion,
-			"agentStaleVersion": fts.Version,
-			"error":             err,
-			"installer":         agentInstaller,
-		}).Error("Could not install the certificates")
-		return err
-	}
-
-	log.WithFields(log.Fields{
-		"agentVersion":      common.ElasticAgentVersion,
-		"agentStaleVersion": fts.Version,
-		"error":             err,
-		"installer":         agentInstaller,
-	}).Tracef("Certs were installed")
-	return nil
-}
-
-func (fts *FleetTestSuite) anAgentIsUpgradedToVersion(desiredVersion string) error {
-	switch desiredVersion {
-	case "latest":
-		desiredVersion = common.ElasticAgentVersion
-	}
-	log.Tracef("Desired version is %s. Current version: %s", desiredVersion, fts.Version)
-
-	agentService := deploy.NewServiceRequest(common.ElasticAgentServiceName)
-
-	/*
-		// upgrading using the command is needed for stand-alone mode, only
-		agentInstaller, _ := installer.Attach(fts.currentContext, fts.getDeployer(), agentService, fts.InstallerType)
-
-		log.Tracef("Upgrading agent from %s to %s with 'upgrade' command.", desiredVersion, fts.Version)
-		return agentInstaller.Upgrade(fts.currentContext, desiredVersion)
-	*/
-
-	manifest, _ := fts.getDeployer().Inspect(fts.currentContext, agentService)
-	return fts.kibanaClient.UpgradeAgent(fts.currentContext, manifest.Hostname, desiredVersion)
-}
-
-func (fts *FleetTestSuite) agentInVersion(version string) error {
-	switch version {
-	case "latest":
-		version = downloads.GetSnapshotVersion(common.ElasticAgentVersion)
-	}
-	log.Tracef("Checking if agent is in version %s. Current version: %s", version, fts.Version)
-
-	retryCount := 0
-	maxTimeout := time.Duration(utils.TimeoutFactor) * time.Minute
-	exp := utils.GetExponentialBackOff(maxTimeout)
-
-	agentService := deploy.NewServiceRequest(common.ElasticAgentServiceName)
-	manifest, _ := fts.getDeployer().Inspect(fts.currentContext, agentService)
-
-	agentInVersionFn := func() error {
-		retryCount++
-
-		agent, err := fts.kibanaClient.GetAgentByHostname(fts.currentContext, manifest.Hostname)
-		if err != nil {
-			log.WithFields(log.Fields{
-				"agent":       agent,
-				"error":       err,
-				"maxTimeout":  maxTimeout,
-				"elapsedTime": exp.GetElapsedTime(),
-				"retries":     retryCount,
-				"version":     version,
-			}).Warn("Could not get agent by hostname")
-			return err
-		}
-
-		retrievedVersion := agent.LocalMetadata.Elastic.Agent.Version
-		if isSnapshot := agent.LocalMetadata.Elastic.Agent.Snapshot; isSnapshot {
-			retrievedVersion += "-SNAPSHOT"
-		}
-
-		if retrievedVersion != version {
-			err := fmt.Errorf("version mismatch required '%s' retrieved '%s'", version, retrievedVersion)
-			log.WithFields(log.Fields{
-				"elapsedTime":      exp.GetElapsedTime(),
-				"error":            err,
-				"maxTimeout":       maxTimeout,
-				"retries":          retryCount,
-				"retrievedVersion": retrievedVersion,
-				"version":          version,
-			}).Warn("Version mismatch")
-			return err
-		}
-
-		return nil
-	}
-
-	return backoff.Retry(agentInVersionFn, exp)
-}
-
-func (fts *FleetTestSuite) agentRunPolicy(policyName string) error {
-	agentRunPolicyFn := func() error {
-		agentService := deploy.NewServiceRequest(common.ElasticAgentServiceName)
-		manifest, _ := fts.getDeployer().Inspect(fts.currentContext, agentService)
-
-		policies, err := fts.kibanaClient.ListPolicies(fts.currentContext)
-		if err != nil {
-			return err
-		}
-
-		var policy *kibana.Policy
-		for _, p := range policies {
-			if policyName == p.Name {
-				policy = &p
-				break
-			}
-		}
-
-		if policy == nil {
-			return fmt.Errorf("Policy not found '%s'", policyName)
-		}
-
-		agent, err := fts.kibanaClient.GetAgentByHostnameFromList(fts.currentContext, manifest.Hostname)
-		if err != nil {
-			return err
-		}
-
-		if agent.PolicyID != policy.ID {
-			log.Errorf("FOUND %s %s", agent.PolicyID, policy.ID)
-			return fmt.Errorf("Agent not running the correct policy (running '%s' instead of '%s')", agent.PolicyID, policy.ID)
-		}
-
-		return nil
-	}
-	maxTimeout := time.Duration(utils.TimeoutFactor) * time.Minute * 2
-	exp := utils.GetExponentialBackOff(maxTimeout)
-
-	return backoff.Retry(agentRunPolicyFn, exp)
-
-}
-
-// this step infers the installer type from the underlying OS image
-// supported images: centos and debian
-func (fts *FleetTestSuite) anAgentIsDeployedToFleet(image string) error {
-	installerType := "rpm"
-	if image == "debian" {
-		installerType = "deb"
-	}
-	fts.BeatsProcess = ""
-
-	// FIXME: We need to cleanup the steps to support different operating systems
-	// for now we will force the zip installer type when the agent is running on windows
-	if runtime.GOOS == "windows" && common.Provider == "remote" {
-		installerType = "zip"
-	}
-	return fts.anAgentIsDeployedToFleetWithInstallerAndFleetServer(installerType)
-}
-
-func (fts *FleetTestSuite) anAgentIsDeployedToFleetOnTopOfBeat(beatsProcess string) error {
-	installerType := "tar"
-
-	// FIXME: We need to cleanup the steps to support different operating systems
-	// for now we will force the zip installer type when the agent is running on windows
-	if runtime.GOOS == "windows" && common.Provider == "remote" {
-		installerType = "zip"
-	}
-
-	fts.BeatsProcess = beatsProcess
-
-	return fts.anAgentIsDeployedToFleetWithInstallerAndFleetServer(installerType)
-}
-
-// supported installers: tar, rpm, deb
-func (fts *FleetTestSuite) anAgentIsDeployedToFleetWithInstaller(installerType string) error {
-	fts.BeatsProcess = ""
-
-	// FIXME: We need to cleanup the steps to support different operating systems
-	// for now we will force the zip installer type when the agent is running on windows
-	if runtime.GOOS == "windows" && common.Provider == "remote" {
-		installerType = "zip"
-	}
-
-	return fts.anAgentIsDeployedToFleetWithInstallerAndFleetServer(installerType)
-}
-
-// supported installers: tar, rpm, deb
-func (fts *FleetTestSuite) anAgentIsDeployedToFleetWithInstallerAndTags(installerType string, flags string) error {
-	fts.BeatsProcess = ""
-
-	// FIXME: We need to cleanup the steps to support different operating systems
-	// for now we will force the zip installer type when the agent is running on windows
-	if runtime.GOOS == "windows" && common.Provider == "remote" {
-		installerType = "zip"
-	}
-	fts.ElasticAgentFlags = flags
-	return fts.anAgentIsDeployedToFleetWithInstallerAndFleetServer(installerType)
-}
-
-func (fts *FleetTestSuite) tagsAreInTheElasticAgentIndex() error {
-	var tagsArray []string
-	//ex of flags  "--tag production,linux" or "--tag=production,linux"
-	if fts.ElasticAgentFlags != "" {
-		tags := strings.TrimPrefix(fts.ElasticAgentFlags, "--tag")
-		tags = strings.TrimPrefix(tags, "=")
-		tags = strings.ReplaceAll(tags, " ", "")
-		tagsArray = strings.Split(tags, ",")
-	}
-	if len(tagsArray) == 0 {
-		return errors.Errorf("no tags were found, ElasticAgentFlags value %s", fts.ElasticAgentFlags)
-	}
-
-	var tagTerms []map[string]interface{}
-	for _, tag := range tagsArray {
-		tagTerms = append(tagTerms, map[string]interface{}{
-			"term": map[string]interface{}{
-				"tags": tag,
-			},
-		})
-	}
-
-	query := map[string]interface{}{
-		"query": map[string]interface{}{
-			"bool": map[string]interface{}{
-				"must": tagTerms,
-			},
-		},
-	}
-
-	indexName := ".fleet-agents"
-
-	_, err := elasticsearch.WaitForNumberOfHits(context.Background(), indexName, query, 1, 3*time.Minute)
-	if err != nil {
-		log.WithFields(log.Fields{
-			"error": err,
-		}).Warn(elasticsearch.WaitForIndices())
-	}
-	return err
-}
-
-func (fts *FleetTestSuite) anAgentIsDeployedToFleetWithInstallerAndFleetServer(installerType string) error {
-	log.WithFields(log.Fields{
-		"installer": installerType,
-	}).Trace("Deploying an agent to Fleet with base image using an already bootstrapped Fleet Server")
-
-	deployedAgentsCount++
-
-	fts.InstallerType = installerType
-
-	agentService := deploy.NewServiceRequest(common.ElasticAgentServiceName).
-		WithScale(deployedAgentsCount).
-		WithVersion(fts.Version)
-
-	if fts.BeatsProcess != "" {
-		agentService = agentService.WithBackgroundProcess(fts.BeatsProcess)
-	}
-
-	services := []deploy.ServiceRequest{
-		agentService,
-	}
-	env := fts.getProfileEnv()
-	err := fts.getDeployer().Add(fts.currentContext, deploy.NewServiceRequest(common.FleetProfileName), services, env)
-	if err != nil {
-		return err
-	}
-
-	agentInstaller, _ := installer.Attach(fts.currentContext, fts.getDeployer(), agentService, installerType)
-	err = deployAgentToFleet(fts.currentContext, agentInstaller, fts.CurrentToken, fts.ElasticAgentFlags)
-	if err != nil {
-		return err
-	}
-	return err
-}
-
-func (fts *FleetTestSuite) processStateChangedOnTheHost(process string, state string) error {
-	agentService := deploy.NewServiceRequest(common.ElasticAgentServiceName)
-	agentInstaller, _ := installer.Attach(fts.currentContext, fts.getDeployer(), agentService, fts.InstallerType)
-	if state == "started" {
-		err := agentInstaller.Start(fts.currentContext)
-		return err
-	} else if state == "restarted" {
-		err := agentInstaller.Restart(fts.currentContext)
-		if err != nil {
-			return err
-		}
-
-		return nil
-	} else if state == "uninstalled" {
-		err := agentInstaller.Uninstall(fts.currentContext)
-		if err != nil {
-			return err
-		}
-
-		// signal that the elastic-agent was uninstalled
-		if process == common.ElasticAgentProcessName {
-			fts.ElasticAgentStopped = true
-		}
-
-		return nil
-	} else if state != "stopped" {
-		return godog.ErrPending
-	}
-
-	log.WithFields(log.Fields{
-		"service": agentService.Name,
-		"process": process,
-	}).Trace("Stopping process on the service")
-
-	err := agentInstaller.Stop(fts.currentContext)
-	if err != nil {
-		log.WithFields(log.Fields{
-			"action":  state,
-			"error":   err,
-			"service": agentService.Name,
-			"process": process,
-		}).Error("Could not stop process on the host")
-
-		return err
-	}
-
-	manifest, _ := fts.getDeployer().Inspect(fts.currentContext, agentService)
-
-	var srv deploy.ServiceRequest
-	if fts.StandAlone {
-		srv = deploy.NewServiceContainerRequest(manifest.Name)
-	} else {
-		srv = deploy.NewServiceRequest(manifest.Name)
-	}
-
-	return CheckProcessState(fts.currentContext, fts.getDeployer(), srv, process, "stopped", 0)
-}
-
-// bootstrapFleet this method creates the runtime dependencies for the Fleet test suite, being of special
-// interest kibana profile passed as part of the environment variables to bootstrap the dependencies.
-func bootstrapFleet(ctx context.Context, env map[string]string) error {
-	deployer := deploy.New(common.Provider)
-
-	if profile, ok := env["kibanaProfile"]; ok {
-		log.Infof("Running kibana with %s profile", profile)
-	}
-
-	// the runtime dependencies must be started only in non-remote executions
-	return deployer.Bootstrap(ctx, deploy.NewServiceRequest(common.FleetProfileName), env, func() error {
-		kibanaClient, err := kibana.NewClient()
-		if err != nil {
-			log.WithFields(log.Fields{
-				"error": err,
-				"env":   env,
-			}).Fatal("Unable to create kibana client")
-		}
-
-		err = elasticsearch.WaitForClusterHealth(ctx)
-		if err != nil {
-			log.WithFields(log.Fields{
-				"error": err,
-			}).Fatal("Elasticsearch Cluster is not healthy")
-		}
-
-		err = kibanaClient.RecreateFleet(ctx)
-		if err != nil {
-			log.WithFields(log.Fields{
-				"error": err,
-				"env":   env,
-			}).Fatal("Fleet could not be recreated")
-		}
-
-		fleetServicePolicy := kibana.FleetServicePolicy
-
-		log.WithFields(log.Fields{
-			"id":          fleetServicePolicy.ID,
-			"name":        fleetServicePolicy.Name,
-			"description": fleetServicePolicy.Description,
-		}).Info("Fleet Server Policy retrieved")
-
-		maxTimeout := time.Duration(utils.TimeoutFactor) * time.Minute * 2
-		exp := utils.GetExponentialBackOff(maxTimeout)
-		retryCount := 1
-
-		fleetServerBootstrapFn := func() error {
-			serviceToken, err := elasticsearch.GetAPIToken(ctx)
-			if err != nil {
-				retryCount++
-				log.WithFields(log.Fields{
-					"error":       err,
-					"retries":     retryCount,
-					"elapsedTime": exp.GetElapsedTime(),
-				}).Warn("Could not get API Token from Elasticsearch.")
-				return err
-			}
-
-			fleetServerEnv := make(map[string]string)
-			for k, v := range env {
-				fleetServerEnv[k] = v
-			}
-
-			fleetServerPort, err := nat.NewPort("tcp", "8220")
-			if err != nil {
-				retryCount++
-				log.WithFields(log.Fields{
-					"error":       err,
-					"retries":     retryCount,
-					"elapsedTime": exp.GetElapsedTime(),
-				}).Warn("Could not create TCP port for fleet-server")
-				return err
-			}
-
-			fleetServerEnv["elasticAgentTag"] = common.ElasticAgentVersion
-			fleetServerEnv["fleetServerMode"] = "1"
-			fleetServerEnv["fleetServerPort"] = fleetServerPort.Port()
-			fleetServerEnv["fleetInsecure"] = "1"
-			fleetServerEnv["fleetServerServiceToken"] = serviceToken.AccessToken
-			fleetServerEnv["fleetServerPolicyId"] = fleetServicePolicy.ID
-
-			fleetServerSrv := deploy.ServiceRequest{
-				Name:    common.ElasticAgentServiceName,
-				Flavour: "fleet-server",
-			}
-
-			// we have detected that fleet-server immediately dies when started and kibana is slowest in provide the initial requirements for fleet-server
-			// as we do not know what is the right health check to apply here, we are sleeping the execution 2 minutes because:
-			//   1. it takes 10 minutes to fail because if that
-			//   2. it takes ~3 minutes more to sucessfully start the elastic stack (using our retry at the CI level)
-			//   3. we expect this delay saves >5 minutes
-			utils.Sleep(2 * time.Minute)
-
-			err = deployer.Add(ctx, deploy.NewServiceRequest(common.FleetProfileName), []deploy.ServiceRequest{fleetServerSrv}, fleetServerEnv)
-			if err != nil {
-				retryCount++
-				log.WithFields(log.Fields{
-					"error":       err,
-					"retries":     retryCount,
-					"elapsedTime": exp.GetElapsedTime(),
-					"env":         fleetServerEnv,
-				}).Warn("Fleet Server could not be started. Retrying")
-				return err
-			}
-
-			log.WithFields(log.Fields{
-				"retries":     retryCount,
-				"elapsedTime": exp.GetElapsedTime(),
-			}).Info("Fleet Server was started")
-			return nil
-		}
-
-		err = backoff.Retry(fleetServerBootstrapFn, exp)
-		if err != nil {
-			log.WithFields(log.Fields{
-				"error": err,
-			}).Fatal("Fleet Server could not be started")
-		}
-
-		err = kibanaClient.WaitForFleet(ctx)
-		if err != nil {
-			log.WithFields(log.Fields{
-				"error": err,
-				"env":   env,
-			}).Fatal("Fleet could not be initialized")
-		}
-		return nil
-	})
-}
-
-// kibanaUsesProfile this step should be ideally called as a Background or a Given clause, so that it
-// is executed before any other in the test scenario. It will configure the Kibana profile to be used
-// in the scenario, changing the configuration file to be used.
-func (fts *FleetTestSuite) kibanaUsesProfile(profile string) error {
-	fts.KibanaProfile = profile
-
-	env := fts.getProfileEnv()
-
-	return bootstrapFleet(context.Background(), env)
-}
-
-=======
->>>>>>> fb0e134b
 func (fts *FleetTestSuite) getProfileEnv() map[string]string {
 	env := map[string]string{}
 
