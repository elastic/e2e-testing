--- conflicted
+++ resolved
@@ -1087,26 +1087,8 @@
 	return err
 }
 
-<<<<<<< HEAD
-func deployAgentToFleet(agentInstaller installer.ElasticAgentInstaller, deployer deploy.Deployment, containerName string, token string) (*kibana.FleetConfig, error) {
-	profile := agentInstaller.Profile // name of the runtime dependencies compose file
-	service := agentInstaller.Service // name of the service
-	serviceTag := agentInstaller.Tag  // docker tag of the service
-
-	envVarsPrefix := strings.ReplaceAll(service, "-", "_")
-
-	// we are setting the container name because Centos service could be reused by any other test suite
-	common.ProfileEnv[envVarsPrefix+"ContainerName"] = containerName
-
-	agentService := deploy.NewServiceRequest(common.ElasticAgentServiceName).WithFlavour(agentInstaller.Image).WithScale(deployedAgentsCount)
-
-	services := []deploy.ServiceRequest{deploy.NewServiceRequest(profile), agentService}
-
-	err := deployer.Add(services, common.ProfileEnv)
-=======
 func deployAgentToFleet(agentInstaller deploy.ServiceOperator, token string) error {
 	err := agentInstaller.Preinstall()
->>>>>>> f043003a
 	if err != nil {
 		return err
 	}
