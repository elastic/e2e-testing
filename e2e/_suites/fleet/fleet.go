--- conflicted
+++ resolved
@@ -98,30 +98,7 @@
 		}).Warn("The enrollment token could not be deleted")
 	}
 
-<<<<<<< HEAD
-	fts.kibanaClient.DeleteAllPolicies(fts.FleetPolicy)
-=======
-	// Cleanup all package policies
-	packagePolicies, err := fts.kibanaClient.ListPackagePolicies()
-	if err != nil {
-		log.WithFields(log.Fields{
-			"err":    err,
-			"policy": fts.FleetServerPolicy,
-		}).Error("The package policies could not be found")
-	}
-	for _, pkgPolicy := range packagePolicies {
-		// Do not remove the fleet server package integration otherwise fleet server fails to bootstrap
-		if !strings.Contains(pkgPolicy.Name, "fleet_server") && pkgPolicy.PolicyID == fts.FleetServerPolicy.ID {
-			err = fts.kibanaClient.DeleteIntegrationFromPolicy(pkgPolicy)
-			if err != nil {
-				log.WithFields(log.Fields{
-					"err":           err,
-					"packagePolicy": pkgPolicy,
-				}).Error("The integration could not be deleted from the configuration")
-			}
-		}
-	}
->>>>>>> 321c8c26
+	fts.kibanaClient.DeleteAllPolicies(fts.FleetServerPolicy)
 
 	// clean up fields
 	fts.CurrentTokenID = ""
@@ -689,16 +666,12 @@
 }
 
 func (fts *FleetTestSuite) thePolicyShowsTheDatasourceAdded(packageName string) error {
-	return thePolicyShowsTheDatasourceAdded(fts.kibanaClient, fts.Policy, packageName)
+	return thePolicyShowsTheDatasourceAdded(fts.kibanaClient, fts.FleetServerPolicy, packageName)
 }
 
 func thePolicyShowsTheDatasourceAdded(client *kibana.Client, policy kibana.Policy, packageName string) error {
 	log.WithFields(log.Fields{
-<<<<<<< HEAD
 		"policyID": policy.ID,
-=======
-		"policyID": fts.FleetServerPolicy.ID,
->>>>>>> 321c8c26
 		"package":  packageName,
 	}).Trace("Checking if the policy shows the package added")
 
@@ -708,19 +681,11 @@
 	exp := common.GetExponentialBackOff(maxTimeout)
 
 	configurationIsPresentFn := func() error {
-<<<<<<< HEAD
 		packagePolicy, err := client.GetIntegrationFromAgentPolicy(packageName, policy)
 		if err != nil {
 			log.WithFields(log.Fields{
 				"packagePolicy": packagePolicy,
 				"policy":        policy,
-=======
-		packagePolicy, err := fts.kibanaClient.GetIntegrationFromAgentPolicy(packageName, fts.FleetServerPolicy)
-		if err != nil {
-			log.WithFields(log.Fields{
-				"packagePolicy": packagePolicy,
-				"policy":        fts.FleetServerPolicy,
->>>>>>> 321c8c26
 				"retry":         retryCount,
 				"error":         err,
 			}).Warn("The integration was not found in the policy")
@@ -741,17 +706,13 @@
 }
 
 func (fts *FleetTestSuite) theIntegrationIsOperatedInThePolicy(packageName string, action string) error {
-	return theIntegrationIsOperatedInThePolicy(fts.kibanaClient, fts.FleetPolicy, packageName, action)
+	return theIntegrationIsOperatedInThePolicy(fts.kibanaClient, fts.FleetServerPolicy, packageName, action)
 }
 
 func theIntegrationIsOperatedInThePolicy(client *kibana.Client, policy kibana.Policy, packageName string, action string) error {
 	log.WithFields(log.Fields{
 		"action":  action,
-<<<<<<< HEAD
 		"policy":  policy,
-=======
-		"policy":  fts.FleetServerPolicy,
->>>>>>> 321c8c26
 		"package": packageName,
 	}).Trace("Doing an operation for a package on a policy")
 
@@ -765,11 +726,7 @@
 			Name:        integration.Name,
 			Description: integration.Title,
 			Namespace:   "default",
-<<<<<<< HEAD
 			PolicyID:    policy.ID,
-=======
-			PolicyID:    fts.FleetServerPolicy.ID,
->>>>>>> 321c8c26
 			Enabled:     true,
 			Package:     integration,
 			Inputs:      []kibana.Input{},
@@ -778,11 +735,7 @@
 
 		return client.AddIntegrationToPolicy(packageDataStream)
 	} else if strings.ToLower(action) == actionREMOVED {
-<<<<<<< HEAD
 		packageDataStream, err := client.GetIntegrationFromAgentPolicy(integration.Name, policy)
-=======
-		packageDataStream, err := fts.kibanaClient.GetIntegrationFromAgentPolicy(integration.Name, fts.FleetServerPolicy)
->>>>>>> 321c8c26
 		if err != nil {
 			return err
 		}
@@ -1230,47 +1183,4 @@
 	}
 
 	return cfg, agentInstaller.PostInstallFn()
-}
-
-func inputs(integration string) []kibana.Input {
-	switch integration {
-	case "apm":
-		return []kibana.Input{
-			{
-				Type:    "apm",
-				Enabled: true,
-				Streams: []interface{}{},
-				Vars: map[string]kibana.Var{
-					"apm-server": {
-						Value: "host",
-						Type:  "localhost:8200",
-					},
-				},
-			},
-		}
-	case "linux":
-		return []kibana.Input{
-			{
-				Type:    "linux/metrics",
-				Enabled: true,
-				Streams: []interface{}{
-					map[string]interface{}{
-						"id":      "linux/metrics-linux.memory-" + uuid.New().String(),
-						"enabled": true,
-						"data_stream": map[string]interface{}{
-							"dataset": "linux.memory",
-							"type":    "metrics",
-						},
-					},
-				},
-				Vars: map[string]kibana.Var{
-					"period": {
-						Value: "1s",
-						Type:  "string",
-					},
-				},
-			},
-		}
-	}
-	return []kibana.Input{}
 }