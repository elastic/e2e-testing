// Copyright Elasticsearch B.V. and/or licensed to Elasticsearch B.V. under one
// or more contributor license agreements. Licensed under the Elastic License;
// you may not use this file except in compliance with the Elastic License.

package main

import (
	"context"
	"fmt"
<<<<<<< HEAD
	"runtime"
=======
	"github.com/google/uuid"
>>>>>>> 69b91cce
	"strings"
	"time"

	"github.com/cenkalti/backoff/v4"
	"github.com/cucumber/godog"
	"github.com/elastic/e2e-testing/internal/common"
	"github.com/elastic/e2e-testing/internal/compose"
	"github.com/elastic/e2e-testing/internal/docker"
	"github.com/elastic/e2e-testing/internal/elasticsearch"
	"github.com/elastic/e2e-testing/internal/installer"
	"github.com/elastic/e2e-testing/internal/kibana"
	"github.com/elastic/e2e-testing/internal/shell"
	"github.com/elastic/e2e-testing/internal/utils"
	"github.com/pkg/errors"
	log "github.com/sirupsen/logrus"
)

const actionADDED = "added"
const actionREMOVED = "removed"

// FleetTestSuite represents the scenarios for Fleet-mode
type FleetTestSuite struct {
	// integrations
	Cleanup             bool
	CurrentToken        string // current enrollment token
	CurrentTokenID      string // current enrollment tokenID
	ElasticAgentStopped bool   // will be used to signal when the agent process can be called again in the tear-down stage
	Hostname            string // the hostname of the container
	Image               string // base image used to install the agent
	InstallerType       string
	Installers          map[string]installer.ElasticAgentInstaller
	Integration         kibana.IntegrationPackage // the installed integration
	Policy              kibana.Policy
	FleetServerPolicy   kibana.Policy
	PolicyUpdatedAt     string // the moment the policy was updated
	Version             string // current elastic-agent version
	kibanaClient        *kibana.Client
	// fleet server
	FleetServerHostname string // hostname of the fleet server. If empty, it means the agent is the first one, bootstrapping fleet server
}

// afterScenario destroys the state created by a scenario
func (fts *FleetTestSuite) afterScenario() {
	serviceManager := compose.NewServiceManager()

	agentInstaller := fts.getInstaller()

	serviceName := fts.getServiceName(agentInstaller)

	if log.IsLevelEnabled(log.DebugLevel) {
		err := agentInstaller.PrintLogsFn(fts.Hostname)
		if err != nil {
			log.WithFields(log.Fields{
				"containerName": fts.Hostname,
				"error":         err,
			}).Warn("Could not get agent logs in the container")
		}

		// only call it when the elastic-agent is present
		if !fts.ElasticAgentStopped {
			err := agentInstaller.UninstallFn()
			if err != nil {
				log.Warnf("Could not uninstall the agent after the scenario: %v", err)
			}
		}
	}

	err := fts.unenrollHostname()
	if err != nil {
		log.WithFields(log.Fields{
			"err":      err,
			"hostname": fts.Hostname,
		}).Warn("The agentIDs for the hostname could not be unenrolled")
	}

	developerMode := shell.GetEnvBool("DEVELOPER_MODE")
	if !developerMode {
		_ = serviceManager.RemoveServicesFromCompose(context.Background(), common.FleetProfileName, []string{serviceName}, common.ProfileEnv)
	} else {
		log.WithField("service", serviceName).Info("Because we are running in development mode, the service won't be stopped")
	}

	err = fts.kibanaClient.DeleteEnrollmentAPIKey(fts.CurrentTokenID)
	if err != nil {
		log.WithFields(log.Fields{
			"err":     err,
			"tokenID": fts.CurrentTokenID,
		}).Warn("The enrollment token could not be deleted")
	}

	fts.kibanaClient.DeleteAllPolicies(fts.FleetServerPolicy)

	// clean up fields
	fts.CurrentTokenID = ""
	fts.CurrentToken = ""
	fts.Image = ""
	fts.Hostname = ""
	fts.FleetServerHostname = ""
}

// beforeScenario creates the state needed by a scenario
func (fts *FleetTestSuite) beforeScenario() {
	fts.Cleanup = false
	fts.ElasticAgentStopped = false

	fts.Version = common.AgentVersion

	policy, err := fts.kibanaClient.GetDefaultPolicy(false)
	if err != nil {
		log.WithFields(log.Fields{
			"err": err,
		}).Warn("The default policy could not be obtained")

	}
	fts.Policy = policy

	fleetServerPolicy, err := fts.kibanaClient.GetDefaultPolicy(true)
	if err != nil {
		log.WithFields(log.Fields{
			"err": err,
		}).Warn("The default fleet server policy could not be obtained")
	}
	fts.FleetServerPolicy = fleetServerPolicy

}

func (fts *FleetTestSuite) contributeSteps(s *godog.ScenarioContext) {
	s.Step(`^a "([^"]*)" agent is deployed to Fleet with "([^"]*)" installer$`, fts.anAgentIsDeployedToFleetWithInstaller)
	s.Step(`^a "([^"]*)" agent "([^"]*)" is deployed to Fleet with "([^"]*)" installer$`, fts.anStaleAgentIsDeployedToFleetWithInstaller)
	s.Step(`^agent is in version "([^"]*)"$`, fts.agentInVersion)
	s.Step(`^agent is upgraded to version "([^"]*)"$`, fts.anAgentIsUpgraded)
	s.Step(`^the agent is listed in Fleet as "([^"]*)"$`, fts.theAgentIsListedInFleetWithStatus)
	s.Step(`^the host is restarted$`, fts.theHostIsRestarted)
	s.Step(`^system package dashboards are listed in Fleet$`, fts.systemPackageDashboardsAreListedInFleet)
	s.Step(`^the agent is un-enrolled$`, fts.theAgentIsUnenrolled)
	s.Step(`^the agent is re-enrolled on the host$`, fts.theAgentIsReenrolledOnTheHost)
	s.Step(`^the enrollment token is revoked$`, fts.theEnrollmentTokenIsRevoked)
	s.Step(`^an attempt to enroll a new agent fails$`, fts.anAttemptToEnrollANewAgentFails)
	s.Step(`^the "([^"]*)" process is "([^"]*)" on the host$`, fts.processStateChangedOnTheHost)
	s.Step(`^the file system Agent folder is empty$`, fts.theFileSystemAgentFolderIsEmpty)
	s.Step(`^certs are installed$`, fts.installCerts)
	s.Step(`^a Linux data stream exists with some data$`, fts.checkDataStream)

	// endpoint steps
	s.Step(`^the "([^"]*)" integration is "([^"]*)" in the policy$`, fts.theIntegrationIsOperatedInThePolicy)
	s.Step(`^the "([^"]*)" datasource is shown in the policy as added$`, fts.thePolicyShowsTheDatasourceAdded)
	s.Step(`^the host name is shown in the Administration view in the Security App as "([^"]*)"$`, fts.theHostNameIsShownInTheAdminViewInTheSecurityApp)
	s.Step(`^the host name is not shown in the Administration view in the Security App$`, fts.theHostNameIsNotShownInTheAdminViewInTheSecurityApp)
	s.Step(`^an "([^"]*)" is successfully deployed with a "([^"]*)" Agent using "([^"]*)" installer$`, fts.anIntegrationIsSuccessfullyDeployedWithAgentAndInstaller)
	s.Step(`^the policy response will be shown in the Security App$`, fts.thePolicyResponseWillBeShownInTheSecurityApp)
	s.Step(`^the policy is updated to have "([^"]*)" in "([^"]*)" mode$`, fts.thePolicyIsUpdatedToHaveMode)
	s.Step(`^the policy will reflect the change in the Security App$`, fts.thePolicyWillReflectTheChangeInTheSecurityApp)
}

func (fts *FleetTestSuite) anStaleAgentIsDeployedToFleetWithInstaller(image, version, installerType string) error {
	agentVersionBackup := fts.Version
	defer func() { fts.Version = agentVersionBackup }()

	common.AgentStaleVersion = shell.GetEnv("ELASTIC_AGENT_STALE_VERSION", common.AgentStaleVersion)
	// check if stale version is an alias
	v, err := utils.GetElasticArtifactVersion(common.AgentStaleVersion)
	if err != nil {
		log.WithFields(log.Fields{
			"error":   err,
			"version": common.AgentStaleVersion,
		}).Error("Failed to get stale version")
		return err
	}
	common.AgentStaleVersion = v

	useCISnapshots := shell.GetEnvBool("BEATS_USE_CI_SNAPSHOTS")
	if useCISnapshots && !strings.HasSuffix(common.AgentStaleVersion, "-SNAPSHOT") {
		common.AgentStaleVersion += "-SNAPSHOT"
	}

	switch version {
	case "stale":
		version = common.AgentStaleVersion
	case "latest":
		version = common.AgentVersion
	default:
		version = common.AgentStaleVersion
	}

	fts.Version = version

	// prepare installer for stale version
	if fts.Version != agentVersionBackup {
		i := installer.GetElasticAgentInstaller(image, installerType, fts.Version, "")
		fts.Installers[fmt.Sprintf("%s-%s-%s", image, installerType, version)] = i
	}

	return fts.anAgentIsDeployedToFleetWithInstaller(image, installerType)
}

func (fts *FleetTestSuite) installCerts() error {
	agentInstaller := fts.getInstaller()
	if agentInstaller.InstallCertsFn == nil {
		log.WithFields(log.Fields{
			"installer":         agentInstaller,
			"version":           fts.Version,
			"agentVersion":      common.AgentVersion,
			"agentStaleVersion": common.AgentStaleVersion,
		}).Error("No installer found")
		return errors.New("no installer found")
	}

	err := agentInstaller.InstallCertsFn()
	if err != nil {
		log.WithFields(log.Fields{
			"agentVersion":      common.AgentVersion,
			"agentStaleVersion": common.AgentStaleVersion,
			"error":             err,
			"installer":         agentInstaller,
			"version":           fts.Version,
		}).Error("Could not install the certificates")
		return err
	}

	return nil
}

func (fts *FleetTestSuite) anAgentIsUpgraded(desiredVersion string) error {
	switch desiredVersion {
	case "stale":
		desiredVersion = common.AgentStaleVersion
	case "latest":
		desiredVersion = common.AgentVersion
	default:
		desiredVersion = common.AgentVersion
	}

	return fts.kibanaClient.UpgradeAgent(fts.Hostname, desiredVersion)
}

func (fts *FleetTestSuite) agentInVersion(version string) error {
	switch version {
	case "stale":
		version = common.AgentStaleVersion
	case "latest":
		version = common.AgentVersion
	}

	agentInVersionFn := func() error {
		agent, err := fts.kibanaClient.GetAgentByHostname(fts.Hostname)
		if err != nil {
			return err
		}

		retrievedVersion := agent.LocalMetadata.Elastic.Agent.Version
		if isSnapshot := agent.LocalMetadata.Elastic.Agent.Snapshot; isSnapshot {
			retrievedVersion += "-SNAPSHOT"
		}

		if retrievedVersion != version {
			return fmt.Errorf("version mismatch required '%s' retrieved '%s'", version, retrievedVersion)
		}

		return nil
	}

	maxTimeout := time.Duration(common.TimeoutFactor) * time.Minute * 2
	exp := common.GetExponentialBackOff(maxTimeout)

	return backoff.Retry(agentInVersionFn, exp)
}

// supported installers: tar, systemd
func (fts *FleetTestSuite) anAgentIsDeployedToFleetWithInstaller(image string, installerType string) error {
	return fts.anAgentIsDeployedToFleetWithInstallerAndFleetServer(image, installerType, false)
}

func (fts *FleetTestSuite) anAgentIsDeployedToFleetWithInstallerAndFleetServer(image string, installerType string, bootstrapFleetServer bool) error {
	log.WithFields(log.Fields{
		"bootstrapFleetServer": bootstrapFleetServer,
		"image":                image,
		"installer":            installerType,
	}).Trace("Deploying an agent to Fleet with base image and fleet server")

	fts.Image = image
	fts.InstallerType = installerType

	agentInstaller := fts.getInstaller()

	containerName := fts.getContainerName(agentInstaller, 1) // name of the container

	// enroll the agent with a new token
	policy := fts.Policy
	if bootstrapFleetServer {
		policy = fts.FleetServerPolicy
	}

	enrollmentKey, err := fts.kibanaClient.CreateEnrollmentAPIKey(policy)
	if err != nil {
		return err
	}
	fts.CurrentToken = enrollmentKey.APIKey
	fts.CurrentTokenID = enrollmentKey.ID

	var fleetConfig *kibana.FleetConfig
	fleetConfig, err = deployAgentToFleet(agentInstaller, containerName, fts.CurrentToken, fts.FleetServerHostname)

	fts.Cleanup = true
	if err != nil {
		return err
	}

	// the installation process for TAR includes the enrollment
	if agentInstaller.InstallerType != "tar" {
		err = agentInstaller.EnrollFn(fleetConfig)
		if err != nil {
			return err
		}
	}

	// get container hostname once
	hostname, err := docker.GetContainerHostname(containerName)
	if err != nil {
		return err
	}
	fts.Hostname = hostname

	return err
}

// getContainerName returns the current container name for the service:
// we are using the Docker client instead of docker-compose because it does not support
// returning the output of a command: it simply returns error level
func (fts *FleetTestSuite) getContainerName(i installer.ElasticAgentInstaller, index int) string {
	return fmt.Sprintf("%s_%s_%s_%d", i.Profile, i.Image, common.ElasticAgentServiceName, index)
}

// getServiceName returns the current service name, the one defined at the docker compose
func (fts *FleetTestSuite) getServiceName(i installer.ElasticAgentInstaller) string {
	return i.Image
}

func (fts *FleetTestSuite) getInstaller() installer.ElasticAgentInstaller {
	if runtime.GOOS == "windows" {
		agentInstaller := installer.GetElasticAgentWindowsInstaller(fts.Version)
		return agentInstaller
	}

	bootstrappedAgent := fts.FleetServerHostname == ""

	key := fmt.Sprintf("%s-%s-%s-%t", fts.Image, fts.InstallerType, fts.Version, bootstrappedAgent)

	// check if the agent is already cached
	if i, exists := fts.Installers[key]; exists {
		return i
	}

	agentInstaller := installer.GetElasticAgentInstaller(fts.Image, fts.InstallerType, fts.Version, fts.FleetServerHostname)

	// cache the new installer
	fts.Installers[key] = agentInstaller

	return agentInstaller
}

func (fts *FleetTestSuite) processStateChangedOnTheHost(process string, state string) error {
	profile := common.FleetProfileName

	agentInstaller := fts.getInstaller()

	serviceName := agentInstaller.Service // name of the service

	if state == "started" {
		return installer.SystemctlRun(profile, agentInstaller.Image, serviceName, "start")
	} else if state == "restarted" {
		err := installer.SystemctlRun(profile, agentInstaller.Image, serviceName, "stop")
		if err != nil {
			return err
		}

		utils.Sleep(time.Duration(common.TimeoutFactor) * 10 * time.Second)

		err = installer.SystemctlRun(profile, agentInstaller.Image, serviceName, "start")
		if err != nil {
			return err
		}
		return nil
	} else if state == "uninstalled" {
		err := agentInstaller.UninstallFn()
		if err != nil {
			return err
		}

		// signal that the elastic-agent was uninstalled
		if process == common.GetElasticAgentProcessName() {
			fts.ElasticAgentStopped = true
		}

		return nil
	} else if state != "stopped" {
		return godog.ErrPending
	}

	log.WithFields(log.Fields{
		"service": serviceName,
		"process": process,
	}).Trace("Stopping process on the service")

	err := installer.SystemctlRun(profile, agentInstaller.Image, serviceName, "stop")
	if err != nil {
		log.WithFields(log.Fields{
			"action":  state,
			"error":   err,
			"service": serviceName,
			"process": process,
		}).Error("Could not stop process on the host")

		return err
	}

	containerName := fts.getContainerName(agentInstaller, 1)

	return docker.CheckProcessStateOnTheHost(containerName, process, "stopped", common.TimeoutFactor)
}

func (fts *FleetTestSuite) setup() error {
	log.Trace("Creating Fleet setup")

	err := fts.kibanaClient.RecreateFleet()
	if err != nil {
		return err
	}

	return nil
}

func (fts *FleetTestSuite) theAgentIsListedInFleetWithStatus(desiredStatus string) error {
	return theAgentIsListedInFleetWithStatus(desiredStatus, fts.Hostname)
}

func theAgentIsListedInFleetWithStatus(desiredStatus string, hostname string) error {
	log.Tracef("Checking if agent is listed in Fleet as %s", desiredStatus)

	kibanaClient, err := kibana.NewClient()
	if err != nil {
		return err
	}
	maxTimeout := time.Duration(common.TimeoutFactor) * time.Minute * 2
	retryCount := 1

	exp := common.GetExponentialBackOff(maxTimeout)

	agentOnlineFn := func() error {
		agentID, err := kibanaClient.GetAgentIDByHostname(hostname)
		if err != nil {
			retryCount++
			return err
		}

		if agentID == "" {
			// the agent is not listed in Fleet
			if desiredStatus == "offline" || desiredStatus == "inactive" {
				log.WithFields(log.Fields{
					"elapsedTime": exp.GetElapsedTime(),
					"hostname":    hostname,
					"retries":     retryCount,
					"status":      desiredStatus,
				}).Info("The Agent is not present in Fleet, as expected")
				return nil
			}

			retryCount++
			return fmt.Errorf("The agent is not present in Fleet in the '%s' status, but it should", desiredStatus)
		}

		agentStatus, err := kibanaClient.GetAgentStatusByHostname(hostname)
		isAgentInStatus := strings.EqualFold(agentStatus, desiredStatus)
		if err != nil || !isAgentInStatus {
			if err == nil {
				err = fmt.Errorf("The Agent is not in the %s status yet", desiredStatus)
			}

			log.WithFields(log.Fields{
				"agentID":         agentID,
				"isAgentInStatus": isAgentInStatus,
				"elapsedTime":     exp.GetElapsedTime(),
				"hostname":        hostname,
				"retry":           retryCount,
				"status":          desiredStatus,
			}).Warn(err.Error())

			retryCount++

			return err
		}

		log.WithFields(log.Fields{
			"isAgentInStatus": isAgentInStatus,
			"elapsedTime":     exp.GetElapsedTime(),
			"hostname":        hostname,
			"retries":         retryCount,
			"status":          desiredStatus,
		}).Info("The Agent is in the desired status")
		return nil
	}

	err = backoff.Retry(agentOnlineFn, exp)
	if err != nil {
		return err
	}

	return nil
}

func (fts *FleetTestSuite) theFileSystemAgentFolderIsEmpty() error {
	agentInstaller := fts.getInstaller()

	containerName := fts.getContainerName(agentInstaller, 1)

	content, err := agentInstaller.ListElasticAgentWorkingDirContent(containerName)
	if err != nil {
		return err
	}

	if strings.Contains(content, "No such file or directory") {
		return nil
	}

	return fmt.Errorf("The file system directory is not empty")
}

func (fts *FleetTestSuite) theHostIsRestarted() error {
	agentInstaller := fts.getInstaller()

	containerName := fts.getContainerName(agentInstaller, 1)
	_, err := shell.Execute(context.Background(), ".", "docker", "stop", containerName)
	if err != nil {
		log.WithFields(log.Fields{
			"containerName": containerName,
			"image":         agentInstaller.Image,
			"service":       agentInstaller.Service,
		}).Error("Could not stop the service")
	}

	utils.Sleep(time.Duration(common.TimeoutFactor) * 10 * time.Second)

	_, err = shell.Execute(context.Background(), ".", "docker", "start", containerName)
	if err != nil {
		log.WithFields(log.Fields{
			"containerName": containerName,
			"image":         agentInstaller.Image,
			"service":       agentInstaller.Service,
		}).Error("Could not start the service")
	}

	log.WithFields(log.Fields{
		"containerName": containerName,
		"image":         agentInstaller.Image,
		"service":       agentInstaller.Service,
	}).Debug("The service has been restarted")
	return nil
}

func (fts *FleetTestSuite) systemPackageDashboardsAreListedInFleet() error {
	log.Trace("Checking system Package dashboards in Fleet")

	dataStreamsCount := 0
	maxTimeout := time.Duration(common.TimeoutFactor) * time.Minute
	retryCount := 1

	exp := common.GetExponentialBackOff(maxTimeout)

	countDataStreamsFn := func() error {
		dataStreams, err := fts.kibanaClient.GetDataStreams()
		if err != nil {
			log.WithFields(log.Fields{
				"retry":       retryCount,
				"elapsedTime": exp.GetElapsedTime(),
			}).Warn(err.Error())

			retryCount++

			return err
		}

		count := len(dataStreams.Children())
		if count == 0 {
			err = fmt.Errorf("There are no datastreams yet")

			log.WithFields(log.Fields{
				"retry":       retryCount,
				"dataStreams": count,
				"elapsedTime": exp.GetElapsedTime(),
			}).Warn(err.Error())

			retryCount++

			return err
		}

		log.WithFields(log.Fields{
			"elapsedTime": exp.GetElapsedTime(),
			"datastreams": count,
			"retries":     retryCount,
		}).Info("Datastreams are present")
		dataStreamsCount = count
		return nil
	}

	err := backoff.Retry(countDataStreamsFn, exp)
	if err != nil {
		return err
	}

	if dataStreamsCount == 0 {
		err = fmt.Errorf("There are no datastreams. We expected to have more than one")
		log.Error(err.Error())
		return err
	}

	return nil
}

func (fts *FleetTestSuite) theAgentIsUnenrolled() error {
	return fts.unenrollHostname()
}

func (fts *FleetTestSuite) theAgentIsReenrolledOnTheHost() error {
	log.Trace("Re-enrolling the agent on the host with same token")

	agentInstaller := fts.getInstaller()

	// a re-enroll does need to bootstrap the Fleet Server again
	// during an unenroll the fleet server exits as there is no longer
	// and agent id associated with the enrollment. When fleet server
	// restarts it needs a new agent to associate with the boostrap
	cfg, err := kibana.NewFleetConfig(fts.CurrentToken, fts.FleetServerHostname)
	if err != nil {
		return err
	}

	err = agentInstaller.EnrollFn(cfg)
	if err != nil {
		return err
	}

	return nil
}

func (fts *FleetTestSuite) theEnrollmentTokenIsRevoked() error {
	log.WithFields(log.Fields{
		"token":   fts.CurrentToken,
		"tokenID": fts.CurrentTokenID,
	}).Trace("Revoking enrollment token")

	err := fts.kibanaClient.DeleteEnrollmentAPIKey(fts.CurrentTokenID)
	if err != nil {
		return err
	}

	log.WithFields(log.Fields{
		"token":   fts.CurrentToken,
		"tokenID": fts.CurrentTokenID,
	}).Debug("Token was revoked")

	return nil
}

func (fts *FleetTestSuite) thePolicyShowsTheDatasourceAdded(packageName string) error {
	return thePolicyShowsTheDatasourceAdded(fts.kibanaClient, fts.FleetServerPolicy, packageName)
}

func thePolicyShowsTheDatasourceAdded(client *kibana.Client, policy kibana.Policy, packageName string) error {
	log.WithFields(log.Fields{
		"policyID": policy.ID,
		"package":  packageName,
	}).Trace("Checking if the policy shows the package added")

	maxTimeout := time.Minute
	retryCount := 1

	exp := common.GetExponentialBackOff(maxTimeout)

	configurationIsPresentFn := func() error {
		packagePolicy, err := client.GetIntegrationFromAgentPolicy(packageName, policy)
		if err != nil {
			log.WithFields(log.Fields{
				"packagePolicy": packagePolicy,
				"policy":        policy,
				"retry":         retryCount,
				"error":         err,
			}).Warn("The integration was not found in the policy")
			retryCount++
			return err
		}

		retryCount++
		return err
	}

	err := backoff.Retry(configurationIsPresentFn, exp)
	if err != nil {
		return err
	}

	return nil
}

func (fts *FleetTestSuite) theIntegrationIsOperatedInThePolicy(packageName string, action string) error {
	return theIntegrationIsOperatedInThePolicy(fts.kibanaClient, fts.FleetServerPolicy, packageName, action)
}

func theIntegrationIsOperatedInThePolicy(client *kibana.Client, policy kibana.Policy, packageName string, action string) error {
	log.WithFields(log.Fields{
		"action":  action,
		"policy":  policy,
		"package": packageName,
	}).Trace("Doing an operation for a package on a policy")

	integration, err := client.GetIntegrationByPackageName(packageName)
	if err != nil {
		return err
	}

	if strings.ToLower(action) == actionADDED {
		packageDataStream := kibana.PackageDataStream{
			Name:        integration.Name,
			Description: integration.Title,
			Namespace:   "default",
			PolicyID:    policy.ID,
			Enabled:     true,
			Package:     integration,
			Inputs:      []kibana.Input{},
		}
		packageDataStream.Inputs = inputs(integration.Name)

		return client.AddIntegrationToPolicy(packageDataStream)
	} else if strings.ToLower(action) == actionREMOVED {
		packageDataStream, err := client.GetIntegrationFromAgentPolicy(integration.Name, policy)
		if err != nil {
			return err
		}
		return client.DeleteIntegrationFromPolicy(packageDataStream)
	}

	return nil
}

func (fts *FleetTestSuite) theHostNameIsNotShownInTheAdminViewInTheSecurityApp() error {
	log.Trace("Checking if the hostname is not shown in the Administration view in the Security App")

	maxTimeout := time.Duration(common.TimeoutFactor) * time.Minute
	retryCount := 1

	exp := common.GetExponentialBackOff(maxTimeout)

	agentListedInSecurityFn := func() error {
		host, err := fts.kibanaClient.IsAgentListedInSecurityApp(fts.Hostname)
		if err != nil {
			log.WithFields(log.Fields{
				"elapsedTime": exp.GetElapsedTime(),
				"err":         err,
				"host":        host,
				"hostname":    fts.Hostname,
				"retry":       retryCount,
			}).Warn("We could not check the agent in the Administration view in the Security App yet")

			retryCount++

			return err
		}

		log.WithFields(log.Fields{
			"elapsedTime": exp.GetElapsedTime(),
			"hostname":    fts.Hostname,
			"retries":     retryCount,
		}).Info("The Agent is not listed in the Administration view in the Security App")
		return nil
	}

	err := backoff.Retry(agentListedInSecurityFn, exp)
	if err != nil {
		return err
	}

	return nil
}

func (fts *FleetTestSuite) theHostNameIsShownInTheAdminViewInTheSecurityApp(status string) error {
	log.Trace("Checking if the hostname is shown in the Admin view in the Security App")

	maxTimeout := time.Duration(common.TimeoutFactor) * time.Minute
	retryCount := 1

	exp := common.GetExponentialBackOff(maxTimeout)

	agentListedInSecurityFn := func() error {
		matches, err := fts.kibanaClient.IsAgentListedInSecurityAppWithStatus(fts.Hostname, status)
		if err != nil || !matches {
			log.WithFields(log.Fields{
				"elapsedTime":   exp.GetElapsedTime(),
				"desiredStatus": status,
				"err":           err,
				"hostname":      fts.Hostname,
				"matches":       matches,
				"retry":         retryCount,
			}).Warn("The agent is not listed in the Administration view in the Security App in the desired status yet")

			retryCount++

			return err
		}

		log.WithFields(log.Fields{
			"elapsedTime":   exp.GetElapsedTime(),
			"desiredStatus": status,
			"hostname":      fts.Hostname,
			"matches":       matches,
			"retries":       retryCount,
		}).Info("The Agent is listed in the Administration view in the Security App in the desired status")
		return nil
	}

	err := backoff.Retry(agentListedInSecurityFn, exp)
	if err != nil {
		return err
	}

	return nil
}

func (fts *FleetTestSuite) anIntegrationIsSuccessfullyDeployedWithAgentAndInstaller(integration string, image string, installerType string) error {
	err := fts.anAgentIsDeployedToFleetWithInstaller(image, installerType)
	if err != nil {
		return err
	}

	return fts.theIntegrationIsOperatedInThePolicy(integration, actionADDED)
}

func (fts *FleetTestSuite) thePolicyResponseWillBeShownInTheSecurityApp() error {
	agentID, err := fts.kibanaClient.GetAgentIDByHostname(fts.Hostname)
	if err != nil {
		return err
	}

	maxTimeout := time.Duration(common.TimeoutFactor) * time.Minute
	retryCount := 1

	exp := common.GetExponentialBackOff(maxTimeout)

	getEventsFn := func() error {
		listed, err := fts.kibanaClient.IsPolicyResponseListedInSecurityApp(agentID)
		if err != nil {
			log.WithFields(log.Fields{
				"elapsedTime": exp.GetElapsedTime(),
				"err":         err,
				"retries":     retryCount,
			}).Warn("Could not get metadata from the Administration view in the Security App yet")
			retryCount++

			return err
		}

		if !listed {
			log.WithFields(log.Fields{
				"agentID":     agentID,
				"elapsedTime": exp.GetElapsedTime(),
				"retries":     retryCount,
			}).Warn("The policy response is not listed as 'success' in the Administration view in the Security App yet")
			retryCount++

			return fmt.Errorf("The policy response is not listed as 'success' in the Administration view in the Security App yet")
		}

		log.WithFields(log.Fields{
			"elapsedTime": exp.GetElapsedTime(),
			"retries":     retryCount,
		}).Info("The policy response is listed as 'success' in the Administration view in the Security App")
		return nil
	}

	err = backoff.Retry(getEventsFn, exp)
	if err != nil {
		return err
	}

	return nil
}

func (fts *FleetTestSuite) thePolicyIsUpdatedToHaveMode(name string, mode string) error {
	if name != "malware" {
		log.WithFields(log.Fields{
			"name": name,
		}).Warn("We only support 'malware' policy to be updated")
		return godog.ErrPending
	}

	if mode != "detect" && mode != "prevent" {
		log.WithFields(log.Fields{
			"name": name,
			"mode": mode,
		}).Warn("We only support 'detect' and 'prevent' modes")
		return godog.ErrPending
	}

	packageDS, err := fts.kibanaClient.GetIntegrationFromAgentPolicy("endpoint", fts.FleetServerPolicy)

	if err != nil {
		return err
	}
	fts.Integration = packageDS.Package

	for _, item := range packageDS.Inputs {
		if item.Type == "endpoint" {
			item.Config.(map[string]interface{})["policy"].(map[string]interface{})["value"].(map[string]interface{})["windows"].(map[string]interface{})["malware"].(map[string]interface{})["mode"] = mode
			item.Config.(map[string]interface{})["policy"].(map[string]interface{})["value"].(map[string]interface{})["mac"].(map[string]interface{})["malware"].(map[string]interface{})["mode"] = mode
		}
	}
	log.WithFields(log.Fields{
		"inputs": packageDS.Inputs,
	}).Trace("Upgrading integration package config")

	updatedAt, err := fts.kibanaClient.UpdateIntegrationPackagePolicy(packageDS)
	if err != nil {
		return err
	}

	// we use a string because we are not able to process what comes in the event, so we will do
	// an alphabetical order, as they share same layout but different millis and timezone format
	fts.PolicyUpdatedAt = updatedAt
	return nil
}

func (fts *FleetTestSuite) thePolicyWillReflectTheChangeInTheSecurityApp() error {
	agentID, err := fts.kibanaClient.GetAgentIDByHostname(fts.Hostname)
	if err != nil {
		return err
	}

	pkgPolicy, err := fts.kibanaClient.GetIntegrationFromAgentPolicy("endpoint", fts.FleetServerPolicy)
	if err != nil {
		return err
	}

	maxTimeout := time.Duration(common.TimeoutFactor) * time.Minute * 2
	retryCount := 1

	exp := common.GetExponentialBackOff(maxTimeout)

	getEventsFn := func() error {
		err := fts.kibanaClient.GetAgentEvents("endpoint-security", agentID, pkgPolicy.ID, fts.PolicyUpdatedAt)
		if err != nil {
			log.WithFields(log.Fields{
				"elapsedTime": exp.GetElapsedTime(),
				"err":         err,
				"retries":     retryCount,
			}).Warn("There are no events for the agent in Fleet")
			retryCount++

			return err
		}

		log.WithFields(log.Fields{
			"elapsedTime": exp.GetElapsedTime(),
			"retries":     retryCount,
		}).Info("There are events for the agent in Fleet")
		return nil
	}

	err = backoff.Retry(getEventsFn, exp)
	if err != nil {
		return err
	}

	return nil
}

// theVersionOfThePackageIsInstalled installs a package in a version
func (fts *FleetTestSuite) theVersionOfThePackageIsInstalled(version string, packageName string) error {
	log.WithFields(log.Fields{
		"package": packageName,
		"version": version,
	}).Trace("Checking if package version is installed")

	integration, err := fts.kibanaClient.GetIntegrationByPackageName(packageName)
	if err != nil {
		return err
	}

	_, err = fts.kibanaClient.InstallIntegrationAssets(integration)
	if err != nil {
		return err
	}
	fts.Integration = integration

	return nil
}

func (fts *FleetTestSuite) anAttemptToEnrollANewAgentFails() error {
	log.Trace("Enrolling a new agent with an revoked token")

	agentInstaller := fts.getInstaller()

	containerName := fts.getContainerName(agentInstaller, 2) // name of the new container

	fleetConfig, err := deployAgentToFleet(agentInstaller, containerName, fts.CurrentToken, fts.FleetServerHostname)
	// the installation process for TAR includes the enrollment
	if agentInstaller.InstallerType != "tar" {
		if err != nil {
			return err
		}

		err = agentInstaller.EnrollFn(fleetConfig)
		if err == nil {
			err = fmt.Errorf("The agent was enrolled although the token was previously revoked")

			log.WithFields(log.Fields{
				"tokenID": fts.CurrentTokenID,
				"error":   err,
			}).Error(err.Error())

			return err
		}

		log.WithFields(log.Fields{
			"err":   err,
			"token": fts.CurrentToken,
		}).Debug("As expected, it's not possible to enroll an agent with a revoked token")
		return nil
	}

	// checking the error message produced by the install command in TAR installer
	// to distinguish from other install errors
	if err != nil && strings.HasPrefix(err.Error(), "Failed to install the agent with subcommand:") {
		log.WithFields(log.Fields{
			"err":   err,
			"token": fts.CurrentToken,
		}).Debug("As expected, it's not possible to enroll an agent with a revoked token")
		return nil
	}

	return err
}

// unenrollHostname deletes the statuses for an existing agent, filtering by hostname
func (fts *FleetTestSuite) unenrollHostname() error {
	log.Tracef("Un-enrolling all agentIDs for %s", fts.Hostname)

	agents, err := fts.kibanaClient.ListAgents()
	if err != nil {
		return err
	}

	for _, agent := range agents {
		if agent.LocalMetadata.Host.HostName == fts.Hostname {
			log.WithFields(log.Fields{
				"hostname": fts.Hostname,
			}).Debug("Un-enrolling agent in Fleet")

			err := fts.kibanaClient.UnEnrollAgent(agent.LocalMetadata.Host.HostName)
			if err != nil {
				return err
			}
		}
	}

	return nil
}

func (fts *FleetTestSuite) checkDataStream() error {
	query := map[string]interface{}{
		"query": map[string]interface{}{
			"bool": map[string]interface{}{
				"filter": []interface{}{
					map[string]interface{}{
						"exists": map[string]interface{}{
							"field": "linux.memory.page_stats",
						},
					},
					map[string]interface{}{
						"exists": map[string]interface{}{
							"field": "elastic_agent",
						},
					},
					map[string]interface{}{
						"range": map[string]interface{}{
							"@timestamp": map[string]interface{}{
								"gte": "now-1m",
							},
						},
					},
					map[string]interface{}{
						"term": map[string]interface{}{
							"data_stream.type": "metrics",
						},
					},
					map[string]interface{}{
						"term": map[string]interface{}{
							"data_stream.dataset": "linux.memory",
						},
					},
					map[string]interface{}{
						"term": map[string]interface{}{
							"data_stream.namespace": "default",
						},
					},
					map[string]interface{}{
						"term": map[string]interface{}{
							"event.dataset": "linux.memory",
						},
					},
					map[string]interface{}{
						"term": map[string]interface{}{
							"agent.type": "metricbeat",
						},
					},
					map[string]interface{}{
						"term": map[string]interface{}{
							"metricset.period": 1000,
						},
					},
					map[string]interface{}{
						"term": map[string]interface{}{
							"service.type": "linux",
						},
					},
				},
			},
		},
	}

	indexName := "metrics-linux.memory-default"

	_, err := elasticsearch.WaitForNumberOfHits(context.Background(), indexName, query, 1, time.Minute)
	if err != nil {
		log.WithFields(log.Fields{
			"error": err,
		}).Warn(elasticsearch.WaitForIndices())
	}

	return err
}

func deployAgentToFleet(agentInstaller installer.ElasticAgentInstaller, containerName string, token string, fleetServerHost string) (*kibana.FleetConfig, error) {
	profile := agentInstaller.Profile // name of the runtime dependencies compose file
	service := agentInstaller.Service // name of the service
	serviceTag := agentInstaller.Tag  // docker tag of the service

	envVarsPrefix := strings.ReplaceAll(service, "-", "_")

	// let's start with Centos 7
	common.ProfileEnv[envVarsPrefix+"Tag"] = serviceTag
	// we are setting the container name because Centos service could be reused by any other test suite
	common.ProfileEnv[envVarsPrefix+"ContainerName"] = containerName
	// define paths where the binary will be mounted
	common.ProfileEnv[envVarsPrefix+"AgentBinarySrcPath"] = agentInstaller.BinaryPath
	common.ProfileEnv[envVarsPrefix+"AgentBinaryTargetPath"] = "/" + agentInstaller.Name

	serviceManager := compose.NewServiceManager()

	err := serviceManager.AddServicesToCompose(context.Background(), profile, []string{service}, common.ProfileEnv)
	if err != nil {
		log.WithFields(log.Fields{
			"service": service,
			"tag":     serviceTag,
		}).Error("Could not run the target box")
		return nil, err
	}

	err = agentInstaller.PreInstallFn()
	if err != nil {
		return nil, err
	}

	cfg, cfgError := kibana.NewFleetConfig(token, fleetServerHost)
	if cfgError != nil {
		return nil, cfgError
	}

	err = agentInstaller.InstallFn(cfg)
	if err != nil {
		return nil, err
	}

	return cfg, agentInstaller.PostInstallFn()
}

func inputs(integration string) []kibana.Input {
	switch integration {
	case "apm":
		return []kibana.Input{
			{
				Type:    "apm",
				Enabled: true,
				Streams: []interface{}{},
				Vars: map[string]kibana.Var{
					"apm-server": {
						Value: "host",
						Type:  "localhost:8200",
					},
				},
			},
		}
	case "linux":
		return []kibana.Input{
			{
				Type:    "linux/metrics",
				Enabled: true,
				Streams: []interface{}{
					map[string]interface{}{
						"id":      "linux/metrics-linux.memory-" + uuid.New().String(),
						"enabled": true,
						"data_stream": map[string]interface{}{
							"dataset": "linux.memory",
							"type":    "metrics",
						},
					},
				},
				Vars: map[string]kibana.Var{
					"period": {
						Value: "1s",
						Type:  "string",
					},
				},
			},
		}
	}
	return []kibana.Input{}
}<|MERGE_RESOLUTION|>--- conflicted
+++ resolved
@@ -7,13 +7,11 @@
 import (
 	"context"
 	"fmt"
-<<<<<<< HEAD
 	"runtime"
-=======
-	"github.com/google/uuid"
->>>>>>> 69b91cce
 	"strings"
 	"time"
+
+	"github.com/google/uuid"
 
 	"github.com/cenkalti/backoff/v4"
 	"github.com/cucumber/godog"
