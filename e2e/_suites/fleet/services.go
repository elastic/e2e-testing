// Copyright Elasticsearch B.V. and/or licensed to Elasticsearch B.V. under one
// or more contributor license agreements. Licensed under the Elastic License;
// you may not use this file except in compliance with the Elastic License.

package main

import (
	"context"
	"fmt"
	"os"
	"path"
	"strings"
	"time"

	"github.com/elastic/e2e-testing/cli/docker"
	"github.com/elastic/e2e-testing/cli/shell"
	"github.com/elastic/e2e-testing/e2e"
	log "github.com/sirupsen/logrus"
)

// to avoid downloading the same artifacts, we are adding this map to cache the URL of the downloaded binaries, using as key
// the URL of the artifact. If another installer is trying to download the same URL, it will return the location of the
// already downloaded artifact.
var binariesCache = map[string]string{}

// ElasticAgentInstaller represents how to install an agent, depending of the box type
type ElasticAgentInstaller struct {
	artifactArch      string // architecture of the artifact
	artifactExtension string // extension of the artifact
	artifactName      string // name of the artifact
	artifactOS        string // OS of the artifact
	artifactVersion   string // version of the artifact
	binDir            string // location of the binary
	commitFile        string // elastic agent commit file
	EnrollFn          func(token string) error
	homeDir           string // elastic agent home dir
	image             string // docker image
	installerType     string
	InstallFn         func(containerName string, token string) error
	InstallCertsFn    func() error
	logFile           string // the name of the log file
	logsDir           string // location of the logs
	name              string // the name for the binary
	path              string // the local path where the agent for the binary is located
	processName       string // name of the elastic-agent process
	profile           string // parent docker-compose file
	PostInstallFn     func() error
	PreInstallFn      func() error
	service           string // name of the service
	tag               string // docker tag
	UninstallFn       func() error
	workingDir        string // location of the application
}

// listElasticAgentWorkingDirContent list Elastic Agent's working dir content
func (i *ElasticAgentInstaller) listElasticAgentWorkingDirContent(containerName string) (string, error) {
	cmd := []string{
		"ls", "-l", i.workingDir,
	}

	content, err := docker.ExecCommandIntoContainer(context.Background(), containerName, "root", cmd)
	if err != nil {
		return "", err
	}

	log.WithFields(log.Fields{
		"workingDir":    i.workingDir,
		"containerName": containerName,
		"content":       content,
	}).Debug("Agent working dir content")

	return content, nil
}

// getElasticAgentHash uses Elastic Agent's home dir to read the file with agent's build hash
// it will return the first six characters of the hash (short hash)
func (i *ElasticAgentInstaller) getElasticAgentHash(containerName string) (string, error) {
	commitFile := i.homeDir + i.commitFile

	return getElasticAgentHash(containerName, commitFile)
}

func getElasticAgentHash(containerName string, commitFile string) (string, error) {
	cmd := []string{
		"cat", commitFile,
	}

	fullHash, err := docker.ExecCommandIntoContainer(context.Background(), containerName, "root", cmd)
	if err != nil {
		return "", err
	}

	runes := []rune(fullHash)
	shortHash := string(runes[0:6])

	log.WithFields(log.Fields{
		"commitFile":    commitFile,
		"containerName": containerName,
		"hash":          fullHash,
		"shortHash":     shortHash,
	}).Debug("Agent build hash found")

	return shortHash, nil
}

// getElasticAgentLogs uses elastic-agent log dir to read the entire log file
func (i *ElasticAgentInstaller) getElasticAgentLogs(hostname string) error {
	containerName := hostname // name of the container, which matches the hostname

	hash, err := i.getElasticAgentHash(containerName)
	if err != nil {
		log.WithFields(log.Fields{
			"containerName": containerName,
			"error":         err,
		}).Error("Could not get agent hash in the container")

		return err
	}

	logFile := i.logsDir + i.logFile
	if strings.Contains(logFile, "%s") {
		logFile = fmt.Sprintf(logFile, hash)
	}
	cmd := []string{
		"cat", logFile,
	}

	err = execCommandInService(i.profile, i.image, i.service, cmd, false)
	if err != nil {
		log.WithFields(log.Fields{
			"containerName": containerName,
			"command":       cmd,
			"error":         err,
			"hash":          hash,
		}).Error("Could not get agent logs in the container")

		return err
	}

	return nil
}

// runElasticAgentCommand runs a command for the elastic-agent
func runElasticAgentCommand(profile string, image string, service string, process string, command string, arguments []string) error {
	cmds := []string{
		process, command,
	}
	cmds = append(cmds, arguments...)

	err := execCommandInService(profile, image, service, cmds, false)
	if err != nil {
		log.WithFields(log.Fields{
			"command": cmds,
			"profile": profile,
			"service": service,
			"error":   err,
		}).Error("Could not run agent command in the box")

		return err
	}

	return nil
}

// downloadAgentBinary it downloads the binary and stores the location of the downloaded file
// into the installer struct, to be used else where
// If the environment variable ELASTIC_AGENT_DOWNLOAD_URL exists, then the artifact to be downloaded will
// be defined by that value
// Else if the environment variable BEATS_LOCAL_PATH is set, then the artifact
// to be used will be defined by the local snapshot produced by the local build.
// Else, if the environment variable BEATS_USE_CI_SNAPSHOTS is set, then the artifact
// to be downloaded will be defined by the latest snapshot produced by the Beats CI.
<<<<<<< HEAD
func downloadAgentBinary(artifactName string, artifact string, version string) (string, error) {
=======
func downloadAgentBinary(artifact string, version string, OS string, arch string, extension string, stale bool) (string, string, error) {
	fileName := fmt.Sprintf("%s-%s-%s.%s", artifact, version, arch, extension)

>>>>>>> 91ac46ca
	beatsLocalPath := shell.GetEnv("BEATS_LOCAL_PATH", "")
	if beatsLocalPath != "" {
		distributions := path.Join(beatsLocalPath, "x-pack", "elastic-agent", "build", "distributions")
		log.Debugf("Using local snapshots for the Elastic Agent: %s", distributions)

		fileNamePath := path.Join(distributions, artifactName)
		_, err := os.Stat(fileNamePath)
		if err != nil || os.IsNotExist(err) {
			return fileNamePath, err
		}

		return fileNamePath, err
	}

	handleDownload := func(URL string) (string, error) {
		if val, ok := binariesCache[URL]; ok {
			log.WithFields(log.Fields{
				"URL":  URL,
				"path": val,
			}).Debug("Retrieving binary from local cache")
			return val, nil
		}

		filePath, err := e2e.DownloadFile(URL)
		if err != nil {
			return filePath, err
		}

		binariesCache[URL] = filePath

		return filePath, nil
	}

	if downloadURL, exists := os.LookupEnv("ELASTIC_AGENT_DOWNLOAD_URL"); exists {
		return handleDownload(downloadURL)
	}

	var downloadURL string
	var err error

	useCISnapshots := shell.GetEnvBool("BEATS_USE_CI_SNAPSHOTS")
	if useCISnapshots {
		log.Debug("Using CI snapshots for the Elastic Agent")

<<<<<<< HEAD
		bucket, prefix, object := getGCPBucketCoordinates(artifactName, artifact, version)
=======
		bucketFileName, bucket, prefix, object := getGCPBucketCoordinates(fileName, artifact, version, OS, arch, extension, stale)
>>>>>>> 91ac46ca

		maxTimeout := time.Duration(timeoutFactor) * time.Minute

		downloadURL, err = e2e.GetObjectURLFromBucket(bucket, prefix, object, maxTimeout)
		if err != nil {
			return "", err
		}

		return handleDownload(downloadURL)
	}

<<<<<<< HEAD
	downloadURL, err = e2e.GetElasticArtifactURL(artifactName, artifact, checkElasticAgentVersion(version))
=======
	downloadVersion := version
	if !stale {
		downloadVersion = checkElasticAgentVersion(version)
	}

	downloadURL, err = e2e.GetElasticArtifactURL(artifact, downloadVersion, OS, arch, extension)
>>>>>>> 91ac46ca
	if err != nil {
		return "", err
	}

	return handleDownload(downloadURL)
}

// GetElasticAgentInstaller returns an installer from a docker image
func GetElasticAgentInstaller(image string, installerType string, version string, stale bool) ElasticAgentInstaller {
	log.WithFields(log.Fields{
		"image":     image,
		"installer": installerType,
	}).Debug("Configuring installer for the agent")

	var installer ElasticAgentInstaller
	var err error
	if "centos" == image && "tar" == installerType {
		installer, err = newTarInstaller("centos", "latest", version, stale)
	} else if "centos" == image && "systemd" == installerType {
		installer, err = newCentosInstaller("centos", "latest", version, stale)
	} else if "debian" == image && "tar" == installerType {
		installer, err = newTarInstaller("debian", "stretch", version, stale)
	} else if "debian" == image && "systemd" == installerType {
<<<<<<< HEAD
		installer, err = newDebianInstaller("debian", "stretch")
	} else if "docker" == image && "default" == installerType {
		installer, err = newDockerInstaller(false)
	} else if "docker" == image && "ubi8" == installerType {
		installer, err = newDockerInstaller(true)
=======
		installer, err = newDebianInstaller("debian", "stretch", version, stale)
>>>>>>> 91ac46ca
	} else {
		log.WithFields(log.Fields{
			"image":     image,
			"installer": installerType,
		}).Fatal("Sorry, we currently do not support this installer")
		return ElasticAgentInstaller{}
	}

	if err != nil {
		log.WithFields(log.Fields{
			"error":     err,
			"image":     image,
			"installer": installerType,
		}).Fatal("Sorry, we could not download the installer")
	}
	return installer
}

// getGCPBucketCoordinates it calculates the bucket path in GCP
<<<<<<< HEAD
func getGCPBucketCoordinates(fileName string, artifact string, version string) (string, string, string) {
=======
func getGCPBucketCoordinates(fileName string, artifact string, version string, OS string, arch string, extension string, stale bool) (string, string, string, string) {
	if extension == "tar.gz" {
		fileName = fmt.Sprintf("%s-%s-%s-%s.%s", artifact, version, OS, arch, extension)
	}

>>>>>>> 91ac46ca
	bucket := "beats-ci-artifacts"
	prefix := fmt.Sprintf("snapshots/%s", artifact)
	object := fileName

	// the commit SHA will identify univocally the artifact in the GCP storage bucket
	commitSHA := shell.GetEnv("GITHUB_CHECK_SHA1", "")
	if commitSHA != "" {
		prefix = fmt.Sprintf("commits/%s", commitSHA)
		object = artifact + "/" + fileName
	}

	// we are setting a version from a pull request: the version of the artifact will be kept as the base one
	// i.e. /pull-requests/pr-21100/elastic-agent/elastic-agent-8.0.0-SNAPSHOT-x86_64.rpm
	// i.e. /pull-requests/pr-21100/elastic-agent/elastic-agent-8.0.0-SNAPSHOT-amd64.deb
	// i.e. /pull-requests/pr-21100/elastic-agent/elastic-agent-8.0.0-SNAPSHOT-linux-x86_64.tar.gz
	if strings.HasPrefix(strings.ToLower(version), "pr-") {
		log.WithFields(log.Fields{
			"agentVersion": agentVersionBase,
			"PR":           version,
		}).Debug("Using CI snapshots for a pull request")
		prefix = fmt.Sprintf("pull-requests/%s", version)
		object = fmt.Sprintf("%s/%s", artifact, fileName)
	}

<<<<<<< HEAD
	return bucket, prefix, object
=======
	if stale {
		prefix = fmt.Sprintf("snapshots/%s", artifact)
		object = newFileName
	}

	return newFileName, bucket, prefix, object
>>>>>>> 91ac46ca
}

func isSystemdBased(image string) bool {
	return strings.HasSuffix(image, "-systemd")
}

// newCentosInstaller returns an instance of the Centos installer for a specific version
func newCentosInstaller(image string, tag string, version string, stale bool) (ElasticAgentInstaller, error) {
	image = image + "-systemd" // we want to consume systemd boxes
	service := image
	profile := FleetProfileName

	// extract the agent in the box, as it's mounted as a volume
	artifact := "elastic-agent"
	os := "linux"
	arch := "x86_64"
	extension := "rpm"

<<<<<<< HEAD
	binaryName := e2e.BuildArtifactName(artifact, version, agentVersionBase, os, arch, extension, false)
	binaryPath, err := downloadAgentBinary(binaryName, artifact, version)
=======
	binaryName, binaryPath, err := downloadAgentBinary(artifact, version, os, arch, extension, stale)
>>>>>>> 91ac46ca
	if err != nil {
		log.WithFields(log.Fields{
			"artifact":  artifact,
			"version":   version,
			"os":        os,
			"arch":      arch,
			"extension": extension,
			"error":     err,
		}).Error("Could not download the binary for the agent")
		return ElasticAgentInstaller{}, err
	}

	enrollFn := func(token string) error {
		args := []string{"http://kibana:5601", token, "-f", "--insecure"}

		return runElasticAgentCommand(profile, image, service, ElasticAgentProcessName, "enroll", args)
	}

	binDir := "/var/lib/elastic-agent/data/elastic-agent-%s/"

	installerPackage := NewRPMPackage(binaryName, profile, image, service)

	return ElasticAgentInstaller{
		artifactArch:      arch,
		artifactExtension: extension,
		artifactName:      artifact,
		artifactOS:        os,
		artifactVersion:   version,
		binDir:            binDir,
		commitFile:        ".elastic-agent.active.commit",
		EnrollFn:          enrollFn,
		homeDir:           "/etc/elastic-agent/",
		image:             image,
		InstallFn:         installerPackage.Install,
		InstallCertsFn:    installerPackage.InstallCerts,
		installerType:     "rpm",
		logFile:           "elastic-agent-json.log",
		logsDir:           binDir + "logs/",
		name:              binaryName,
		path:              binaryPath,
		PostInstallFn:     installerPackage.Postinstall,
		PreInstallFn:      installerPackage.Preinstall,
		processName:       ElasticAgentProcessName,
		profile:           profile,
		service:           service,
		tag:               tag,
		UninstallFn:       installerPackage.Uninstall,
		workingDir:        "/var/lib/elastic-agent",
	}, nil
}

// newDebianInstaller returns an instance of the Debian installer for a specific version
func newDebianInstaller(image string, tag string, version string, stale bool) (ElasticAgentInstaller, error) {
	image = image + "-systemd" // we want to consume systemd boxes
	service := image
	profile := FleetProfileName

	// extract the agent in the box, as it's mounted as a volume
	artifact := "elastic-agent"
	os := "linux"
	arch := "amd64"
	extension := "deb"

<<<<<<< HEAD
	binaryName := e2e.BuildArtifactName(artifact, version, agentVersionBase, os, arch, extension, false)
	binaryPath, err := downloadAgentBinary(binaryName, artifact, version)
=======
	binaryName, binaryPath, err := downloadAgentBinary(artifact, version, os, arch, extension, stale)
>>>>>>> 91ac46ca
	if err != nil {
		log.WithFields(log.Fields{
			"artifact":  artifact,
			"version":   version,
			"os":        os,
			"arch":      arch,
			"extension": extension,
			"error":     err,
		}).Error("Could not download the binary for the agent")
		return ElasticAgentInstaller{}, err
	}

	enrollFn := func(token string) error {
		args := []string{"http://kibana:5601", token, "-f", "--insecure"}

		return runElasticAgentCommand(profile, image, service, ElasticAgentProcessName, "enroll", args)
	}

	binDir := "/var/lib/elastic-agent/data/elastic-agent-%s/"

	installerPackage := NewDEBPackage(binaryName, profile, image, service)

	return ElasticAgentInstaller{
		artifactArch:      arch,
		artifactExtension: extension,
		artifactName:      artifact,
		artifactOS:        os,
		artifactVersion:   version,
		binDir:            binDir,
		commitFile:        ".elastic-agent.active.commit",
		EnrollFn:          enrollFn,
		homeDir:           "/etc/elastic-agent/",
		image:             image,
		InstallFn:         installerPackage.Install,
		InstallCertsFn:    installerPackage.InstallCerts,
		installerType:     "deb",
		logFile:           "elastic-agent-json.log",
		logsDir:           binDir + "logs/",
		name:              binaryName,
		path:              binaryPath,
		PostInstallFn:     installerPackage.Postinstall,
		PreInstallFn:      installerPackage.Preinstall,
		processName:       ElasticAgentProcessName,
		profile:           profile,
		service:           service,
		tag:               tag,
		UninstallFn:       installerPackage.Uninstall,
		workingDir:        "/var/lib/elastic-agent",
	}, nil
}

<<<<<<< HEAD
// newDockerInstaller returns an instance of the Docker installer
func newDockerInstaller(ubi8 bool) (ElasticAgentInstaller, error) {
	image := "elastic-agent"
	service := image
	profile := FleetProfileName

	// extract the agent in the box, as it's mounted as a volume
	artifact := "elastic-agent"

	artifactName := artifact
	if ubi8 {
		artifactName = "elastic-agent-ubi8"
	}

	version := agentVersion
	os := "linux"
	arch := "amd64"
	extension := "tar.gz"

	binaryName := e2e.BuildArtifactName(artifactName, version, agentVersionBase, os, arch, extension, true)
	binaryPath, err := downloadAgentBinary(binaryName, artifact, version)
	if err != nil {
		log.WithFields(log.Fields{
			"artifact":  artifact,
			"version":   version,
			"os":        os,
			"arch":      arch,
			"extension": extension,
			"error":     err,
		}).Error("Could not download the binary for the agent")
		return ElasticAgentInstaller{}, err
	}

	commitFile := ".elastic-agent.active.commit"
	homeDir := "/usr/share/elastic-agent"
	binDir := "/usr/share/elastic-agent/data/elastic-agent-%s/"

	enrollFn := func(token string) error {
		return nil
	}

	installerPackage := NewDockerPackage(binaryName, profile, image, service, binaryPath, ubi8).
		WithArch(arch).
		WithArtifact(artifact).
		WithOS(os).
		WithVersion(version)

	return ElasticAgentInstaller{
		artifactArch:      arch,
		artifactExtension: extension,
		artifactName:      artifact,
		artifactOS:        os,
		artifactVersion:   version,
		binDir:            binDir,
		commitFile:        commitFile,
		EnrollFn:          enrollFn,
		homeDir:           homeDir,
		image:             image,
		InstallFn:         installerPackage.Install,
		InstallCertsFn:    installerPackage.InstallCerts,
		installerType:     "docker",
		logFile:           "elastic-agent-json.log",
		logsDir:           binDir + "logs/",
		name:              binaryName,
		path:              binaryPath,
		PostInstallFn:     installerPackage.Postinstall,
		PreInstallFn:      installerPackage.Preinstall,
		processName:       ElasticAgentProcessName,
		profile:           profile,
		service:           service,
		tag:               version,
		UninstallFn:       installerPackage.Uninstall,
		workingDir:        "/usr/share/elastic-agent/",
	}, nil
}

// newTarInstaller returns an instance of the Debian installer
func newTarInstaller(image string, tag string) (ElasticAgentInstaller, error) {
=======
// newTarInstaller returns an instance of the Debian installer for a specific version
func newTarInstaller(image string, tag string, version string, stale bool) (ElasticAgentInstaller, error) {
>>>>>>> 91ac46ca
	image = image + "-systemd" // we want to consume systemd boxes
	service := image
	profile := FleetProfileName

	// extract the agent in the box, as it's mounted as a volume
	artifact := "elastic-agent"
	os := "linux"
	arch := "x86_64"
	extension := "tar.gz"

<<<<<<< HEAD
	binaryName := e2e.BuildArtifactName(artifact, version, agentVersionBase, os, arch, extension, false)
	binaryPath, err := downloadAgentBinary(binaryName, artifact, version)
=======
	tarFile, binaryPath, err := downloadAgentBinary(artifact, version, os, arch, extension, stale)
>>>>>>> 91ac46ca
	if err != nil {
		log.WithFields(log.Fields{
			"artifact":  artifact,
			"version":   version,
			"os":        os,
			"arch":      arch,
			"extension": extension,
			"error":     err,
		}).Error("Could not download the binary for the agent")
		return ElasticAgentInstaller{}, err
	}

	commitFile := ".elastic-agent.active.commit"
	homeDir := "/elastic-agent/"
	binDir := "/usr/bin/"

	enrollFn := func(token string) error {
		args := []string{"http://kibana:5601", token, "-f", "--insecure"}

		return runElasticAgentCommand(profile, image, service, ElasticAgentProcessName, "enroll", args)
	}

	//
<<<<<<< HEAD
	installerPackage := NewTARPackage(binaryName, profile, image, service).
=======
	installerPackage := NewTARPackage(tarFile, profile, image, service).
		Stale(stale).
>>>>>>> 91ac46ca
		WithArch(arch).
		WithArtifact(artifact).
		WithOS(os).
		WithVersion(version)

	return ElasticAgentInstaller{
		artifactArch:      arch,
		artifactExtension: extension,
		artifactName:      artifact,
		artifactOS:        os,
		artifactVersion:   version,
		binDir:            binDir,
		commitFile:        commitFile,
		EnrollFn:          enrollFn,
		homeDir:           homeDir,
		image:             image,
		InstallFn:         installerPackage.Install,
		InstallCertsFn:    installerPackage.InstallCerts,
		installerType:     "tar",
		logFile:           "elastic-agent.log",
		logsDir:           "/opt/Elastic/Agent/",
		name:              binaryName,
		path:              binaryPath,
		PostInstallFn:     installerPackage.Postinstall,
		PreInstallFn:      installerPackage.Preinstall,
		processName:       ElasticAgentProcessName,
		profile:           profile,
		service:           service,
		tag:               tag,
		UninstallFn:       installerPackage.Uninstall,
		workingDir:        "/opt/Elastic/Agent/",
	}, nil
}

func systemctlRun(profile string, image string, service string, command string) error {
	cmd := []string{"systemctl", command, ElasticAgentProcessName}
	err := execCommandInService(profile, image, service, cmd, false)
	if err != nil {
		log.WithFields(log.Fields{
			"command": cmd,
			"error":   err,
			"service": service,
		}).Errorf("Could not %s the service", command)

		return err
	}

	log.WithFields(log.Fields{
		"command": cmd,
		"service": service,
	}).Trace("Systemctl executed")
	return nil
}<|MERGE_RESOLUTION|>--- conflicted
+++ resolved
@@ -170,13 +170,7 @@
 // to be used will be defined by the local snapshot produced by the local build.
 // Else, if the environment variable BEATS_USE_CI_SNAPSHOTS is set, then the artifact
 // to be downloaded will be defined by the latest snapshot produced by the Beats CI.
-<<<<<<< HEAD
-func downloadAgentBinary(artifactName string, artifact string, version string) (string, error) {
-=======
-func downloadAgentBinary(artifact string, version string, OS string, arch string, extension string, stale bool) (string, string, error) {
-	fileName := fmt.Sprintf("%s-%s-%s.%s", artifact, version, arch, extension)
-
->>>>>>> 91ac46ca
+func downloadAgentBinary(artifactName string, artifact string, version string, stale bool) (string, error) {
 	beatsLocalPath := shell.GetEnv("BEATS_LOCAL_PATH", "")
 	if beatsLocalPath != "" {
 		distributions := path.Join(beatsLocalPath, "x-pack", "elastic-agent", "build", "distributions")
@@ -221,11 +215,7 @@
 	if useCISnapshots {
 		log.Debug("Using CI snapshots for the Elastic Agent")
 
-<<<<<<< HEAD
-		bucket, prefix, object := getGCPBucketCoordinates(artifactName, artifact, version)
-=======
-		bucketFileName, bucket, prefix, object := getGCPBucketCoordinates(fileName, artifact, version, OS, arch, extension, stale)
->>>>>>> 91ac46ca
+		bucket, prefix, object := getGCPBucketCoordinates(artifactName, artifact, version, stale)
 
 		maxTimeout := time.Duration(timeoutFactor) * time.Minute
 
@@ -237,16 +227,12 @@
 		return handleDownload(downloadURL)
 	}
 
-<<<<<<< HEAD
-	downloadURL, err = e2e.GetElasticArtifactURL(artifactName, artifact, checkElasticAgentVersion(version))
-=======
 	downloadVersion := version
 	if !stale {
 		downloadVersion = checkElasticAgentVersion(version)
 	}
 
-	downloadURL, err = e2e.GetElasticArtifactURL(artifact, downloadVersion, OS, arch, extension)
->>>>>>> 91ac46ca
+	downloadURL, err = e2e.GetElasticArtifactURL(artifactName, artifact, downloadVersion)
 	if err != nil {
 		return "", err
 	}
@@ -270,15 +256,11 @@
 	} else if "debian" == image && "tar" == installerType {
 		installer, err = newTarInstaller("debian", "stretch", version, stale)
 	} else if "debian" == image && "systemd" == installerType {
-<<<<<<< HEAD
-		installer, err = newDebianInstaller("debian", "stretch")
+		installer, err = newDebianInstaller("debian", "stretch", version, stale)
 	} else if "docker" == image && "default" == installerType {
 		installer, err = newDockerInstaller(false)
 	} else if "docker" == image && "ubi8" == installerType {
 		installer, err = newDockerInstaller(true)
-=======
-		installer, err = newDebianInstaller("debian", "stretch", version, stale)
->>>>>>> 91ac46ca
 	} else {
 		log.WithFields(log.Fields{
 			"image":     image,
@@ -298,15 +280,7 @@
 }
 
 // getGCPBucketCoordinates it calculates the bucket path in GCP
-<<<<<<< HEAD
-func getGCPBucketCoordinates(fileName string, artifact string, version string) (string, string, string) {
-=======
-func getGCPBucketCoordinates(fileName string, artifact string, version string, OS string, arch string, extension string, stale bool) (string, string, string, string) {
-	if extension == "tar.gz" {
-		fileName = fmt.Sprintf("%s-%s-%s-%s.%s", artifact, version, OS, arch, extension)
-	}
-
->>>>>>> 91ac46ca
+func getGCPBucketCoordinates(fileName string, artifact string, version string, stale bool) (string, string, string) {
 	bucket := "beats-ci-artifacts"
 	prefix := fmt.Sprintf("snapshots/%s", artifact)
 	object := fileName
@@ -331,16 +305,12 @@
 		object = fmt.Sprintf("%s/%s", artifact, fileName)
 	}
 
-<<<<<<< HEAD
-	return bucket, prefix, object
-=======
 	if stale {
 		prefix = fmt.Sprintf("snapshots/%s", artifact)
-		object = newFileName
-	}
-
-	return newFileName, bucket, prefix, object
->>>>>>> 91ac46ca
+		object = fileName
+	}
+
+	return bucket, prefix, object
 }
 
 func isSystemdBased(image string) bool {
@@ -359,12 +329,8 @@
 	arch := "x86_64"
 	extension := "rpm"
 
-<<<<<<< HEAD
 	binaryName := e2e.BuildArtifactName(artifact, version, agentVersionBase, os, arch, extension, false)
-	binaryPath, err := downloadAgentBinary(binaryName, artifact, version)
-=======
-	binaryName, binaryPath, err := downloadAgentBinary(artifact, version, os, arch, extension, stale)
->>>>>>> 91ac46ca
+	binaryPath, err := downloadAgentBinary(binaryName, artifact, version, stale)
 	if err != nil {
 		log.WithFields(log.Fields{
 			"artifact":  artifact,
@@ -428,12 +394,8 @@
 	arch := "amd64"
 	extension := "deb"
 
-<<<<<<< HEAD
 	binaryName := e2e.BuildArtifactName(artifact, version, agentVersionBase, os, arch, extension, false)
-	binaryPath, err := downloadAgentBinary(binaryName, artifact, version)
-=======
-	binaryName, binaryPath, err := downloadAgentBinary(artifact, version, os, arch, extension, stale)
->>>>>>> 91ac46ca
+	binaryPath, err := downloadAgentBinary(binaryName, artifact, version, stale)
 	if err != nil {
 		log.WithFields(log.Fields{
 			"artifact":  artifact,
@@ -485,7 +447,6 @@
 	}, nil
 }
 
-<<<<<<< HEAD
 // newDockerInstaller returns an instance of the Docker installer
 func newDockerInstaller(ubi8 bool) (ElasticAgentInstaller, error) {
 	image := "elastic-agent"
@@ -506,7 +467,7 @@
 	extension := "tar.gz"
 
 	binaryName := e2e.BuildArtifactName(artifactName, version, agentVersionBase, os, arch, extension, true)
-	binaryPath, err := downloadAgentBinary(binaryName, artifact, version)
+	binaryPath, err := downloadAgentBinary(binaryName, artifact, version, false)
 	if err != nil {
 		log.WithFields(log.Fields{
 			"artifact":  artifact,
@@ -562,12 +523,8 @@
 	}, nil
 }
 
-// newTarInstaller returns an instance of the Debian installer
-func newTarInstaller(image string, tag string) (ElasticAgentInstaller, error) {
-=======
 // newTarInstaller returns an instance of the Debian installer for a specific version
 func newTarInstaller(image string, tag string, version string, stale bool) (ElasticAgentInstaller, error) {
->>>>>>> 91ac46ca
 	image = image + "-systemd" // we want to consume systemd boxes
 	service := image
 	profile := FleetProfileName
@@ -578,12 +535,8 @@
 	arch := "x86_64"
 	extension := "tar.gz"
 
-<<<<<<< HEAD
 	binaryName := e2e.BuildArtifactName(artifact, version, agentVersionBase, os, arch, extension, false)
-	binaryPath, err := downloadAgentBinary(binaryName, artifact, version)
-=======
-	tarFile, binaryPath, err := downloadAgentBinary(artifact, version, os, arch, extension, stale)
->>>>>>> 91ac46ca
+	binaryPath, err := downloadAgentBinary(binaryName, artifact, version, stale)
 	if err != nil {
 		log.WithFields(log.Fields{
 			"artifact":  artifact,
@@ -607,12 +560,8 @@
 	}
 
 	//
-<<<<<<< HEAD
 	installerPackage := NewTARPackage(binaryName, profile, image, service).
-=======
-	installerPackage := NewTARPackage(tarFile, profile, image, service).
 		Stale(stale).
->>>>>>> 91ac46ca
 		WithArch(arch).
 		WithArtifact(artifact).
 		WithOS(os).
