--- conflicted
+++ resolved
@@ -7,15 +7,6 @@
 import (
 	"context"
 	"fmt"
-<<<<<<< HEAD
-	"path"
-	"strings"
-	"time"
-
-	"github.com/elastic/e2e-testing/cli/config"
-
-=======
->>>>>>> 77a2c554
 	"github.com/cenkalti/backoff/v4"
 	"github.com/elastic/e2e-testing/cli/config"
 	"github.com/elastic/e2e-testing/internal/common"
@@ -41,25 +32,9 @@
 	if err != nil {
 		return err
 	}
-<<<<<<< HEAD
-
-	sats.kibanaClient.DeleteAllPolicies()
-}
-
-func (sats *StandAloneTestSuite) contributeSteps(s *godog.ScenarioContext) {
-	s.Step(`^a "([^"]*)" stand-alone agent is deployed$`, sats.aStandaloneAgentIsDeployed)
-	s.Step(`^a "([^"]*)" stand-alone agent is deployed with fleet server mode$`, sats.bootstrapFleetServerFromAStandaloneAgent)
-	s.Step(`^a "([^"]*)" stand-alone agent is deployed with fleet server mode on cloud$`, sats.aStandaloneAgentIsDeployedWithFleetServerModeOnCloud)
-	s.Step(`^there is new data in the index from agent$`, sats.thereIsNewDataInTheIndexFromAgent)
-	s.Step(`^the "([^"]*)" docker container is stopped$`, sats.theDockerContainerIsStopped)
-	s.Step(`^there is no new data in the index after agent shuts down$`, sats.thereIsNoNewDataInTheIndexAfterAgentShutsDown)
-	s.Step(`^the stand-alone agent is listed in Fleet as "([^"]*)"$`, sats.theStandaloneAgentIsListedInFleetWithStatus)
-	s.Step(`^the "([^"]*)" integration is added to the policy$`, sats.theIntegrationIsAddedToThePolicy)
-	s.Step(`^the "([^"]*)" datasource is shown in the policy$`, sats.thePolicyShowsTheDatasourceAdded)
-=======
+
 	fts.FleetServerPolicy = fleetPolicy
 	return fts.startStandAloneAgent(image, "", map[string]string{"fleetServerMode": "1"})
->>>>>>> 77a2c554
 }
 
 func (fts *FleetTestSuite) aStandaloneAgentIsDeployedWithFleetServerModeOnCloud(image string) error {
