--- conflicted
+++ resolved
@@ -109,19 +109,12 @@
 		// load the docker images that were already:
 		// a. downloaded from the GCP bucket
 		// b. fetched from the local beats binaries
-<<<<<<< HEAD
-		dockerInstaller := installer.GetElasticAgentInstaller("docker", image, common.BeatVersion, deployedAgentsCount)
-
-		dockerInstaller.PreInstallFn()
-
-		arch := utils.GetArchitecture()
-		dockerImageTag += "-" + arch
-=======
 		agentService := deploy.NewServiceRequest(common.ElasticAgentServiceName)
 		dockerInstaller, _ := installer.Attach(fts.deployer, agentService, "docker")
 		dockerInstaller.Preinstall()
-		dockerImageTag += "-amd64"
->>>>>>> f043003a
+
+		arch := utils.GetArchitecture()
+		dockerImageTag += "-" + arch
 	}
 
 	common.ProfileEnv["elasticAgentDockerImageSuffix"] = ""
