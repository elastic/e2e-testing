// Copyright Elasticsearch B.V. and/or licensed to Elasticsearch B.V. under one
// or more contributor license agreements. Licensed under the Elastic License;
// you may not use this file except in compliance with the Elastic License.

package main

import (
	"context"
	"os"
	"strings"
	"time"

	"github.com/cucumber/godog"
	"github.com/cucumber/messages-go/v10"
	"github.com/elastic/e2e-testing/cli/config"
	"github.com/elastic/e2e-testing/internal/common"
	"github.com/elastic/e2e-testing/internal/compose"
	"github.com/elastic/e2e-testing/internal/elasticsearch"
	"github.com/elastic/e2e-testing/internal/installer"
	"github.com/elastic/e2e-testing/internal/kibana"
	"github.com/elastic/e2e-testing/internal/shell"
	"github.com/elastic/e2e-testing/internal/utils"
	log "github.com/sirupsen/logrus"
)

var imts IngestManagerTestSuite

func setUpSuite() {
	config.Init()

	kibanaClient, err := kibana.NewClient()
	if err != nil {
		log.Error(err)
		os.Exit(1)
	}
	developerMode := shell.GetEnvBool("DEVELOPER_MODE")
	if developerMode {
		log.Info("Running in Developer mode 💻: runtime dependencies between different test runs will be reused to speed up dev cycle")
	}

	// check if base version is an alias
	v, err := utils.GetElasticArtifactVersion(common.AgentVersionBase)
	if err != nil {
		log.WithFields(log.Fields{
			"error":   err,
			"version": common.AgentVersionBase,
		}).Fatal("Failed to get agent base version, aborting")
	}
	common.AgentVersionBase = v

	common.TimeoutFactor = shell.GetEnvInteger("TIMEOUT_FACTOR", common.TimeoutFactor)
	common.AgentVersion = shell.GetEnv("BEAT_VERSION", common.AgentVersionBase)

	// check if version is an alias
	v, err = utils.GetElasticArtifactVersion(common.AgentVersion)
	if err != nil {
		log.WithFields(log.Fields{
			"error":   err,
			"version": common.AgentVersion,
		}).Fatal("Failed to get agent version, aborting")
	}
	common.AgentVersion = v

	common.StackVersion = shell.GetEnv("STACK_VERSION", common.StackVersion)
	v, err = utils.GetElasticArtifactVersion(common.StackVersion)
	if err != nil {
		log.WithFields(log.Fields{
			"error":   err,
			"version": common.StackVersion,
		}).Fatal("Failed to get stack version, aborting")
	}
	common.StackVersion = v

	common.KibanaVersion = shell.GetEnv("KIBANA_VERSION", "")
	if common.KibanaVersion == "" {
		// we want to deploy a released version for Kibana
		// if not set, let's use stackVersion
		common.KibanaVersion, err = utils.GetElasticArtifactVersion(common.StackVersion)
		if err != nil {
			log.WithFields(log.Fields{
				"error":   err,
				"version": common.KibanaVersion,
			}).Fatal("Failed to get kibana version, aborting")
		}
	}

	imts = IngestManagerTestSuite{
		Fleet: &FleetTestSuite{
			kibanaClient: kibanaClient,
			Installers:   map[string]installer.ElasticAgentInstaller{}, // do not pre-initialise the map
		},
	}
}

func InitializeIngestManagerTestScenario(ctx *godog.ScenarioContext) {
	ctx.BeforeScenario(func(*messages.Pickle) {
		log.Trace("Before Fleet scenario")
		imts.Fleet.beforeScenario()
	})

	ctx.AfterScenario(func(*messages.Pickle, error) {
		log.Trace("After Fleet scenario")
		imts.Fleet.afterScenario()
	})

	ctx.Step(`^the "([^"]*)" process is in the "([^"]*)" state on the host$`, imts.processStateOnTheHost)

	imts.Fleet.contributeSteps(ctx)
}

func InitializeIngestManagerTestSuite(ctx *godog.TestSuiteContext) {
	serviceManager := compose.NewServiceManager()

	ctx.BeforeSuite(func() {
		setUpSuite()

		log.Trace("Installing Fleet runtime dependencies")

		common.ProfileEnv = map[string]string{
			"kibanaVersion": common.KibanaVersion,
			"stackVersion":  common.StackVersion,
		}

		common.ProfileEnv["kibanaDockerNamespace"] = "kibana"
		if strings.HasPrefix(common.KibanaVersion, "pr") || utils.IsCommit(common.KibanaVersion) {
			// because it comes from a PR
			common.ProfileEnv["kibanaDockerNamespace"] = "observability-ci"
		}

		profile := common.FleetProfileName
		err := serviceManager.RunCompose(context.Background(), true, []string{profile}, common.ProfileEnv)
		if err != nil {
			log.WithFields(log.Fields{
				"profile": profile,
				"error":   err.Error(),
			}).Fatal("Could not run the runtime dependencies for the profile.")
		}

		minutesToBeHealthy := time.Duration(common.TimeoutFactor) * time.Minute
		healthy, err := elasticsearch.WaitForElasticsearch(context.Background(), minutesToBeHealthy)
		if !healthy {
			log.WithFields(log.Fields{
				"error":   err,
				"minutes": minutesToBeHealthy,
			}).Fatal("The Elasticsearch cluster could not get the healthy status")
		}

		kibanaClient, err := kibana.NewClient()
		if err != nil {
			log.WithFields(log.Fields{
				"error": err,
			}).Fatal("Unable to create kibana client")
		}

		healthyKibana, err := kibanaClient.WaitForReady(minutesToBeHealthy)
		if !healthyKibana {
			log.WithFields(log.Fields{
				"error":   err,
				"minutes": minutesToBeHealthy,
			}).Fatal("The Kibana instance could not get the healthy status")
		}

		imts.Fleet.setup()

<<<<<<< HEAD
		// we are going to bootstrap Fleet Server in a centos container, using TAR installer, and the base version
		// Because it is the first agent in Fleet, there is no FleetServerHost
		fleetServerBaseImage := "centos"
		fleetServerInstallerType := "tar"
		fleetServerVersion := common.AgentVersionBase
		agentInstaller := installer.GetElasticAgentInstaller(fleetServerBaseImage, fleetServerInstallerType, fleetServerVersion, "")

		// bootstrap Fleet Server only once: we need to set the version here
		imts.Fleet.Version = fleetServerVersion
		err = imts.Fleet.bootstrapFleetServerWithInstaller(fleetServerBaseImage, fleetServerInstallerType)
		if err != nil {
			log.WithFields(log.Fields{
				"installer": agentInstaller,
			}).Fatal("Fleet Server could not be bootstrapped")
		}

		imts.Fleet.RuntimeDependenciesStartDate = time.Now().UTC()
=======
		imts.StandAlone.RuntimeDependenciesStartDate = time.Now().UTC()
>>>>>>> 66d5ec3f
	})

	ctx.AfterSuite(func() {
		developerMode := shell.GetEnvBool("DEVELOPER_MODE")
		if !developerMode {
			log.Debug("Destroying Fleet runtime dependencies")
			profile := common.FleetProfileName

			err := serviceManager.StopCompose(context.Background(), true, []string{profile})
			if err != nil {
				log.WithFields(log.Fields{
					"error":   err,
					"profile": profile,
				}).Warn("Could not destroy the runtime dependencies for the profile.")
			}
		}

		installers := imts.Fleet.Installers
		for k, v := range installers {
			agentPath := v.BinaryPath
			if _, err := os.Stat(agentPath); err == nil {
				err = os.Remove(agentPath)
				if err != nil {
					log.WithFields(log.Fields{
						"err":       err,
						"installer": k,
						"path":      agentPath,
					}).Warn("Elastic Agent binary could not be removed.")
				} else {
					log.WithFields(log.Fields{
						"installer": k,
						"path":      agentPath,
					}).Debug("Elastic Agent binary was removed.")
				}
			}
		}
	})
}<|MERGE_RESOLUTION|>--- conflicted
+++ resolved
@@ -162,27 +162,7 @@
 
 		imts.Fleet.setup()
 
-<<<<<<< HEAD
-		// we are going to bootstrap Fleet Server in a centos container, using TAR installer, and the base version
-		// Because it is the first agent in Fleet, there is no FleetServerHost
-		fleetServerBaseImage := "centos"
-		fleetServerInstallerType := "tar"
-		fleetServerVersion := common.AgentVersionBase
-		agentInstaller := installer.GetElasticAgentInstaller(fleetServerBaseImage, fleetServerInstallerType, fleetServerVersion, "")
-
-		// bootstrap Fleet Server only once: we need to set the version here
-		imts.Fleet.Version = fleetServerVersion
-		err = imts.Fleet.bootstrapFleetServerWithInstaller(fleetServerBaseImage, fleetServerInstallerType)
-		if err != nil {
-			log.WithFields(log.Fields{
-				"installer": agentInstaller,
-			}).Fatal("Fleet Server could not be bootstrapped")
-		}
-
 		imts.Fleet.RuntimeDependenciesStartDate = time.Now().UTC()
-=======
-		imts.StandAlone.RuntimeDependenciesStartDate = time.Now().UTC()
->>>>>>> 66d5ec3f
 	})
 
 	ctx.AfterSuite(func() {
