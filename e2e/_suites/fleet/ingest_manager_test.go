// Copyright Elasticsearch B.V. and/or licensed to Elasticsearch B.V. under one
// or more contributor license agreements. Licensed under the Elastic License;
// you may not use this file except in compliance with the Elastic License.

package main

import (
	"context"
	"os"
	"strings"
	"time"

	"github.com/cucumber/godog"
	"github.com/cucumber/messages-go/v10"
	"github.com/elastic/e2e-testing/cli/config"
	"github.com/elastic/e2e-testing/cli/services"
	"github.com/elastic/e2e-testing/cli/shell"
	"github.com/elastic/e2e-testing/e2e"
	log "github.com/sirupsen/logrus"
)

var imts IngestManagerTestSuite

func setUpSuite() {
	config.Init()

	kibanaClient = services.NewKibanaClient()

	developerMode = shell.GetEnvBool("DEVELOPER_MODE")
	if developerMode {
		log.Info("Running in Developer mode 💻: runtime dependencies between different test runs will be reused to speed up dev cycle")
	}

	// check if base version is an alias
	v, err := e2e.GetElasticArtifactVersion(agentVersionBase)
	if err != nil {
		log.WithFields(log.Fields{
			"error":   err,
			"version": agentVersionBase,
		}).Fatal("Failed to get agent base version, aborting")
	}
	agentVersionBase = v

	timeoutFactor = shell.GetEnvInteger("TIMEOUT_FACTOR", timeoutFactor)
	agentVersion = shell.GetEnv("BEAT_VERSION", agentVersionBase)

	// check if version is an alias
	v, err = e2e.GetElasticArtifactVersion(agentVersion)
	if err != nil {
		log.WithFields(log.Fields{
			"error":   err,
			"version": agentVersion,
		}).Fatal("Failed to get agent version, aborting")
	}
	agentVersion = v

	stackVersion = shell.GetEnv("STACK_VERSION", stackVersion)
	v, err = e2e.GetElasticArtifactVersion(stackVersion)
	if err != nil {
		log.WithFields(log.Fields{
			"error":   err,
			"version": stackVersion,
		}).Fatal("Failed to get stack version, aborting")
	}
	stackVersion = v

	kibanaVersion = shell.GetEnv("KIBANA_VERSION", "")
	if kibanaVersion == "" {
		// we want to deploy a released version for Kibana
		// if not set, let's use stackVersion
		kibanaVersion = stackVersion
	}

	imts = IngestManagerTestSuite{
		Fleet: &FleetTestSuite{
			Installers: map[string]ElasticAgentInstaller{}, // do not pre-initialise the map
		},
		StandAlone: &StandAloneTestSuite{},
	}
}

func InitializeIngestManagerTestScenario(ctx *godog.ScenarioContext) {
	ctx.BeforeScenario(func(*messages.Pickle) {
		log.Trace("Before Fleet scenario")

		imts.StandAlone.Cleanup = false

		imts.Fleet.beforeScenario()
	})

	ctx.AfterScenario(func(*messages.Pickle, error) {
		log.Trace("After Fleet scenario")

		if imts.StandAlone.Cleanup {
			imts.StandAlone.afterScenario()
		}

		if imts.Fleet.Cleanup {
			imts.Fleet.afterScenario()
		}
	})

	ctx.Step(`^the "([^"]*)" process is in the "([^"]*)" state on the host$`, imts.processStateOnTheHost)

	imts.Fleet.contributeSteps(ctx)
	imts.StandAlone.contributeSteps(ctx)
}

func InitializeIngestManagerTestSuite(ctx *godog.TestSuiteContext) {
	serviceManager := services.NewServiceManager()

	ctx.BeforeSuite(func() {
		setUpSuite()

		log.Trace("Installing Fleet runtime dependencies")

		profileEnv = map[string]string{
<<<<<<< HEAD
			"stackPlatform": "linux/" + e2e.GetArchitecture(),
			"stackVersion":  stackVersion,
=======
			"kibanaVersion": kibanaVersion,
			"stackVersion":  stackVersion,
		}

		profileEnv["kibanaDockerNamespace"] = "kibana"
		if strings.HasPrefix(kibanaVersion, "pr") || e2e.IsCommit(kibanaVersion) {
			// because it comes from a PR
			profileEnv["kibanaDockerNamespace"] = "observability-ci"
>>>>>>> 05ab18f2
		}

		profile := FleetProfileName
		err := serviceManager.RunCompose(context.Background(), true, []string{profile}, profileEnv)
		if err != nil {
			log.WithFields(log.Fields{
				"profile": profile,
			}).Fatal("Could not run the runtime dependencies for the profile.")
		}

		minutesToBeHealthy := time.Duration(timeoutFactor) * time.Minute
		healthy, err := e2e.WaitForElasticsearch(context.Background(), minutesToBeHealthy)
		if !healthy {
			log.WithFields(log.Fields{
				"error":   err,
				"minutes": minutesToBeHealthy,
			}).Fatal("The Elasticsearch cluster could not get the healthy status")
		}

		healthyKibana, err := kibanaClient.WaitForKibana(context.Background(), minutesToBeHealthy)
		if !healthyKibana {
			log.WithFields(log.Fields{
				"error":   err,
				"minutes": minutesToBeHealthy,
			}).Fatal("The Kibana instance could not get the healthy status")
		}

		imts.Fleet.setup()

		imts.StandAlone.RuntimeDependenciesStartDate = time.Now().UTC()
	})

	ctx.AfterSuite(func() {
		if !developerMode {
			log.Debug("Destroying Fleet runtime dependencies")
			profile := FleetProfileName

			err := serviceManager.StopCompose(context.Background(), true, []string{profile})
			if err != nil {
				log.WithFields(log.Fields{
					"error":   err,
					"profile": profile,
				}).Warn("Could not destroy the runtime dependencies for the profile.")
			}
		}

		installers := imts.Fleet.Installers
		for k, v := range installers {
			agentPath := v.binaryPath
			if _, err := os.Stat(agentPath); err == nil {
				err = os.Remove(agentPath)
				if err != nil {
					log.WithFields(log.Fields{
						"err":       err,
						"installer": k,
						"path":      agentPath,
					}).Warn("Elastic Agent binary could not be removed.")
				} else {
					log.WithFields(log.Fields{
						"installer": k,
						"path":      agentPath,
					}).Debug("Elastic Agent binary was removed.")
				}
			}
		}
	})
}<|MERGE_RESOLUTION|>--- conflicted
+++ resolved
@@ -7,7 +7,6 @@
 import (
 	"context"
 	"os"
-	"strings"
 	"time"
 
 	"github.com/cucumber/godog"
@@ -115,19 +114,9 @@
 		log.Trace("Installing Fleet runtime dependencies")
 
 		profileEnv = map[string]string{
-<<<<<<< HEAD
+			"kibanaVersion": kibanaVersion,
 			"stackPlatform": "linux/" + e2e.GetArchitecture(),
 			"stackVersion":  stackVersion,
-=======
-			"kibanaVersion": kibanaVersion,
-			"stackVersion":  stackVersion,
-		}
-
-		profileEnv["kibanaDockerNamespace"] = "kibana"
-		if strings.HasPrefix(kibanaVersion, "pr") || e2e.IsCommit(kibanaVersion) {
-			// because it comes from a PR
-			profileEnv["kibanaDockerNamespace"] = "observability-ci"
->>>>>>> 05ab18f2
 		}
 
 		profile := FleetProfileName
