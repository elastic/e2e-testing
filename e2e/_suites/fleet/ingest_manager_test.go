// Copyright Elasticsearch B.V. and/or licensed to Elasticsearch B.V. under one
// or more contributor license agreements. Licensed under the Elastic License;
// you may not use this file except in compliance with the Elastic License.

package main

import (
	"context"
	"os"
	"strings"
	"time"

	"github.com/cucumber/godog"
	"github.com/cucumber/messages-go/v10"
	"github.com/elastic/e2e-testing/cli/config"
	"github.com/elastic/e2e-testing/cli/services"
	"github.com/elastic/e2e-testing/cli/shell"
	"github.com/elastic/e2e-testing/e2e"
	log "github.com/sirupsen/logrus"
)

var imts IngestManagerTestSuite

func setUpSuite() {
	config.Init()

	kibanaClient = services.NewKibanaClient()

	developerMode = shell.GetEnvBool("DEVELOPER_MODE")
	if developerMode {
		log.Info("Running in Developer mode 💻: runtime dependencies between different test runs will be reused to speed up dev cycle")
	}

	// check if base version is an alias
	agentVersionBase = e2e.GetElasticArtifactVersion(agentVersionBase)

	timeoutFactor = shell.GetEnvInteger("TIMEOUT_FACTOR", timeoutFactor)
	agentVersion = shell.GetEnv("BEAT_VERSION", agentVersionBase)

	agentStaleVersion = shell.GetEnv("ELASTIC_AGENT_STALE_VERSION", agentStaleVersion)
	// check if stale version is an alias
	agentStaleVersion = e2e.GetElasticArtifactVersion(agentStaleVersion)

	useCISnapshots := shell.GetEnvBool("BEATS_USE_CI_SNAPSHOTS")
	if useCISnapshots && !strings.HasSuffix(agentStaleVersion, "-SNAPSHOT") {
		agentStaleVersion += "-SNAPSHOT"
	}

	// check if version is an alias
	agentVersion = e2e.GetElasticArtifactVersion(agentVersion)

	kibanaVersion = shell.GetEnv("KIBANA_VERSION", kibanaVersion)
	if !strings.HasPrefix(kibanaVersion, "pr") {
		// we want to deploy a released version for Kibana
		kibanaVersion = e2e.GetElasticArtifactVersion(kibanaVersion)
	}

	stackVersion = shell.GetEnv("STACK_VERSION", stackVersion)
	stackVersion = e2e.GetElasticArtifactVersion(stackVersion)

	imts = IngestManagerTestSuite{
		Fleet: &FleetTestSuite{
			Installers: map[string]ElasticAgentInstaller{}, // do not pre-initialise the map
		},
		StandAlone: &StandAloneTestSuite{},
	}
}

func InitializeIngestManagerTestScenario(ctx *godog.ScenarioContext) {
	ctx.BeforeScenario(func(*messages.Pickle) {
		log.Trace("Before Fleet scenario")

		imts.StandAlone.Cleanup = false

		imts.Fleet.beforeScenario()
	})

	ctx.AfterScenario(func(*messages.Pickle, error) {
		log.Trace("After Fleet scenario")

		if imts.StandAlone.Cleanup {
			imts.StandAlone.afterScenario()
		}

		if imts.Fleet.Cleanup {
			imts.Fleet.afterScenario()
		}
	})

	ctx.Step(`^the "([^"]*)" process is in the "([^"]*)" state on the host$`, imts.processStateOnTheHost)

	imts.Fleet.contributeSteps(ctx)
	imts.StandAlone.contributeSteps(ctx)
}

func InitializeIngestManagerTestSuite(ctx *godog.TestSuiteContext) {
	serviceManager := services.NewServiceManager()

	ctx.BeforeSuite(func() {
		setUpSuite()

		log.Trace("Installing Fleet runtime dependencies")

		profileEnv = map[string]string{
<<<<<<< HEAD
			"kibanaVersion":    kibanaVersion,
			"stackVersion":     stackVersion,
			"kibanaConfigPath": path.Join(workDir, "configurations", "kibana.config.yml"),
=======
			"stackVersion": stackVersion,
>>>>>>> 75643d3d
		}

		profileEnv["kibanaDockerNamespace"] = e2e.GetDockerNamespaceEnvVar("kibana")

		profile := FleetProfileName
		err := serviceManager.RunCompose(context.Background(), true, []string{profile}, profileEnv)
		if err != nil {
			log.WithFields(log.Fields{
				"profile": profile,
			}).Fatal("Could not run the runtime dependencies for the profile.")
		}

		minutesToBeHealthy := time.Duration(timeoutFactor) * time.Minute
		healthy, err := e2e.WaitForElasticsearch(context.Background(), minutesToBeHealthy)
		if !healthy {
			log.WithFields(log.Fields{
				"error":   err,
				"minutes": minutesToBeHealthy,
			}).Fatal("The Elasticsearch cluster could not get the healthy status")
		}

		healthyKibana, err := kibanaClient.WaitForKibana(context.Background(), minutesToBeHealthy)
		if !healthyKibana {
			log.WithFields(log.Fields{
				"error":   err,
				"minutes": minutesToBeHealthy,
			}).Fatal("The Kibana instance could not get the healthy status")
		}

		imts.Fleet.setup()

		imts.StandAlone.RuntimeDependenciesStartDate = time.Now().UTC()
	})

	ctx.AfterSuite(func() {
		if !developerMode {
			log.Debug("Destroying Fleet runtime dependencies")
			profile := FleetProfileName

			err := serviceManager.StopCompose(context.Background(), true, []string{profile})
			if err != nil {
				log.WithFields(log.Fields{
					"error":   err,
					"profile": profile,
				}).Warn("Could not destroy the runtime dependencies for the profile.")
			}
		}

		installers := imts.Fleet.Installers
		for k, v := range installers {
			agentPath := v.path
			if _, err := os.Stat(agentPath); err == nil {
				err = os.Remove(agentPath)
				if err != nil {
					log.WithFields(log.Fields{
						"err":       err,
						"installer": k,
						"path":      agentPath,
					}).Warn("Elastic Agent binary could not be removed.")
				} else {
					log.WithFields(log.Fields{
						"installer": k,
						"path":      agentPath,
					}).Debug("Elastic Agent binary was removed.")
				}
			}
		}
	})
}<|MERGE_RESOLUTION|>--- conflicted
+++ resolved
@@ -102,13 +102,8 @@
 		log.Trace("Installing Fleet runtime dependencies")
 
 		profileEnv = map[string]string{
-<<<<<<< HEAD
-			"kibanaVersion":    kibanaVersion,
-			"stackVersion":     stackVersion,
-			"kibanaConfigPath": path.Join(workDir, "configurations", "kibana.config.yml"),
-=======
-			"stackVersion": stackVersion,
->>>>>>> 75643d3d
+			"kibanaVersion": kibanaVersion,
+			"stackVersion":  stackVersion,
 		}
 
 		profileEnv["kibanaDockerNamespace"] = e2e.GetDockerNamespaceEnvVar("kibana")
