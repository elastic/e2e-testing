--- conflicted
+++ resolved
@@ -131,11 +131,11 @@
 
 		log.Trace("Installing Fleet runtime dependencies")
 
-<<<<<<< HEAD
 		common.ProfileEnv = map[string]string{
 			"kibanaVersion": common.KibanaVersion,
 			"stackVersion":  common.StackVersion,
-=======
+		}
+
 		if !shell.GetEnvBool("SKIP_PULL") {
 			images := []string{
 				"docker.elastic.co/beats/elastic-agent:" + common.AgentVersion,
@@ -150,12 +150,6 @@
 				"docker.elastic.co/observability-ci/kibana-ubi8:" + common.KibanaVersion,
 			}
 			docker.PullImages(images)
->>>>>>> 4c0075fb... chore: abstract image pulling (#1137)
-		}
-
-		if !shell.GetEnvBool("SKIP_PULL") {
-			log.Info("Pulling Docker images...")
-			docker.PullImages(common.StackVersion, common.AgentVersion, common.KibanaVersion)
 		}
 
 		common.ProfileEnv["kibanaDockerNamespace"] = "kibana"
