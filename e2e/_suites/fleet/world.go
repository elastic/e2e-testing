--- conflicted
+++ resolved
@@ -51,11 +51,7 @@
 // CheckProcessState checks if a process is in the desired state in a container
 // name of the container for the service:
 // we are using the underlying deployer to run the commands in the container/service
-<<<<<<< HEAD
-func CheckProcessState(deployer deploy.Deployer, service string, process string, state string, occurrences int) error {
-=======
-func CheckProcessState(ctx context.Context, deployer deploy.Deployment, service deploy.ServiceRequest, process string, state string, occurrences int) error {
->>>>>>> ed5a86e7
+func CheckProcessState(ctx context.Context, deployer deploy.Deployer, service deploy.ServiceRequest, process string, state string, occurrences int) error {
 	timeout := time.Duration(utils.TimeoutFactor) * time.Minute
 
 	actionOpts := action.ProcessAction{
