// Copyright Elasticsearch B.V. and/or licensed to Elasticsearch B.V. under one
// or more contributor license agreements. Licensed under the Elastic License;
// you may not use this file except in compliance with the Elastic License.

package main

import (
	"fmt"
	"strconv"
	"time"

	"github.com/elastic/e2e-testing/internal/action"
	"github.com/elastic/e2e-testing/internal/common"
	"github.com/elastic/e2e-testing/internal/deploy"
	"github.com/elastic/e2e-testing/internal/utils"
	log "github.com/sirupsen/logrus"
)

// IngestManagerTestSuite represents a test suite, holding references to the pieces needed to run the tests
type IngestManagerTestSuite struct {
	Fleet *FleetTestSuite
}

func (imts *IngestManagerTestSuite) processStateOnTheHost(process string, state string) error {
	ocurrences := "1"
	if state == "uninstalled" || state == "stopped" {
		ocurrences = "0"
	}
	return imts.thereAreInstancesOfTheProcessInTheState(ocurrences, process, state)
}

func (imts *IngestManagerTestSuite) thereAreInstancesOfTheProcessInTheState(ocurrences string, process string, state string) error {
	agentService := deploy.NewServiceRequest(common.ElasticAgentServiceName)
	manifest, _ := imts.Fleet.deployer.Inspect(imts.Fleet.currentContext, agentService)

	count, err := strconv.Atoi(ocurrences)
	if err != nil {
		return err
	}

<<<<<<< HEAD
	return CheckProcessState(imts.Fleet.deployer, manifest.Name, process, state, count, utils.TimeoutFactor)
=======
	return CheckProcessState(imts.Fleet.deployer, containerName, process, state, count)
>>>>>>> 4fce879d
}

// CheckProcessState checks if a process is in the desired state in a container
// name of the container for the service:
// we are using the underlying deployer to run the commands in the container/service
func CheckProcessState(deployer deploy.Deployment, service string, process string, state string, occurrences int) error {
	timeout := time.Duration(utils.TimeoutFactor) * time.Minute
	serviceRequest := deploy.NewServiceRequest(service)

	actionOpts := action.ProcessAction{
		Process:      process,
		DesiredState: state,
		Occurrences:  occurrences,
		MaxTimeout:   timeout}
	waitForProcess, err := action.Attach(imts.Fleet.currentContext, deployer, serviceRequest, action.ActionWaitForProcess, actionOpts)
	if err != nil {
		log.WithField("error", err).Error("Unable to attach Process check action")
	}

	_, err = waitForProcess.Run(imts.Fleet.currentContext)
	if err != nil {
		if state == "started" {
			log.WithFields(log.Fields{
				"service ": service,
				"error":    err,
				"timeout":  timeout,
			}).Error("The process was not found but should be present")
		} else {
			log.WithFields(log.Fields{
				"service": service,
				"error":   err,
				"timeout": timeout,
			}).Error("The process was found but shouldn't be present")
		}

		return err
	}

	return nil
<<<<<<< HEAD
}

// waitForProcess polls a container executing "ps" command until the process is in the desired state (present or not),
// or a timeout happens
func waitForProcess(deployer deploy.Deployment, service string, process string, desiredState string, ocurrences int, maxTimeout time.Duration) error {
	exp := utils.GetExponentialBackOff(maxTimeout)

	mustBePresent := false
	if desiredState == "started" {
		mustBePresent = true
	}
	retryCount := 1

	// wrap service into a request for the deployer
	serviceRequest := deploy.NewServiceRequest(service)

	processStatus := func() error {
		log.WithFields(log.Fields{
			"desiredState": desiredState,
			"ocurrences":   ocurrences,
			"process":      process,
		}).Trace("Checking process desired state on the container")

		// pgrep -d: -d, --delimiter <string>  specify output delimiter
		//i.e. "pgrep -d , metricbeat": 483,519
		cmds := []string{"pgrep", "-d", ",", process}
		output, err := deployer.ExecIn(context.Background(), deploy.NewServiceRequest(common.FleetProfileName), serviceRequest, cmds)
		if err != nil {

			if !mustBePresent && ocurrences == 0 {
				log.WithFields(log.Fields{
					"cmds":          cmds,
					"desiredState":  desiredState,
					"elapsedTime":   exp.GetElapsedTime(),
					"error":         err,
					"service":       service,
					"mustBePresent": mustBePresent,
					"ocurrences":    ocurrences,
					"process":       process,
					"retry":         retryCount,
				}).Warn("Process is not present and number of occurences is 0")
				return nil
			}

			log.WithFields(log.Fields{
				"cmds":          cmds,
				"desiredState":  desiredState,
				"elapsedTime":   exp.GetElapsedTime(),
				"error":         err,
				"service":       service,
				"mustBePresent": mustBePresent,
				"ocurrences":    ocurrences,
				"process":       process,
				"retry":         retryCount,
			}).Warn("Could not get number of processes in the container")

			retryCount++

			return err
		}

		// tokenize the pids to get each pid's state, adding them to an array if they match the desired state
		// From Split docs:
		// If output does not contain sep and sep is not empty, Split returns a
		// slice of length 1 whose only element is s, that's why we first initialise to the empty array
		pids := strings.Split(output, ",")
		if len(pids) == 1 && pids[0] == "" {
			pids = []string{}
		}

		log.WithFields(log.Fields{
			"count":         len(pids),
			"desiredState":  desiredState,
			"mustBePresent": mustBePresent,
			"pids":          pids,
			"process":       process,
		}).Tracef("Pids for process found")

		desiredStatePids := []string{}

		for _, pid := range pids {
			pidStateCmds := []string{"ps", "-q", pid, "-o", "state", "--no-headers"}
			pidState, err := deployer.ExecIn(context.Background(), deploy.NewServiceRequest(common.FleetProfileName), serviceRequest, pidStateCmds)
			if err != nil {
				log.WithFields(log.Fields{
					"cmds":          cmds,
					"desiredState":  desiredState,
					"elapsedTime":   exp.GetElapsedTime(),
					"error":         err,
					"service":       service,
					"mustBePresent": mustBePresent,
					"ocurrences":    ocurrences,
					"pid":           pid,
					"process":       process,
					"retry":         retryCount,
				}).Warn("Could not check pid status in the container")

				retryCount++

				return err
			}

			log.WithFields(log.Fields{
				"desiredState":  desiredState,
				"mustBePresent": mustBePresent,
				"pid":           pid,
				"pidState":      pidState,
				"process":       process,
			}).Tracef("Checking if process is in the S state")

			// if the process must be present, then check for the S state
			// From 'man ps':
			// D    uninterruptible sleep (usually IO)
			// R    running or runnable (on run queue)
			// S    interruptible sleep (waiting for an event to complete)
			// T    stopped by job control signal
			// t    stopped by debugger during the tracing
			// W    paging (not valid since the 2.6.xx kernel)
			// X    dead (should never be seen)
			// Z    defunct ("zombie") process, terminated but not reaped by its parent
			if mustBePresent && pidState == "S" {
				desiredStatePids = append(desiredStatePids, pid)
			} else if !mustBePresent {
				desiredStatePids = append(desiredStatePids, pid)
			}
		}

		occurrencesMatched := (len(desiredStatePids) == ocurrences)

		// both true or both false
		if mustBePresent == occurrencesMatched {
			log.WithFields(log.Fields{
				"desiredOcurrences": ocurrences,
				"desiredState":      desiredState,
				"service":           service,
				"mustBePresent":     mustBePresent,
				"ocurrences":        len(desiredStatePids),
				"process":           process,
			}).Infof("Process desired state checked")

			return nil
		}

		if mustBePresent {
			err = fmt.Errorf("%s process is not running in the container with the desired number of occurrences (%d) yet", process, ocurrences)
			log.WithFields(log.Fields{
				"desiredOcurrences": ocurrences,
				"desiredState":      desiredState,
				"elapsedTime":       exp.GetElapsedTime(),
				"error":             err,
				"service":           service,
				"ocurrences":        len(desiredStatePids),
				"process":           process,
				"retry":             retryCount,
			}).Warn(err.Error())

			retryCount++

			return err
		}

		err = fmt.Errorf("%s process is still running in the container", process)
		log.WithFields(log.Fields{
			"desiredOcurrences": ocurrences,
			"elapsedTime":       exp.GetElapsedTime(),
			"error":             err,
			"service":           service,
			"ocurrences":        len(desiredStatePids),
			"process":           process,
			"state":             desiredState,
			"retry":             retryCount,
		}).Warn(err.Error())

		retryCount++

		return err
	}

	err := backoff.Retry(processStatus, exp)
	if err != nil {
		return err
	}

	return nil
=======
>>>>>>> 4fce879d
}<|MERGE_RESOLUTION|>--- conflicted
+++ resolved
@@ -38,11 +38,7 @@
 		return err
 	}
 
-<<<<<<< HEAD
-	return CheckProcessState(imts.Fleet.deployer, manifest.Name, process, state, count, utils.TimeoutFactor)
-=======
-	return CheckProcessState(imts.Fleet.deployer, containerName, process, state, count)
->>>>>>> 4fce879d
+	return CheckProcessState(imts.Fleet.deployer, manifest.Name, process, state, count)
 }
 
 // CheckProcessState checks if a process is in the desired state in a container
@@ -82,191 +78,4 @@
 	}
 
 	return nil
-<<<<<<< HEAD
-}
-
-// waitForProcess polls a container executing "ps" command until the process is in the desired state (present or not),
-// or a timeout happens
-func waitForProcess(deployer deploy.Deployment, service string, process string, desiredState string, ocurrences int, maxTimeout time.Duration) error {
-	exp := utils.GetExponentialBackOff(maxTimeout)
-
-	mustBePresent := false
-	if desiredState == "started" {
-		mustBePresent = true
-	}
-	retryCount := 1
-
-	// wrap service into a request for the deployer
-	serviceRequest := deploy.NewServiceRequest(service)
-
-	processStatus := func() error {
-		log.WithFields(log.Fields{
-			"desiredState": desiredState,
-			"ocurrences":   ocurrences,
-			"process":      process,
-		}).Trace("Checking process desired state on the container")
-
-		// pgrep -d: -d, --delimiter <string>  specify output delimiter
-		//i.e. "pgrep -d , metricbeat": 483,519
-		cmds := []string{"pgrep", "-d", ",", process}
-		output, err := deployer.ExecIn(context.Background(), deploy.NewServiceRequest(common.FleetProfileName), serviceRequest, cmds)
-		if err != nil {
-
-			if !mustBePresent && ocurrences == 0 {
-				log.WithFields(log.Fields{
-					"cmds":          cmds,
-					"desiredState":  desiredState,
-					"elapsedTime":   exp.GetElapsedTime(),
-					"error":         err,
-					"service":       service,
-					"mustBePresent": mustBePresent,
-					"ocurrences":    ocurrences,
-					"process":       process,
-					"retry":         retryCount,
-				}).Warn("Process is not present and number of occurences is 0")
-				return nil
-			}
-
-			log.WithFields(log.Fields{
-				"cmds":          cmds,
-				"desiredState":  desiredState,
-				"elapsedTime":   exp.GetElapsedTime(),
-				"error":         err,
-				"service":       service,
-				"mustBePresent": mustBePresent,
-				"ocurrences":    ocurrences,
-				"process":       process,
-				"retry":         retryCount,
-			}).Warn("Could not get number of processes in the container")
-
-			retryCount++
-
-			return err
-		}
-
-		// tokenize the pids to get each pid's state, adding them to an array if they match the desired state
-		// From Split docs:
-		// If output does not contain sep and sep is not empty, Split returns a
-		// slice of length 1 whose only element is s, that's why we first initialise to the empty array
-		pids := strings.Split(output, ",")
-		if len(pids) == 1 && pids[0] == "" {
-			pids = []string{}
-		}
-
-		log.WithFields(log.Fields{
-			"count":         len(pids),
-			"desiredState":  desiredState,
-			"mustBePresent": mustBePresent,
-			"pids":          pids,
-			"process":       process,
-		}).Tracef("Pids for process found")
-
-		desiredStatePids := []string{}
-
-		for _, pid := range pids {
-			pidStateCmds := []string{"ps", "-q", pid, "-o", "state", "--no-headers"}
-			pidState, err := deployer.ExecIn(context.Background(), deploy.NewServiceRequest(common.FleetProfileName), serviceRequest, pidStateCmds)
-			if err != nil {
-				log.WithFields(log.Fields{
-					"cmds":          cmds,
-					"desiredState":  desiredState,
-					"elapsedTime":   exp.GetElapsedTime(),
-					"error":         err,
-					"service":       service,
-					"mustBePresent": mustBePresent,
-					"ocurrences":    ocurrences,
-					"pid":           pid,
-					"process":       process,
-					"retry":         retryCount,
-				}).Warn("Could not check pid status in the container")
-
-				retryCount++
-
-				return err
-			}
-
-			log.WithFields(log.Fields{
-				"desiredState":  desiredState,
-				"mustBePresent": mustBePresent,
-				"pid":           pid,
-				"pidState":      pidState,
-				"process":       process,
-			}).Tracef("Checking if process is in the S state")
-
-			// if the process must be present, then check for the S state
-			// From 'man ps':
-			// D    uninterruptible sleep (usually IO)
-			// R    running or runnable (on run queue)
-			// S    interruptible sleep (waiting for an event to complete)
-			// T    stopped by job control signal
-			// t    stopped by debugger during the tracing
-			// W    paging (not valid since the 2.6.xx kernel)
-			// X    dead (should never be seen)
-			// Z    defunct ("zombie") process, terminated but not reaped by its parent
-			if mustBePresent && pidState == "S" {
-				desiredStatePids = append(desiredStatePids, pid)
-			} else if !mustBePresent {
-				desiredStatePids = append(desiredStatePids, pid)
-			}
-		}
-
-		occurrencesMatched := (len(desiredStatePids) == ocurrences)
-
-		// both true or both false
-		if mustBePresent == occurrencesMatched {
-			log.WithFields(log.Fields{
-				"desiredOcurrences": ocurrences,
-				"desiredState":      desiredState,
-				"service":           service,
-				"mustBePresent":     mustBePresent,
-				"ocurrences":        len(desiredStatePids),
-				"process":           process,
-			}).Infof("Process desired state checked")
-
-			return nil
-		}
-
-		if mustBePresent {
-			err = fmt.Errorf("%s process is not running in the container with the desired number of occurrences (%d) yet", process, ocurrences)
-			log.WithFields(log.Fields{
-				"desiredOcurrences": ocurrences,
-				"desiredState":      desiredState,
-				"elapsedTime":       exp.GetElapsedTime(),
-				"error":             err,
-				"service":           service,
-				"ocurrences":        len(desiredStatePids),
-				"process":           process,
-				"retry":             retryCount,
-			}).Warn(err.Error())
-
-			retryCount++
-
-			return err
-		}
-
-		err = fmt.Errorf("%s process is still running in the container", process)
-		log.WithFields(log.Fields{
-			"desiredOcurrences": ocurrences,
-			"elapsedTime":       exp.GetElapsedTime(),
-			"error":             err,
-			"service":           service,
-			"ocurrences":        len(desiredStatePids),
-			"process":           process,
-			"state":             desiredState,
-			"retry":             retryCount,
-		}).Warn(err.Error())
-
-		retryCount++
-
-		return err
-	}
-
-	err := backoff.Retry(processStatus, exp)
-	if err != nil {
-		return err
-	}
-
-	return nil
-=======
->>>>>>> 4fce879d
 }