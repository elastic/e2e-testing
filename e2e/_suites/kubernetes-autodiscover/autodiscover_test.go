// Copyright Elasticsearch B.V. and/or licensed to Elasticsearch B.V. under one
// or more contributor license agreements. Licensed under the Elastic License;
// you may not use this file except in compliance with the Elastic License.

package main

import (
	"bytes"
	"context"
	"encoding/json"
	"fmt"
	"io"
	"io/ioutil"
	"os"
	"path/filepath"
	"strings"
	"testing"
	"text/template"
	"time"

	"github.com/cenkalti/backoff/v4"
	"github.com/cucumber/godog"
	"github.com/cucumber/godog/colors"
	apme2e "github.com/elastic/e2e-testing/internal"
	beats "github.com/elastic/e2e-testing/internal/beats"
	"github.com/elastic/e2e-testing/internal/types"
	log "github.com/sirupsen/logrus"
	flag "github.com/spf13/pflag"
	"go.elastic.co/apm"

	"github.com/elastic/e2e-testing/cli/config"
	"github.com/elastic/e2e-testing/internal/common"
	"github.com/elastic/e2e-testing/internal/deploy"
	"github.com/elastic/e2e-testing/internal/kubernetes"
	"github.com/elastic/e2e-testing/internal/shell"
	"github.com/elastic/e2e-testing/internal/utils"
	"github.com/elastic/e2e-testing/pkg/downloads"
)

var beatVersions = map[string]string{}

var defaultEventsWaitTimeout = 60 * time.Second
var defaultDeployWaitTimeout = 60 * time.Second

var tx *apm.Transaction
var stepSpan *apm.Span

type podsManager struct {
	kubectl kubernetes.Control
	ctx     context.Context
}

func (m *podsManager) executeTemplateFor(podName string, writer io.Writer, options []string) error {
	span, _ := apm.StartSpanOptions(m.ctx, "Executing template for pod", "pod.template.execute", apm.SpanOptions{
		Parent: apm.SpanFromContext(m.ctx).TraceContext(),
	})
	span.Context.SetLabel("pod", podName)
	span.Context.SetLabel("options", options)
	defer span.End()

	path := filepath.Join("testdata/templates", sanitizeName(podName)+".yml.tmpl")

	err := m.configureDockerImage(podName)
	if err != nil {
		return err
	}

	usedOptions := make(map[string]bool)
	funcs := template.FuncMap{
		"option": func(o string) bool {
			usedOptions[o] = true
			for _, option := range options {
				if o == option {
					return true
				}
			}
			return false
		},
		"beats_namespace": func() string {
			return deploy.GetDockerNamespaceEnvVarForRepository(podName, "beats")
		},
		"beats_version": func() string {
			return beatVersions[podName]
		},
		"namespace": func() string {
			return m.kubectl.Namespace
		},
		// Can be used to add owner references so cluster-level resources
		// are removed when removing the namespace.
		"namespace_uid": func() string {
			return m.kubectl.NamespaceUID
		},
	}

	t, err := template.New(filepath.Base(path)).Funcs(funcs).ParseFiles(path)
	if os.IsNotExist(err) {
		log.Debugf("template %s does not exist", path)
		return godog.ErrPending
	}
	if err != nil {
		return fmt.Errorf("parsing template %s: %w", path, err)
	}

	err = t.ExecuteTemplate(writer, filepath.Base(path), nil)
	if err != nil {
		return fmt.Errorf("executing template %s: %w", path, err)
	}

	for _, option := range options {
		if _, used := usedOptions[option]; !used {
			log.Debugf("option '%s' is not used in template for '%s'", option, podName)
			return godog.ErrPending
		}
	}

	return nil
}

func (m *podsManager) configureDockerImage(podName string) error {
	namespace := "beats"

	if podName != "filebeat" && podName != "heartbeat" && podName != "metricbeat" && podName != "elastic-agent" && podName != "elasticsearch" {
		log.Debugf("Not processing custom binaries for pod: %s. Only [elasticsearch, filebeat, heartbeat, metricbeat, elastic-agent] will be processed", podName)
		return nil
	}

	span, _ := apm.StartSpanOptions(m.ctx, "Configuring Docker image", "pod.docker-image.configure", apm.SpanOptions{
		Parent: apm.SpanFromContext(m.ctx).TraceContext(),
	})
	span.Context.SetLabel("pod", podName)
	defer span.End()

	// we are caching the versions by pod to avoid downloading and loading/tagging the Docker image multiple times
	if beatVersions[podName] != "" {
		log.Tracef("The beat version was already loaded: %s", beatVersions[podName])
		return nil
	}

	v := common.BeatVersion
	if strings.EqualFold(podName, "elastic-agent") {
		v = common.ElasticAgentVersion
	}
	beatVersion := downloads.GetSnapshotVersion(v) + "-amd64"

	ciSnapshotsFn := downloads.UseBeatsCISnapshots
	if strings.EqualFold(podName, "elastic-agent") {
		ciSnapshotsFn = downloads.UseElasticAgentCISnapshots
	} else if strings.EqualFold(podName, "elasticsearch") {
		// never process elasticsearch artifacts from CI artifacts
		ciSnapshotsFn = func() bool { return false }
	}

	if ciSnapshotsFn() || downloads.BeatsLocalPath != "" {
		log.Debugf("Configuring Docker image for %s", podName)

<<<<<<< HEAD
		beat := beats.GenericBeat(podName, types.Linux, types.Amd64, types.TarGz, common.BeatVersion)

		_, imagePath, err := beat.AsDocker().Download(m.ctx)
=======
		_, imagePath, err := downloads.FetchElasticArtifact(m.ctx, podName, v, "linux", "amd64", "tar.gz", true, true)
>>>>>>> ed5a86e7
		if err != nil {
			return err
		}

		// load the TAR file into the docker host as a Docker image
		err = deploy.LoadImage(imagePath)
		if err != nil {
			return err
		}

		if podName == "elasticsearch" {
			namespace = "elasticsearch"
		}
		err = deploy.TagImage(
			"docker.elastic.co/"+namespace+"/"+podName+":"+downloads.GetSnapshotVersion(common.BeatVersionBase),
			"docker.elastic.co/observability-ci/"+podName+":"+beatVersion,
		)
		if err != nil {
			return err
		}
		// load PR image into kind
		err = cluster.LoadImage(m.ctx, "docker.elastic.co/observability-ci/"+podName+":"+beatVersion)
		if err != nil {
			return err
		}

	}

	log.Tracef("Caching beat version '%s' for %s", beatVersion, podName)
	beatVersions[podName] = beatVersion

	return nil
}

func (m *podsManager) isDeleted(podName string, options []string) error {
	var buf bytes.Buffer
	err := m.executeTemplateFor(podName, &buf, options)
	if err != nil {
		return err
	}

	_, err = m.kubectl.RunWithStdin(m.ctx, &buf, "delete", "-f", "-")
	if err != nil {
		return fmt.Errorf("failed to delete '%s': %w", podName, err)
	}
	return nil
}

func (m *podsManager) isDeployed(podName string, options []string) error {
	var buf bytes.Buffer
	err := m.executeTemplateFor(podName, &buf, options)
	if err != nil {
		return err
	}

	_, err = m.kubectl.RunWithStdin(m.ctx, &buf, "apply", "-f", "-")
	if err != nil {
		return fmt.Errorf("failed to deploy '%s': %w", podName, err)
	}
	return nil
}

func (m *podsManager) isRunning(podName string, options []string) error {
	err := m.isDeployed(podName, options)
	if err != nil {
		return err
	}

	ctx, cancel := context.WithTimeout(m.ctx, defaultDeployWaitTimeout)
	defer cancel()

	_, err = m.getPodInstances(ctx, podName)
	if err != nil {
		return fmt.Errorf("waiting for instance of '%s': %w", podName, err)
	}
	return nil
}

func (m *podsManager) resourceIs(podName string, state string, options ...string) error {
	span, _ := apm.StartSpanOptions(m.ctx, "Checking resource state", "pod.state.check", apm.SpanOptions{
		Parent: apm.SpanFromContext(m.ctx).TraceContext(),
	})
	span.Context.SetLabel("options", options)
	span.Context.SetLabel("pod", podName)
	span.Context.SetLabel("state", state)
	defer span.End()

	switch state {
	case "running":
		return m.isRunning(podName, options)
	case "deployed":
		return m.isDeployed(podName, options)
	case "deleted":
		return m.isDeleted(podName, options)
	default:
		return godog.ErrPending
	}
}

// This only works as JSON, not as YAML.
// From https://kubernetes.io/docs/concepts/workloads/pods/ephemeral-containers/#ephemeral-containers-api
const ephemeralContainerTemplate = `
{
    "apiVersion": "v1",
    "kind": "EphemeralContainers",
    "metadata": {
        "name": "{{ .podName }}"
    },
    "ephemeralContainers": [{
        "name": "ephemeral-container",
        "command": [
          "/bin/sh", "-c",
          "while true; do echo Hi from an ephemeral container; sleep 1; done"
        ],
        "image": "busybox",
        "imagePullPolicy": "IfNotPresent",
        "stdin": true,
        "tty": true,
        "terminationMessagePolicy": "File"
    }]
}
`

func (m *podsManager) startEphemeralContainerIn(podName string) error {
	podName = sanitizeName(podName)
	t := template.Must(template.New("ephemeral-container").Parse(ephemeralContainerTemplate))
	var buf bytes.Buffer
	err := t.Execute(&buf, map[string]string{"podName": podName})
	if err != nil {
		return fmt.Errorf("executing ephemeral-container template: %w", err)
	}

	path := fmt.Sprintf("/api/v1/namespaces/%s/pods/%s/ephemeralcontainers", m.kubectl.Namespace, podName)
	_, err = m.kubectl.RunWithStdin(m.ctx, &buf, "replace", "--raw", path, "-f", "-")
	if err != nil {
		return fmt.Errorf("failed to create ephemeral container: %w. Is EphemeralContainers feature flag enabled in the cluster?", err)
	}
	return nil
}

func (m *podsManager) collectsEventsWith(podName string, condition string) error {
	_, _, ok := splitCondition(condition)
	if !ok {
		return fmt.Errorf("invalid condition '%s'", condition)
	}

	return m.waitForEventsCondition(podName, func(ctx context.Context, localPath string) (bool, error) {
		ok, err := containsEventsWith(m.ctx, localPath, condition)
		if ok {
			return true, nil
		}
		if err != nil {
			log.Debugf("Error checking if %v contains %v: %v", localPath, condition, err)
		}
		return false, nil
	})
}

func (m *podsManager) doesNotCollectEvents(podName, condition, duration string) error {
	_, _, ok := splitCondition(condition)
	if !ok {
		return fmt.Errorf("invalid condition '%s'", condition)
	}

	d, err := time.ParseDuration(duration)
	if err != nil {
		return fmt.Errorf("invalid duration %s: %w", d, err)
	}

	return m.waitForEventsCondition(podName, func(ctx context.Context, localPath string) (bool, error) {
		events, err := readEventsWith(m.ctx, localPath, condition)
		if err != nil {
			return false, err
		}
		// No events ever received, so condition satisfied.
		if len(events) == 0 {
			return true, nil
		}

		lastEvent := events[len(events)-1]
		lastTimestamp, ok := lastEvent["@timestamp"].(string)
		if !ok {
			return false, fmt.Errorf("event %v doesn't contain a @timestamp", lastEvent)
		}
		t, err := time.Parse(time.RFC3339, lastTimestamp)
		if err != nil {
			return false, fmt.Errorf("failed to parse @timestamp %s: %w", lastTimestamp, err)
		}
		if sinceLast := time.Now().Sub(t); sinceLast <= d {
			// Condition cannot be satisfied until the duration has passed after the last
			// event. So wait till then.
			select {
			case <-ctx.Done():
			case <-time.After(d - sinceLast):
			}
			return false, nil
		}

		return true, nil
	})
}

func (m *podsManager) waitForEventsCondition(podName string, conditionFn func(ctx context.Context, localPath string) (bool, error)) error {
	span, _ := apm.StartSpanOptions(m.ctx, "Waiting for events conditions", "pod.events.waitForCondition", apm.SpanOptions{
		Parent: apm.SpanFromContext(m.ctx).TraceContext(),
	})
	span.Context.SetLabel("pod", podName)
	defer span.End()

	ctx, cancel := context.WithTimeout(m.ctx, defaultEventsWaitTimeout)
	defer cancel()

	instances, err := m.getPodInstances(ctx, podName)
	if err != nil {
		return fmt.Errorf("failed to get pod name: %w", err)
	}

	tmpDir, err := ioutil.TempDir(os.TempDir(), "test-")
	if err != nil {
		return fmt.Errorf("failed to create temporary directory: %w", err)
	}
	defer os.RemoveAll(tmpDir)

	containerPath := fmt.Sprintf("%s/%s:/tmp/beats-events", m.kubectl.Namespace, instances[0])
	localPath := filepath.Join(tmpDir, "events")
	exp := backoff.WithContext(backoff.NewConstantBackOff(1*time.Second), ctx)
	return backoff.Retry(func() error {
		err := m.copyEvents(ctx, containerPath, localPath)
		if err != nil {
			return fmt.Errorf("failed to copy events from %s: %w", containerPath, err)
		}
		ok, err := conditionFn(ctx, localPath)
		if err != nil {
			return fmt.Errorf("events condition failed: %w", err)
		}
		if !ok {
			return fmt.Errorf("events do not satisfy condition")
		}
		return nil
	}, exp)
}

func (m *podsManager) copyEvents(ctx context.Context, containerPath string, localPath string) error {
	today := time.Now().Format("20060102")
	paths := []string{
		containerPath,

		// Format used since 8.0.
		containerPath + "-" + today + ".ndjson",
	}

	var err error
	var output string
	for _, containerPath := range paths {
		// This command always succeeds, so check if the local path has been created.
		os.Remove(localPath)
		output, _ = m.kubectl.Run(ctx, "cp", "--no-preserve", containerPath, localPath)
		if _, err = os.Stat(localPath); os.IsNotExist(err) {
			continue
		}
		return nil
	}
	log.Debugf("Failed to copy events from %s to %s: %s", containerPath, localPath, output)
	return err
}

func (m *podsManager) getPodInstances(ctx context.Context, podName string) (instances []string, err error) {
	span, _ := apm.StartSpanOptions(m.ctx, "Getting pod instances", "pod.instances.get", apm.SpanOptions{
		Parent: apm.SpanFromContext(m.ctx).TraceContext(),
	})
	span.Context.SetLabel("pod", podName)
	defer span.End()

	app := sanitizeName(podName)
	ticker := backoff.WithContext(backoff.NewConstantBackOff(1*time.Second), ctx)
	err = backoff.Retry(func() error {
		output, err := m.kubectl.Run(ctx, "get", "pods",
			"-l", "k8s-app="+app,
			"--template", `{{range .items}}{{ if eq .status.phase "Running" }}{{.metadata.name}}{{"\n"}}{{ end }}{{end}}`)
		if err != nil {
			return err
		}
		if output == "" {
			return fmt.Errorf("no running pods with label k8s-app=%s found", app)
		}
		instances = strings.Split(strings.TrimSpace(output), "\n")
		return nil
	}, ticker)
	return
}

func splitCondition(c string) (key string, value string, ok bool) {
	fields := strings.SplitN(c, ":", 2)
	if len(fields) != 2 || len(fields[0]) == 0 {
		return
	}

	return fields[0], fields[1], true
}

func flattenMap(m map[string]interface{}) map[string]interface{} {
	flattened := make(map[string]interface{})
	for k, v := range m {
		switch child := v.(type) {
		case map[string]interface{}:
			childMap := flattenMap(child)
			for ck, cv := range childMap {
				flattened[k+"."+ck] = cv
			}
		default:
			flattened[k] = v
		}
	}
	return flattened
}

func containsEventsWith(ctx context.Context, path string, condition string) (bool, error) {
	events, err := readEventsWith(ctx, path, condition)
	if err != nil {
		return false, err
	}
	return len(events) > 0, nil
}

func readEventsWith(ctx context.Context, path string, condition string) ([]map[string]interface{}, error) {
	span, _ := apm.StartSpanOptions(ctx, "Reading events", "kubernetes.events.read", apm.SpanOptions{
		Parent: apm.SpanFromContext(ctx).TraceContext(),
	})
	span.Context.SetLabel("condition", condition)
	span.Context.SetLabel("path", path)
	defer span.End()

	key, value, ok := splitCondition(condition)
	if !ok {
		return nil, fmt.Errorf("invalid condition '%s'", condition)
	}

	f, err := os.Open(path)
	if err != nil {
		return nil, fmt.Errorf("opening %s: %w", path, err)
	}
	defer f.Close()

	var events []map[string]interface{}
	decoder := json.NewDecoder(f)
	for decoder.More() {
		var event map[string]interface{}
		err := decoder.Decode(&event)
		if err == io.EOF {
			break
		}
		if err != nil {
			return nil, fmt.Errorf("decoding event: %w", err)
		}

		event = flattenMap(event)
		if v, ok := event[key]; ok && fmt.Sprint(v) == value {
			events = append(events, event)
		}
	}

	return events, nil
}

func sanitizeName(name string) string {
	return strings.ReplaceAll(strings.ToLower(name), " ", "-")
}

func waitDuration(ctx context.Context, duration string) error {
	d, err := time.ParseDuration(duration)
	if err != nil {
		return fmt.Errorf("invalid duration %s: %w", d, err)
	}

	select {
	case <-time.After(d):
	case <-ctx.Done():
	}

	return nil
}

var cluster kubernetes.Cluster

func InitializeTestSuite(ctx *godog.TestSuiteContext) {
	suiteContext, cancel := context.WithCancel(context.Background())
	log.DeferExitHandler(cancel)

	ctx.BeforeSuite(func() {
		// init logger
		config.Init()

		common.InitVersions()

		defaultEventsWaitTimeout = defaultEventsWaitTimeout * time.Duration(utils.TimeoutFactor)
		defaultDeployWaitTimeout = defaultDeployWaitTimeout * time.Duration(utils.TimeoutFactor)

		var suiteTx *apm.Transaction
		var suiteParentSpan *apm.Span

		// instrumentation
		defer apm.DefaultTracer.Flush(nil)
		suiteTx = apme2e.StartTransaction("Initialise k8s Autodiscover", "test.suite")
		defer suiteTx.End()
		suiteParentSpan = suiteTx.StartSpan("Before k8s Autodiscover test suite", "test.suite.before", nil)
		suiteContext = apm.ContextWithSpan(suiteContext, suiteParentSpan)
		defer suiteParentSpan.End()

		err := cluster.Initialize(suiteContext, "testdata/kind.yml")
		if err != nil {
			e := apm.DefaultTracer.NewError(err)
			e.Send()

			log.WithError(err).Fatal("Failed to initialize cluster")
		}
		log.DeferExitHandler(func() {
			cluster.Cleanup(suiteContext)
		})
	})

	ctx.AfterSuite(func() {
		f := func() {
			apm.DefaultTracer.Flush(nil)
		}
		defer f()

		// instrumentation
		var suiteTx *apm.Transaction
		var suiteParentSpan *apm.Span
		defer apm.DefaultTracer.Flush(nil)
		suiteTx = apme2e.StartTransaction("Tear Down k8s Autodiscover", "test.suite")
		defer suiteTx.End()
		suiteParentSpan = suiteTx.StartSpan("After k8s Autodiscover test suite", "test.suite.after", nil)
		suiteContext = apm.ContextWithSpan(suiteContext, suiteParentSpan)
		defer suiteParentSpan.End()

		// store cluster logs: see https://kind.sigs.k8s.io/docs/user/quick-start/#exporting-cluster-logs
		clusterName := cluster.Name()
		logsPath, _ := filepath.Abs(filepath.Join("..", "..", "..", "outputs", "kubernetes-autodiscover", clusterName))
		_, err := shell.Execute(suiteContext, ".", "kind", "export", "logs", "--name", clusterName, logsPath)
		if err != nil {
			log.WithFields(log.Fields{
				"cluster": clusterName,
				"path":    logsPath,
			}).Warn("Failed to export Kind cluster logs")
		} else {
			log.WithFields(log.Fields{
				"cluster": clusterName,
				"path":    logsPath,
			}).Info("Kind cluster logs exported")
		}

		if !common.DeveloperMode {
			cluster.Cleanup(suiteContext)
		}
		cancel()
	})
}

func InitializeScenario(ctx *godog.ScenarioContext) {
	scenarioCtx, cancel := context.WithCancel(context.Background())
	log.DeferExitHandler(cancel)

	var kubectl kubernetes.Control
	var pods podsManager
	ctx.Before(func(ctx context.Context, sc *godog.Scenario) (context.Context, error) {
		tx = apme2e.StartTransaction(sc.Name, "test.scenario")
		tx.Context.SetLabel("suite", "k8s Autodiscover")

		kubectl = cluster.Kubectl().WithNamespace(scenarioCtx, "")
		if kubectl.Namespace != "" {
			log.Debugf("Running scenario %s in namespace: %s", sc.Name, kubectl.Namespace)
		}
		pods.kubectl = kubectl
		pods.ctx = scenarioCtx
		log.DeferExitHandler(func() { kubectl.Cleanup(scenarioCtx) })

		return ctx, nil
	})
	ctx.After(func(ctx context.Context, sc *godog.Scenario, err error) (context.Context, error) {
		if err != nil {
			e := apm.DefaultTracer.NewError(err)
			e.Context.SetLabel("scenario", sc.Name)
			e.Context.SetLabel("gherkin_type", "scenario")
			e.Send()
		}

		f := func() {
			tx.End()

			apm.DefaultTracer.Flush(nil)
		}
		defer f()

		kubectl.Cleanup(scenarioCtx)
		cancel()

		return ctx, nil
	})

	ctx.StepContext().Before(func(ctx context.Context, step *godog.Step) (context.Context, error) {
		log.Tracef("Before step: %s", step.Text)
		stepSpan = tx.StartSpan(step.Text, "test.scenario.step", nil)
		pods.ctx = apm.ContextWithSpan(scenarioCtx, stepSpan)

		return ctx, nil
	})
	ctx.StepContext().After(func(ctx context.Context, step *godog.Step, status godog.StepResultStatus, err error) (context.Context, error) {
		if err != nil {
			e := apm.DefaultTracer.NewError(err)
			e.Context.SetLabel("step", step.Text)
			e.Context.SetLabel("gherkin_type", "step")
			e.Context.SetLabel("step_status", status.String())
			e.Send()
		}

		if stepSpan != nil {
			stepSpan.End()
		}

		log.Tracef("After step (%s): %s", status.String(), step.Text)
		return ctx, nil
	})

	ctx.Step(`^"([^"]*)" have passed$`, func(d string) error { return waitDuration(scenarioCtx, d) })

	ctx.Step(`^"([^"]*)" is ([a-z]*)$`, func(name, state string) error {
		return pods.resourceIs(name, state)
	})
	ctx.Step(`^"([^"]*)" is ([a-z]*) with "([^"]*)"$`, func(name, state, option string) error {
		return pods.resourceIs(name, state, option)
	})
	ctx.Step(`^"([^"]*)" is ([a-z]*) with "([^"]*)" and "([^"]*)"$`, func(name, state, option1, option2 string) error {
		return pods.resourceIs(name, state, option1, option2)
	})

	ctx.Step(`^"([^"]*)" collects events with "([^"]*:[^"]*)"$`, pods.collectsEventsWith)
	ctx.Step(`^"([^"]*)" does not collect events with "([^"]*)" during "([^"]*)"$`, pods.doesNotCollectEvents)
	ctx.Step(`^an ephemeral container is started in "([^"]*)"$`, pods.startEphemeralContainerIn)
}

var opts = godog.Options{
	Output: colors.Colored(os.Stdout),
	Format: "progress", // can define default values
}

func init() {
	godog.BindCommandLineFlags("godog.", &opts) // godog v0.11.0 (latest)
}

func TestMain(m *testing.M) {
	flag.Parse()
	opts.Paths = flag.Args()

	status := godog.TestSuite{
		Name:                 "godogs",
		TestSuiteInitializer: InitializeTestSuite,
		ScenarioInitializer:  InitializeScenario,
		Options:              &opts,
	}.Run()

	// Optional: Run `testing` package's logic besides godog.
	if st := m.Run(); st > status {
		status = st
	}

	os.Exit(status)
}<|MERGE_RESOLUTION|>--- conflicted
+++ resolved
@@ -153,13 +153,9 @@
 	if ciSnapshotsFn() || downloads.BeatsLocalPath != "" {
 		log.Debugf("Configuring Docker image for %s", podName)
 
-<<<<<<< HEAD
 		beat := beats.GenericBeat(podName, types.Linux, types.Amd64, types.TarGz, common.BeatVersion)
 
 		_, imagePath, err := beat.AsDocker().Download(m.ctx)
-=======
-		_, imagePath, err := downloads.FetchElasticArtifact(m.ctx, podName, v, "linux", "amd64", "tar.gz", true, true)
->>>>>>> ed5a86e7
 		if err != nil {
 			return err
 		}
