# Integrations End-To-End tests

## Motivation

Our goal is for the Integrations team to execute this automated e2e test suite while developing the product. The tests in this folder assert that the use cases (or scenarios) defined in the `features` directory are behaving as expected.

## How do the tests work?

At the topmost level, the test framework uses a BDD framework written in Go, where we set
the expected behavior of use cases in a feature file using Gherkin, and implementing the steps in Go code.
The provisining of services is accomplish using Docker Compose and the [testcontainers-go](https://github.com/testcontainers/testcontainers-go) library.

The tests will follow this general high-level approach:

1. Install runtime dependencies as Docker containers via Docker Compose, happening at before the test suite runs. These runtime dependencies are defined in a specific `profile` for Metricbeat, in the form of a `docker-compose.yml` file.
1. Execute BDD steps representing each scenario. Each step will return an Error if the behavior is not satisfied, marking the step and the scenario as failed, or will return `nil`.

## Known Limitations

Because this framework uses Docker as the provisioning tool, all the services are based on Linux containers. That's why we consider this tool very suitable while developing the product, but would not cover the entire support matrix for the product: Linux, Windows, Mac, ARM, etc.

For Windows or other platform support, we should build Windows images and containers or, given the cross-platform nature of Golang, should add the building blocks in the test framework to run the code in the ephemeral CI workers for the underlaying platform.

### Diagnosing test failures

The first step in determining the exact failure is to try and reproduce the test run locally, ideally using the DEBUG log level to enhance the log output. Once you've done that, look at the output from the test run.

#### (For Mac) Docker is not able to save files in a temporary directory

It's important to configure `Docker for Mac` to allow it accessing the `/var/folders` directory, as this framework uses Mac's default temporary directory for storing tempoorary files.

To change it, please use Docker UI, go to `Preferences > Resources > File Sharing`, and add there `/var/folders` to the list of paths that can be mounted into Docker containers. For more information, please read https://docs.docker.com/docker-for-mac/#file-sharing.

### Running the tests

1. Clone this repository, say into a folder named `e2e-testing`.

   ``` shell
   git clone git@github.com:elastic/e2e-testing.git
   ```

2. Configure the version of the product you want to test (Optional).

This is an example of the optional configuration:

   ```shell
   # There should be a Docker image for the runtime dependencies (elasticsearch, kibana, package registry)
<<<<<<< HEAD
   export STACK_VERSION="6.8-SNAPSHOT"
   export METRICBEAT_VERSION="6.8-SNAPSHOT"
=======
   export STACK_VERSION="8.0.0-SNAPSHOT"
   export BEAT_VERSION="8.0.0-SNAPSHOT"
>>>>>>> e40d3bca
   # or
   # This environment variable will use the snapshots produced by Beats CI
   export BEATS_USE_CI_SNAPSHOTS="true"
   export BEAT_VERSION="pr-20356"
   ```

3. Define the proper Docker images to be used in tests (Optional).

    Update the Docker compose files with the local version of the images you want to use.

    >TBD: There is an initiative to automate this process to build the Docker image for a PR (or the local workspace) before running the tests, so the image is ready.

4. Install dependencies.

   - Install Go: `https://golang.org/doc/install` _(The CI uses [GVM](https://github.com/andrewkroh/gvm))_
   - Install godog (from project's root directory): `make -C e2e install-godog`

5. Run the tests.

   If you want to run the tests in Developer mode, which means reusing bakend services between test runs, please set this environment variable first:

   ```shell
   # It won't tear down the backend services (Elasticsearch) after a test suite. 
   export DEVELOPER_MODE=true
   ```

   ```shell
   cd e2e/_suites/metricbeat
   OP_LOG_LEVEL=DEBUG godog
   ```

   The tests will take a few minutes to run, spinning up a few Docker containers representing the various products in this framework and performing the test steps outlined earlier.

   As the tests are running they will output the results in your terminal console. This will be quite verbose and you can ignore most of it until the tests finish. Then inspect at the output of the last play that ran and failed. On the contrary, you could use a different log level for the `OP_LOG_LEVEL` variable, being it possible to use `DEBUG`, `INFO (default)`, `WARN`, `ERROR`, `FATAL` as log levels.

### Tests fail because the product could not be configured or run correctly

This type of failure usually indicates that code for these tests itself needs to be changed.

See the sections below on how to run the tests locally.

### One or more scenarios fail

Check if the scenario has an annotation/tag supporting the test runner to filter the execution by that tag. Godog will run those scenarios. For more information about tags: https://github.com/cucumber/godog/#tags

   ```shell
   OP_LOG_LEVEL=DEBUG godog -t '@annotation'
   ```

Example:

   ```shell
   OP_LOG_LEVEL=DEBUG godog -t '@apache'
   ```

### Setup failures

Sometimes the tests coulf fail to configure or start a product such as Metricbeat, Elasticsearch, etc. To determine why 
this happened, look at your terminal log in DEBUG mode. If a `docker-compose.yml` file is not present please execute this command:

```shell
## Will remove tool's existing default files and will update them with the bundled ones.
make clean-workspace
```

If you see the docker images are outdated, please execute this command:

```shell
## Will refresh stack images
make clean-docker
```

Note what you find and file a bug in the `elastic/e2e-testing` repository, requiring a fix to the metricbeat suite to properly configure and start the product.

### I cannot move on

Please open an issue here: https://github.com/elastic/e2e-testing/issues/new<|MERGE_RESOLUTION|>--- conflicted
+++ resolved
@@ -45,13 +45,8 @@
 
    ```shell
    # There should be a Docker image for the runtime dependencies (elasticsearch, kibana, package registry)
-<<<<<<< HEAD
    export STACK_VERSION="6.8-SNAPSHOT"
-   export METRICBEAT_VERSION="6.8-SNAPSHOT"
-=======
-   export STACK_VERSION="8.0.0-SNAPSHOT"
-   export BEAT_VERSION="8.0.0-SNAPSHOT"
->>>>>>> e40d3bca
+   export BEAT_VERSION="6.8-SNAPSHOT"
    # or
    # This environment variable will use the snapshots produced by Beats CI
    export BEATS_USE_CI_SNAPSHOTS="true"
