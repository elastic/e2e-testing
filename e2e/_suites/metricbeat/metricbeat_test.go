--- conflicted
+++ resolved
@@ -262,7 +262,7 @@
 		serviceManager := compose.NewServiceManager()
 
 		env := map[string]string{
-			"stackPlatform": "linux/" + e2e.GetArchitecture(),
+			"stackPlatform": "linux/" + utils.GetArchitecture(),
 			"stackVersion":  stackVersion,
 		}
 
@@ -407,12 +407,8 @@
 	useCISnapshots := shell.GetEnvBool("BEATS_USE_CI_SNAPSHOTS")
 	beatsLocalPath := shell.GetEnv("BEATS_LOCAL_PATH", "")
 	if useCISnapshots || beatsLocalPath != "" {
-<<<<<<< HEAD
-		arch := e2e.GetArchitecture()
-		artifactName := e2e.BuildArtifactName("metricbeat", mts.Version, metricbeatVersionBase, "linux", arch, "tar.gz", true)
-=======
-		artifactName := utils.BuildArtifactName("metricbeat", mts.Version, metricbeatVersionBase, "linux", "amd64", "tar.gz", true)
->>>>>>> 5f596709
+		arch := utils.GetArchitecture()
+		artifactName := utils.BuildArtifactName("metricbeat", mts.Version, metricbeatVersionBase, "linux", arch, "tar.gz", true)
 
 		imagePath, err := utils.FetchBeatsBinary(artifactName, "metricbeat", mts.Version, metricbeatVersionBase, common.TimeoutFactor, true)
 		if err != nil {
@@ -452,7 +448,7 @@
 		logLevel = log.DebugLevel.String()
 	}
 
-	arch := e2e.GetArchitecture()
+	arch := utils.GetArchitecture()
 
 	env := map[string]string{
 		"BEAT_STRICT_PERMS":     "false",
@@ -465,13 +461,8 @@
 		"serviceName":           mts.ServiceName,
 	}
 
-<<<<<<< HEAD
-	env["metricbeatDockerNamespace"] = e2e.GetDockerNamespaceEnvVar("beats")
+	env["metricbeatDockerNamespace"] = utils.GetDockerNamespaceEnvVar("beats")
 	env["metricbeatPlatform"] = "linux/" + arch
-=======
-	env["metricbeatDockerNamespace"] = utils.GetDockerNamespaceEnvVar("beats")
-	env["metricbeatPlatform"] = "linux/amd64"
->>>>>>> 5f596709
 
 	err := serviceManager.AddServicesToCompose(testSuite.currentContext, "metricbeat", []string{"metricbeat"}, env)
 	if err != nil {
