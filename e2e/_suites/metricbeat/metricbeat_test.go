--- conflicted
+++ resolved
@@ -30,13 +30,9 @@
 // It can be overriden by the DEVELOPER_MODE env var
 var developerMode = false
 
-<<<<<<< HEAD
-const metricbeatVersionBase = "6.8-SNAPSHOT"
-=======
 var elasticAPMActive = false
 
-var metricbeatVersionBase = "8.0.0-SNAPSHOT"
->>>>>>> e40d3bca
+var metricbeatVersionBase = "6.8-SNAPSHOT"
 
 // metricbeatVersion is the version of the metricbeat to use
 // It can be overriden by BEAT_VERSION env var
