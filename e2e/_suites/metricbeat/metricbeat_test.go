--- conflicted
+++ resolved
@@ -464,13 +464,8 @@
 		"serviceName":           mts.ServiceName,
 	}
 
-<<<<<<< HEAD
-	env["metricbeatDockerNamespace"] = e2e.GetDockerNamespaceEnvVar()
+	env["metricbeatDockerNamespace"] = e2e.GetDockerNamespaceEnvVar("beats")
 	env["metricbeatPlatform"] = "linux/" + arch
-=======
-	env["metricbeatDockerNamespace"] = e2e.GetDockerNamespaceEnvVar("beats")
-	env["metricbeatPlatform"] = "linux/amd64"
->>>>>>> 05ab18f2
 
 	err := serviceManager.AddServicesToCompose(testSuite.currentContext, "metricbeat", []string{"metricbeat"}, env)
 	if err != nil {
