// Copyright Elasticsearch B.V. and/or licensed to Elasticsearch B.V. under one
// or more contributor license agreements. Licensed under the Elastic License;
// you may not use this file except in compliance with the Elastic License.

package main

import (
	"context"
	"fmt"
	"strings"
	"time"

	"github.com/Jeffail/gabs/v2"
	"github.com/cenkalti/backoff/v4"
	"github.com/elastic/e2e-testing/cli/config"
	"github.com/elastic/e2e-testing/e2e/steps"
	"github.com/elastic/e2e-testing/internal/common"
	"github.com/elastic/e2e-testing/internal/compose"
	"github.com/elastic/e2e-testing/internal/helm"
	"github.com/elastic/e2e-testing/internal/kubectl"
	"github.com/elastic/e2e-testing/internal/shell"
	"github.com/elastic/e2e-testing/internal/utils"
	"go.elastic.co/apm"

	"github.com/cucumber/godog"
	messages "github.com/cucumber/messages-go/v10"
	log "github.com/sirupsen/logrus"
)

// developerMode tears down the backend services (the k8s cluster)
// after a test suite. This is the desired behavior, but when developing, we maybe want to keep
// them running to speed up the development cycle.
// It can be overriden by the DEVELOPER_MODE env var
var developerMode = false

var elasticAPMActive = false

var helmManager helm.Manager

// timeoutFactor a multiplier for the max timeout when doing backoff retries.
// It can be overriden by TIMEOUT_FACTOR env var
var timeoutFactor = 2

//nolint:unused
var kubectlClient kubectl.Kubectl

// helmVersion represents the default version used for Helm
var helmVersion = "3.x"

// helmChartVersion represents the default version used for the Elastic Helm charts
var helmChartVersion = "7.11.2"

// kubernetesVersion represents the default version used for Kubernetes
var kubernetesVersion = "1.18.2"

// stackVersion is the version of the stack to use
// It can be overriden by STACK_VERSION env var
var stackVersion = "8.0.0-SNAPSHOT"

var testSuite HelmChartTestSuite

var tx *apm.Transaction
var stepSpan *apm.Span

func setupSuite() {
	config.Init()

	developerMode = shell.GetEnvBool("DEVELOPER_MODE")
	if developerMode {
		log.Info("Running in Developer mode 💻: runtime dependencies between different test runs will be reused to speed up dev cycle")
	}

	elasticAPMActive = shell.GetEnvBool("ELASTIC_APM_ACTIVE")
	if elasticAPMActive {
		log.WithFields(log.Fields{
			"apm-environment": shell.GetEnv("ELASTIC_APM_ENVIRONMENT", "local"),
		}).Info("Current execution will be instrumented 🛠")
	}

	helmVersion = shell.GetEnv("HELM_VERSION", helmVersion)
	helmChartVersion = shell.GetEnv("HELM_CHART_VERSION", helmChartVersion)
	kubernetesVersion = shell.GetEnv("HELM_KUBERNETES_VERSION", kubernetesVersion)
	timeoutFactor = shell.GetEnvInteger("TIMEOUT_FACTOR", timeoutFactor)

	stackVersion = shell.GetEnv("STACK_VERSION", stackVersion)
<<<<<<< HEAD
	stackVersion = utils.GetElasticArtifactVersion(stackVersion)
=======
	v, err := e2e.GetElasticArtifactVersion(stackVersion)
	if err != nil {
		log.WithFields(log.Fields{
			"error":   err,
			"version": stackVersion,
		}).Fatal("Failed to get stack version, aborting")
	}
	stackVersion = v
>>>>>>> dffd4ff2

	h, err := helm.Factory(helmVersion)
	if err != nil {
		log.Fatalf("Helm could not be initialised: %v", err)
	}

	helmManager = h

	testSuite = HelmChartTestSuite{
		ClusterName:       "helm-charts-test-suite",
		KubernetesVersion: kubernetesVersion,
		Version:           helmChartVersion,
	}
}

// HelmChartTestSuite represents a test suite for a helm chart
//nolint:unused
type HelmChartTestSuite struct {
	ClusterName       string // the name of the cluster
	KubernetesVersion string // the Kubernetes version for the test
	Name              string // the name of the chart
	Version           string // the helm chart version for the test
	// instrumentation
	currentContext context.Context
}

func (ts *HelmChartTestSuite) aClusterIsRunning() error {
	args := []string{"get", "clusters"}

	output, err := shell.Execute(context.Background(), ".", "kind", args...)
	if err != nil {
		log.WithField("error", err).Error("Could not check the status of the cluster.")
	}
	if output != ts.ClusterName {
		return fmt.Errorf("The cluster is not running")
	}

	log.WithFields(log.Fields{
		"output": output,
	}).Debug("Cluster is running")
	return nil
}

func (ts *HelmChartTestSuite) addElasticRepo(ctx context.Context) error {
	err := helmManager.AddRepo(ctx, "elastic", "https://helm.elastic.co")
	if err != nil {
		log.WithField("error", err).Error("Could not add Elastic Helm repo")
	}
	return err
}

func (ts *HelmChartTestSuite) aResourceContainsTheKey(resource string, key string) error {
	lowerResource := strings.ToLower(resource)
	escapedKey := strings.ReplaceAll(key, ".", `\.`)

	output, err := kubectlClient.Run(ts.currentContext, "get", lowerResource, ts.getResourceName(resource), "-o", `jsonpath="{.data['`+escapedKey+`']}"`)
	if err != nil {
		return err
	}
	if output == "" {
		return fmt.Errorf("There is no %s for the %s chart including %s", resource, ts.Name, key)
	}

	log.WithFields(log.Fields{
		"output": output,
		"name":   ts.Name,
	}).Debug("A " + resource + " resource contains the " + key + " key")

	return nil
}

func (ts *HelmChartTestSuite) aResourceManagesRBAC(resource string) error {
	lowerResource := strings.ToLower(resource)

	output, err := kubectlClient.Run(ts.currentContext, "get", lowerResource, ts.getResourceName(resource), "-o", `jsonpath="'{.metadata.labels.chart}'"`)
	if err != nil {
		return err
	}
	if output == "" {
		return fmt.Errorf("There is no %s for the %s chart", resource, ts.Name)
	}

	log.WithFields(log.Fields{
		"output": output,
		"name":   ts.Name,
	}).Debug("A " + resource + " resource manages K8S RBAC")

	return nil
}

func (ts *HelmChartTestSuite) aResourceWillExposePods(resourceType string) error {
	selector, err := kubectlClient.GetResourceSelector(ts.currentContext, "deployment", ts.Name+"-"+ts.Name)
	if err != nil {
		return err
	}

	maxTimeout := time.Duration(timeoutFactor) * time.Minute

	exp := common.GetExponentialBackOff(maxTimeout)
	retryCount := 1

	checkEndpointsFn := func() error {
		output, err := kubectlClient.GetStringResourcesBySelector(ts.currentContext, "endpoints", selector)
		if err != nil {
			log.WithFields(log.Fields{
				"elapsedTime": exp.GetElapsedTime(),
				"error":       err,
				"selector":    selector,
				"resource":    "endpoints",
				"retry":       retryCount,
			}).Warn("Could not inspect resource with kubectl")

			retryCount++

			return err
		}

		jsonParsed, err := gabs.ParseJSON([]byte(output))
		if err != nil {
			log.WithFields(log.Fields{
				"elapsedTime": exp.GetElapsedTime(),
				"error":       err,
				"output":      output,
				"selector":    selector,
				"resource":    "endpoints",
				"retry":       retryCount,
			}).Warn("Could not parse JSON")

			retryCount++

			return err
		}

		subsets := jsonParsed.Path("items.0.subsets")
		if len(subsets.Children()) == 0 {
			log.WithFields(log.Fields{
				"elapsedTime": exp.GetElapsedTime(),
				"resource":    "endpoints",
				"retry":       retryCount,
				"selector":    selector,
			}).Warn("Endpoints not present yet")

			retryCount++

			return fmt.Errorf("Error there are no Endpoint subsets for the %s with the selector %s", resourceType, selector)
		}

		log.WithFields(log.Fields{
			"elapsedTime": exp.GetElapsedTime(),
			"resource":    "endpoints",
			"retry":       retryCount,
			"selector":    selector,
		}).Info("Endpoints found")

		return nil
	}

	err = backoff.Retry(checkEndpointsFn, exp)
	if err != nil {
		return err
	}

	return nil
}

func (ts *HelmChartTestSuite) aResourceWillManagePods(resourceType string) error {
	selector, err := kubectlClient.GetResourceSelector(ts.currentContext, "deployment", ts.Name+"-"+ts.Name)
	if err != nil {
		return err
	}

	resources, err := ts.checkResources(resourceType, selector, 1)
	if err != nil {
		return err
	}

	log.WithFields(log.Fields{
		"name":      ts.Name,
		"resources": resources,
	}).Tracef("Checking the %s pods", resourceType)

	return nil
}

func (ts *HelmChartTestSuite) checkResources(resourceType, selector string, min int) ([]interface{}, error) {
	resources, err := kubectlClient.GetResourcesBySelector(ts.currentContext, resourceType, selector)
	if err != nil {
		return nil, err
	}

	items := resources["items"].([]interface{})
	if len(items) < min {
		return nil, fmt.Errorf("Error there are not %d %s for resource %s/%s-%s with the selector %s", min, resourceType, resourceType, ts.Name, ts.Name, selector)
	}

	log.WithFields(log.Fields{
		"name":  ts.Name,
		"items": items,
	}).Tracef("Checking for %d %s with selector %s", min, resourceType, selector)

	return items, nil
}

func (ts *HelmChartTestSuite) createCluster(ctx context.Context, k8sVersion string) error {
	span, _ := apm.StartSpanOptions(ctx, "Creating Kind cluster", "kind.cluster.create", apm.SpanOptions{
		Parent: apm.SpanFromContext(ctx).TraceContext(),
	})
	defer span.End()

	args := []string{"create", "cluster", "--name", ts.ClusterName, "--image", "kindest/node:v" + k8sVersion}

	log.Trace("Creating cluster with kind")
	output, err := shell.Execute(ctx, ".", "kind", args...)
	if err != nil {
		log.WithField("error", err).Error("Could not create the cluster")
		return err
	}
	log.WithFields(log.Fields{
		"cluster":    ts.ClusterName,
		"k8sVersion": k8sVersion,
		"output":     output,
	}).Info("Cluster created")

	return nil
}

func (ts *HelmChartTestSuite) deleteChart() {
	err := helmManager.DeleteChart(ts.currentContext, ts.Name)
	if err != nil {
		log.WithFields(log.Fields{
			"chart": ts.Name,
		}).Error("Could not delete chart")
	}
}

func (ts *HelmChartTestSuite) destroyCluster(ctx context.Context) error {
	args := []string{"delete", "cluster", "--name", ts.ClusterName}

	log.Trace("Deleting cluster")
	output, err := shell.Execute(ctx, ".", "kind", args...)
	if err != nil {
		log.WithField("error", err).Error("Could not destroy the cluster")
		return err
	}
	log.WithFields(log.Fields{
		"output":  output,
		"cluster": ts.ClusterName,
	}).Debug("Cluster destroyed")
	return nil
}

func (ts *HelmChartTestSuite) elasticsHelmChartIsInstalled(chart string) error {
	return ts.install(ts.currentContext, chart)
}

// getFullName returns the name plus version, in lowercase, enclosed in quotes
func (ts *HelmChartTestSuite) getFullName() string {
	return strings.ToLower("'" + ts.Name + "-" + ts.Version + "'")
}

// getKubeStateName returns the kube-state-metrics name, in lowercase, enclosed in quotes
func (ts *HelmChartTestSuite) getKubeStateMetricsName() string {
	return strings.ToLower("'" + ts.Name + "-kube-state-metrics'")
}

// getPodName returns the name used in the app selector, in lowercase
func (ts *HelmChartTestSuite) getPodName() string {
	if ts.Name == "apm-server" {
		return strings.ToLower(ts.Name)
	}

	return strings.ToLower(ts.Name + "-" + ts.Name)
}

// getResourceName returns the name of the service, in lowercase, based on the k8s resource
func (ts *HelmChartTestSuite) getResourceName(resource string) string {
	if resource == kubectl.ResourceTypes.ClusterRole {
		return strings.ToLower(ts.Name + "-" + ts.Name + "-cluster-role")
	} else if resource == kubectl.ResourceTypes.ClusterRoleBinding {
		return strings.ToLower(ts.Name + "-" + ts.Name + "-cluster-role-binding")
	} else if resource == kubectl.ResourceTypes.ConfigMap {
		if ts.Name == "filebeat" || ts.Name == "metricbeat" {
			return strings.ToLower(ts.Name + "-" + ts.Name + "-daemonset-config")
		}
		return strings.ToLower(ts.Name + "-" + ts.Name + "-config")
	} else if resource == kubectl.ResourceTypes.Daemonset {
		return strings.ToLower(ts.Name + "-" + ts.Name)
	} else if resource == kubectl.ResourceTypes.Deployment {
		if ts.Name == "metricbeat" {
			return strings.ToLower(ts.Name + "-" + ts.Name + "-metrics")
		}
		return strings.ToLower(ts.Name + "-" + ts.Name)
	} else if resource == kubectl.ResourceTypes.ServiceAccount {
		return strings.ToLower(ts.Name + "-" + ts.Name)
	}

	return ""
}

func (ts *HelmChartTestSuite) install(ctx context.Context, chart string) error {
	ts.Name = chart

	elasticChart := "elastic/" + ts.Name

	flags := []string{}
	if chart == "elasticsearch" {
		span, _ := apm.StartSpanOptions(ctx, "Adding Rancher Local Path Provisioner", "rancher.localpathprovisioner.add", apm.SpanOptions{
			Parent: apm.SpanFromContext(ctx).TraceContext(),
		})
		defer span.End()

		// Rancher Local Path Provisioner and local-path storage class for Elasticsearch volumes
		_, err := kubectlClient.Run(ctx, "apply", "-f", "https://raw.githubusercontent.com/rancher/local-path-provisioner/master/deploy/local-path-storage.yaml")
		if err != nil {
			log.Errorf("Could not apply Rancher Local Path Provisioner: %v", err)
			return err
		}
		log.WithFields(log.Fields{
			"chart": ts.Name,
		}).Info("Rancher Local Path Provisioner and local-path storage class for Elasticsearch volumes installed")

		maxTimeout := common.TimeoutFactor * 100

		log.Debug("Applying workaround to use Rancher's local-path storage class for Elasticsearch volumes")
		flags = []string{"--wait", fmt.Sprintf("--timeout=%ds", maxTimeout), "--values", "https://raw.githubusercontent.com/elastic/helm-charts/master/elasticsearch/examples/kubernetes-kind/values.yaml"}
	}

	return helmManager.InstallChart(ctx, ts.Name, elasticChart, ts.Version, flags)
}

func (ts *HelmChartTestSuite) installRuntimeDependencies(ctx context.Context, dependencies ...string) error {
	for _, dependency := range dependencies {
		// Install Elasticsearch
		err := ts.install(ctx, dependency)
		if err != nil {
			log.WithFields(log.Fields{
				"dependency": dependency,
				"error":      err,
			}).Error("Could not install runtime dependency")
			return err
		}
	}

	return nil
}

func (ts *HelmChartTestSuite) podsManagedByDaemonSet() error {
	output, err := kubectlClient.Run(ts.currentContext, "get", "daemonset", "--namespace=default", "-l", "app="+ts.Name+"-"+ts.Name, "-o", "jsonpath='{.items[0].metadata.labels.chart}'")
	if err != nil {
		return err
	}
	if output != ts.getFullName() {
		return fmt.Errorf("There is no DaemonSet for the %s chart. Expected: %s, Actual: %s", ts.Name, ts.getFullName(), output)
	}

	log.WithFields(log.Fields{
		"output": output,
		"name":   ts.Name,
	}).Debug("A pod will be deployed on each node of the cluster by a DaemonSet")

	return nil
}

func (ts *HelmChartTestSuite) resourceConstraintsAreApplied(constraint string) error {
	output, err := kubectlClient.Run(ts.currentContext, "get", "pods", "-l", "app="+ts.getPodName(), "-o", "jsonpath='{.items[0].spec.containers[0].resources."+constraint+"}'")
	if err != nil {
		return err
	}
	if output == "" {
		return fmt.Errorf("Resource %s constraint for the %s chart is not applied. Actual: %s", constraint, ts.getFullName(), output)
	}

	log.WithFields(log.Fields{
		"constraint": constraint,
		"name":       ts.Name,
		"output":     output,
	}).Debug("Resource" + constraint + " is applied")

	return nil
}

func (ts *HelmChartTestSuite) resourceWillManageAdditionalPodsForMetricsets(resource string) error {
	lowerResource := strings.ToLower(resource)

	output, err := kubectlClient.Run(ts.currentContext, "get", lowerResource, ts.getResourceName(resource), "-o", "jsonpath='{.metadata.labels.chart}'")
	if err != nil {
		return err
	}
	if output != ts.getFullName() {
		return fmt.Errorf("There is no %s for the %s chart. Expected: %s, Actual: %s", resource, ts.Name, ts.getFullName(), output)
	}

	log.WithFields(log.Fields{
		"output": output,
		"name":   ts.Name,
	}).Debug("A " + resource + " will manage additional pods for metricsets querying internal service")

	return nil
}

func (ts *HelmChartTestSuite) strategyCanBeUsedDuringUpdates(strategy string) error {
	return ts.strategyCanBeUsedForResourceDuringUpdates(strategy, kubectl.ResourceTypes.Daemonset)
}

func (ts *HelmChartTestSuite) strategyCanBeUsedForResourceDuringUpdates(strategy string, resource string) error {
	lowerResource := strings.ToLower(resource)
	strategyKey := "strategy"
	name := ts.getResourceName(resource)

	if resource == kubectl.ResourceTypes.Daemonset {
		strategyKey = "updateStrategy"
	}

	output, err := kubectlClient.Run(ts.currentContext, "get", lowerResource, name, "-o", `go-template={{.spec.`+strategyKey+`.type}}`)
	if err != nil {
		return err
	}
	if output != strategy {
		return fmt.Errorf("There is no %s strategy to be used for %s on updates. Actual: %s", strategy, resource, output)
	}

	log.WithFields(log.Fields{
		"strategy": strategy,
		"resource": resource,
		"name":     name,
	}).Debug("The strategy can be used for resource during updates")

	return nil
}

func (ts *HelmChartTestSuite) volumeMountedWithNoSubpath(name string, mountPath string) error {
	return ts.volumeMountedWithSubpath(name, mountPath, "")
}

func (ts *HelmChartTestSuite) volumeMountedWithSubpath(name string, mountPath string, subPath string) error {

	getMountValues := func(key string) ([]string, error) {
		// build the arguments for capturing the volume mounts
		output, err := kubectlClient.Run(ts.currentContext, "get", "pods", "-l", "app="+ts.getPodName(), "-o", `jsonpath="{.items[0].spec.containers[0].volumeMounts[*]['`+key+`']}"`)
		if err != nil {
			return []string{}, err
		}
		output = strings.Trim(output, "\"") // remove enclosing double quotes

		return strings.Split(output, " "), nil
	}

	// get volumeMounts names
	names, err := getMountValues("name")
	if err != nil {
		return err
	}

	// Find returns the smallest index i at which x == a[i],
	// or len(a) if there is no such index.
	find := func(a []string, x string) int {
		for i, n := range a {
			if x == n {
				return i
			}
		}
		return len(a)
	}

	index := find(names, name)
	if index == len(names) {
		return fmt.Errorf("The mounted volume '%s' could not be found: %v", name, names)
	}

	// get mounts paths
	mountPaths, err := getMountValues("mountPath")
	if err != nil {
		return err
	}

	if mountPath != mountPaths[index] {
		return fmt.Errorf("The mounted volume for '%s' is not %s. Actual: %s", name, mountPath, mountPaths[index])
	}

	if subPath != "" {
		// get subpaths
		subPaths, err := getMountValues("subPath")
		if err != nil {
			return err
		}

		if subPath != subPaths[index] {
			return fmt.Errorf("The subPath for '%s' is not %s. Actual: %s", name, subPath, subPaths[index])
		}
	}

	log.WithFields(log.Fields{
		"name":      name,
		"mountPath": mountPath,
		"subPath":   subPath,
	}).Debug("The volumePath was found")

	return nil
}

func (ts *HelmChartTestSuite) willRetrieveSpecificMetrics(chartName string) error {
	kubeStateMetrics := "kube-state-metrics"

	output, err := kubectlClient.Run(ts.currentContext, "get", "deployment", ts.Name+"-"+kubeStateMetrics, "-o", "jsonpath='{.metadata.name}'")
	if err != nil {
		return err
	}
	if output != ts.getKubeStateMetricsName() {
		return fmt.Errorf("There is no %s Deployment for the %s chart. Expected: %s, Actual: %s", kubeStateMetrics, ts.Name, ts.getKubeStateMetricsName(), output)
	}

	log.WithFields(log.Fields{
		"output": output,
		"name":   ts.Name,
	}).Debug("A " + kubeStateMetrics + " chart will retrieve specific Kubernetes metrics")

	return nil
}

func InitializeHelmChartScenario(ctx *godog.ScenarioContext) {
	ctx.BeforeScenario(func(p *messages.Pickle) {
		log.Trace("Before Helm scenario...")

		tx = apm.DefaultTracer.StartTransaction(p.GetName(), "test.scenario")
		tx.Context.SetLabel("suite", "helm")
	})

	ctx.AfterScenario(func(*messages.Pickle, error) {
		f := func() {
			tx.End()

			apm.DefaultTracer.Flush(nil)
		}
		defer f()

		log.Trace("After Helm scenario...")
		testSuite.deleteChart()
	})

	ctx.BeforeStep(func(step *godog.Step) {
		stepSpan = tx.StartSpan(step.GetText(), "test.scenario.step", nil)
		testSuite.currentContext = apm.ContextWithSpan(context.Background(), stepSpan)
	})
	ctx.AfterStep(func(st *godog.Step, err error) {
		if stepSpan != nil {
			stepSpan.End()
		}
	})

	ctx.Step(`^a cluster is running$`, testSuite.aClusterIsRunning)
	ctx.Step(`^the "([^"]*)" Elastic\'s helm chart is installed$`, testSuite.elasticsHelmChartIsInstalled)
	ctx.Step(`^a pod will be deployed on each node of the cluster by a DaemonSet$`, testSuite.podsManagedByDaemonSet)
	ctx.Step(`^a "([^"]*)" will manage additional pods for metricsets querying internal services$`, testSuite.resourceWillManageAdditionalPodsForMetricsets)
	ctx.Step(`^a "([^"]*)" chart will retrieve specific Kubernetes metrics$`, testSuite.willRetrieveSpecificMetrics)
	ctx.Step(`^a "([^"]*)" resource contains the "([^"]*)" key$`, testSuite.aResourceContainsTheKey)
	ctx.Step(`^a "([^"]*)" resource manages RBAC$`, testSuite.aResourceManagesRBAC)
	ctx.Step(`^the "([^"]*)" volume is mounted at "([^"]*)" with subpath "([^"]*)"$`, testSuite.volumeMountedWithSubpath)
	ctx.Step(`^the "([^"]*)" volume is mounted at "([^"]*)" with no subpath$`, testSuite.volumeMountedWithNoSubpath)
	ctx.Step(`^the "([^"]*)" strategy can be used during updates$`, testSuite.strategyCanBeUsedDuringUpdates)
	ctx.Step(`^the "([^"]*)" strategy can be used for "([^"]*)" during updates$`, testSuite.strategyCanBeUsedForResourceDuringUpdates)
	ctx.Step(`^resource "([^"]*)" are applied$`, testSuite.resourceConstraintsAreApplied)

	ctx.Step(`^a "([^"]*)" will manage the pods$`, testSuite.aResourceWillManagePods)
	ctx.Step(`^a "([^"]*)" will expose the pods as network services internal to the k8s cluster$`, testSuite.aResourceWillExposePods)
}

func InitializeHelmChartTestSuite(ctx *godog.TestSuiteContext) {
	ctx.BeforeSuite(func() {
		setupSuite()
		log.Trace("Before Suite...")
		toolsAreInstalled()

		var suiteTx *apm.Transaction
		var suiteParentSpan *apm.Span
		var suiteContext = context.Background()

		// instrumentation
		defer apm.DefaultTracer.Flush(nil)
		suiteTx = apm.DefaultTracer.StartTransaction("Initialise Helm", "test.suite")
		defer suiteTx.End()
		suiteParentSpan = suiteTx.StartSpan("Before Helm test suite", "test.suite.before", nil)
		suiteContext = apm.ContextWithSpan(suiteContext, suiteParentSpan)
		defer suiteParentSpan.End()

		if elasticAPMActive {
			serviceManager := compose.NewServiceManager()

			env := map[string]string{
				"stackVersion": stackVersion,
			}

			err := serviceManager.RunCompose(suiteContext, true, []string{"helm"}, env)
			if err != nil {
				log.WithFields(log.Fields{
					"profile": "metricbeat",
				}).Warn("Could not run the profile.")
			}
			steps.AddAPMServicesForInstrumentation(suiteContext, "helm", stackVersion, true, env)
		}

		err := testSuite.createCluster(suiteContext, testSuite.KubernetesVersion)
		if err != nil {
			return
		}
		err = testSuite.addElasticRepo(suiteContext)
		if err != nil {
			return
		}
		err = testSuite.installRuntimeDependencies(suiteContext, "elasticsearch")
		if err != nil {
			return
		}
	})

	ctx.AfterSuite(func() {
		f := func() {
			apm.DefaultTracer.Flush(nil)
		}
		defer f()

		// instrumentation
		var suiteTx *apm.Transaction
		var suiteParentSpan *apm.Span
		var suiteContext = context.Background()
		defer apm.DefaultTracer.Flush(nil)
		suiteTx = apm.DefaultTracer.StartTransaction("Tear Down Helm", "test.suite")
		defer suiteTx.End()
		suiteParentSpan = suiteTx.StartSpan("After Helm test suite", "test.suite.after", nil)
		suiteContext = apm.ContextWithSpan(suiteContext, suiteParentSpan)
		defer suiteParentSpan.End()

		if !developerMode {
			log.Trace("After Suite...")
			err := testSuite.destroyCluster(suiteContext)
			if err != nil {
				return
			}

			if elasticAPMActive {
				serviceManager := compose.NewServiceManager()
				err := serviceManager.StopCompose(suiteContext, true, []string{"helm"})
				if err != nil {
					log.WithFields(log.Fields{
						"profile": "helm",
					}).Error("Could not stop the profile.")
				}
			}
		}
	})

}

//nolint:unused
func toolsAreInstalled() {
	binaries := []string{
		"kind",
		"kubectl",
		"helm",
	}

	shell.CheckInstalledSoftware(binaries)
}<|MERGE_RESOLUTION|>--- conflicted
+++ resolved
@@ -83,10 +83,7 @@
 	timeoutFactor = shell.GetEnvInteger("TIMEOUT_FACTOR", timeoutFactor)
 
 	stackVersion = shell.GetEnv("STACK_VERSION", stackVersion)
-<<<<<<< HEAD
-	stackVersion = utils.GetElasticArtifactVersion(stackVersion)
-=======
-	v, err := e2e.GetElasticArtifactVersion(stackVersion)
+	v, err := utils.GetElasticArtifactVersion(stackVersion)
 	if err != nil {
 		log.WithFields(log.Fields{
 			"error":   err,
@@ -94,7 +91,6 @@
 		}).Fatal("Failed to get stack version, aborting")
 	}
 	stackVersion = v
->>>>>>> dffd4ff2
 
 	h, err := helm.Factory(helmVersion)
 	if err != nil {
