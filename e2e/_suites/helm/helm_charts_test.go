// Copyright Elasticsearch B.V. and/or licensed to Elasticsearch B.V. under one
// or more contributor license agreements. Licensed under the Elastic License;
// you may not use this file except in compliance with the Elastic License.

package main

import (
	"fmt"
	"os"
	"strings"

	"github.com/elastic/e2e-testing/cli/config"
	k8s "github.com/elastic/e2e-testing/cli/services"
	shell "github.com/elastic/e2e-testing/cli/shell"

	"github.com/cucumber/godog"
	messages "github.com/cucumber/messages-go/v10"
	log "github.com/sirupsen/logrus"
)

// developerMode tears down the backend services (the k8s cluster)
// after a test suite. This is the desired behavior, but when developing, we maybe want to keep
// them running to speed up the development cycle.
// It can be overriden by the DEVELOPER_MODE env var
var developerMode = false

var helm k8s.HelmManager

//nolint:unused
var kubectl k8s.Kubectl

func init() {
	config.Init()

<<<<<<< HEAD
	helmVersion := "3.x"
=======
	developerMode, _ = shell.GetEnvBool("DEVELOPER_MODE")
	if developerMode {
		log.Info("Running in Developer mode 💻: runtime dependencies between different test runs will be reused to speed up dev cycle")
	}

	helmVersion := "2.x"
>>>>>>> edcef0b7
	if value, exists := os.LookupEnv("HELM_VERSION"); exists {
		helmVersion = value
	}

	h, err := k8s.HelmFactory(helmVersion)
	if err != nil {
		log.Fatalf("Helm could not be initialised: %v", err)
	}
	helm = h
}

// HelmChartTestSuite represents a test suite for a helm chart
//nolint:unused
type HelmChartTestSuite struct {
	ClusterName       string // the name of the cluster
	KubernetesVersion string // the Kubernetes version for the test
	Name              string // the name of the chart
	Version           string // the helm chart version for the test
}

func (ts *HelmChartTestSuite) aClusterIsRunning() error {
	args := []string{"get", "clusters"}

	output, err := shell.Execute(".", "kind", args...)
	if err != nil {
		log.WithField("error", err).Error("Could not check the status of the cluster.")
	}
	if output != ts.ClusterName {
		return fmt.Errorf("The cluster is not running")
	}

	log.WithFields(log.Fields{
		"output": output,
	}).Debug("Cluster is running")
	return nil
}

func (ts *HelmChartTestSuite) addElasticRepo() error {
	err := helm.AddRepo("elastic", "https://helm.elastic.co")
	if err != nil {
		log.WithField("error", err).Error("Could not add Elastic Helm repo")
	}
	return err
}

func (ts *HelmChartTestSuite) aResourceContainsTheKey(resource string, key string) error {
	lowerResource := strings.ToLower(resource)
	escapedKey := strings.ReplaceAll(key, ".", `\.`)

	output, err := kubectl.Run("get", lowerResource, ts.getResourceName(resource), "-o", `jsonpath="{.data['`+escapedKey+`']}"`)
	if err != nil {
		return err
	}
	if output == "" {
		return fmt.Errorf("There is no %s for the %s chart including %s", resource, ts.Name, key)
	}

	log.WithFields(log.Fields{
		"output": output,
		"name":   ts.Name,
	}).Debug("A " + resource + " resource contains the " + key + " key")

	return nil
}

func (ts *HelmChartTestSuite) aResourceManagesRBAC(resource string) error {
	lowerResource := strings.ToLower(resource)

	output, err := kubectl.Run("get", lowerResource, ts.getResourceName(resource), "-o", `jsonpath="'{.metadata.labels.chart}'"`)
	if err != nil {
		return err
	}
	if output == "" {
		return fmt.Errorf("There is no %s for the %s chart", resource, ts.Name)
	}

	log.WithFields(log.Fields{
		"output": output,
		"name":   ts.Name,
	}).Debug("A " + resource + " resource manages K8S RBAC")

	return nil
}

func (ts *HelmChartTestSuite) aResourceWillExposePods(resourceType string) error {
	selector, err := kubectl.GetResourceSelector("deployment", ts.Name+"-"+ts.Name)
	if err != nil {
		return err
	}

	describe, err := kubectl.Describe(resourceType, selector)
	if err != nil {
		return err
	}

	log.WithFields(log.Fields{
		"describe":     describe,
		"resourceType": resourceType,
		"selector":     selector,
	}).Debug("Describing resource")

	// TO-DO: workaround meanwhile we identify why the output changed to a non-valid YAML format
	describeMap := map[string]string{}
	items := strings.Split(describe, "\n")
	for _, item := range items {
		trimmedItem := strings.TrimSpace(item)
		if !strings.HasPrefix(trimmedItem, "Endpoints:") {
			continue
		}

		tokens := strings.SplitN(item, ":", -1)
		if len(tokens) < 2 {
			continue
		}

		// sanitise the output
		tokens[1] = strings.TrimSpace(tokens[1])
		if tokens[1] == "<none>" {
			tokens[1] = ""
		}
		describeMap[strings.TrimSpace(tokens[0])] = tokens[1]
		break
	}

<<<<<<< HEAD
	endpoints := strings.SplitN(describeMap["Endpoints:"], ",", -1)
	if len(endpoints) == 0 {
		return fmt.Errorf("Error there are no Endpoints for the %s with the selector %s", resourceType, selector)
	}
=======
	log.WithFields(log.Fields{
		"name":     ts.Name,
		"describe": describe,
	}).Trace("Checking the configmap")
>>>>>>> edcef0b7

	return nil
}

func (ts *HelmChartTestSuite) aResourceWillManagePods(resourceType string) error {
	selector, err := kubectl.GetResourceSelector("deployment", ts.Name+"-"+ts.Name)
	if err != nil {
		return err
	}

	resources, err := ts.checkResources(resourceType, selector, 1)
	if err != nil {
		return err
	}

	log.WithFields(log.Fields{
		"name":      ts.Name,
		"resources": resources,
	}).Tracef("Checking the %s pods", resourceType)

	return nil
}

func (ts *HelmChartTestSuite) checkResources(resourceType, selector string, min int) ([]interface{}, error) {
	resources, err := kubectl.GetResourcesBySelector(resourceType, selector)
	if err != nil {
		return nil, err
	}

	items := resources["items"].([]interface{})
	if len(items) < min {
		return nil, fmt.Errorf("Error there are not %d %s for resource %s/%s-%s with the selector %s", min, resourceType, resourceType, ts.Name, ts.Name, selector)
	}

	log.WithFields(log.Fields{
		"name":  ts.Name,
		"items": items,
	}).Tracef("Checking for %d %s with selector %s", min, resourceType, selector)

	return items, nil
}

func (ts *HelmChartTestSuite) createCluster(k8sVersion string) error {
	args := []string{"create", "cluster", "--name", ts.ClusterName, "--image", "kindest/node:v" + k8sVersion}

	log.Trace("Creating cluster with kind")
	output, err := shell.Execute(".", "kind", args...)
	if err != nil {
		log.WithField("error", err).Error("Could not create the cluster")
		return err
	}
	log.WithFields(log.Fields{
		"cluster":    ts.ClusterName,
		"k8sVersion": k8sVersion,
		"output":     output,
	}).Info("Cluster created")

	// initialise Helm after the cluster is created
	// For Helm v2.x.x we have to initialise Tiller
	// right after the k8s cluster
	err = helm.Init()
	if err != nil {
		log.WithField("error", err).Error("Could not initiase Helm")
	}

	return err
}

func (ts *HelmChartTestSuite) deleteChart() {
	err := helm.DeleteChart(ts.Name)
	if err != nil {
		log.WithFields(log.Fields{
			"chart": ts.Name,
		}).Error("Could not delete chart")
	}
}

func (ts *HelmChartTestSuite) destroyCluster() error {
	args := []string{"delete", "cluster", "--name", ts.ClusterName}

	log.Trace("Deleting cluster")
	output, err := shell.Execute(".", "kind", args...)
	if err != nil {
		log.WithField("error", err).Error("Could not destroy the cluster")
		return err
	}
	log.WithFields(log.Fields{
		"output":  output,
		"cluster": ts.ClusterName,
	}).Debug("Cluster destroyed")
	return nil
}

func (ts *HelmChartTestSuite) elasticsHelmChartIsInstalled(chart string) error {
	return ts.install(chart)
}

// getFullName returns the name plus version, in lowercase, enclosed in quotes
func (ts *HelmChartTestSuite) getFullName() string {
	return strings.ToLower("'" + ts.Name + "-" + ts.Version + "'")
}

// getKubeStateName returns the kube-state-metrics name, in lowercase, enclosed in quotes
func (ts *HelmChartTestSuite) getKubeStateMetricsName() string {
	return strings.ToLower("'" + ts.Name + "-kube-state-metrics'")
}

// getPodName returns the name used in the app selector, in lowercase
func (ts *HelmChartTestSuite) getPodName() string {
	if ts.Name == "apm-server" {
		return strings.ToLower(ts.Name)
	}

	return strings.ToLower(ts.Name + "-" + ts.Name)
}

// getResourceName returns the name of the service, in lowercase, based on the k8s resource
func (ts *HelmChartTestSuite) getResourceName(resource string) string {
	if resource == k8s.ResourceTypes.ClusterRole {
		return strings.ToLower(ts.Name + "-" + ts.Name + "-cluster-role")
	} else if resource == k8s.ResourceTypes.ClusterRoleBinding {
		return strings.ToLower(ts.Name + "-" + ts.Name + "-cluster-role-binding")
	} else if resource == k8s.ResourceTypes.ConfigMap {
		return strings.ToLower(ts.Name + "-" + ts.Name + "-config")
	} else if resource == k8s.ResourceTypes.Daemonset {
		return strings.ToLower(ts.Name + "-" + ts.Name)
	} else if resource == k8s.ResourceTypes.Deployment {
		if ts.Name == "metricbeat" {
			return strings.ToLower(ts.Name + "-" + ts.Name + "-metrics")
		}
		return strings.ToLower(ts.Name + "-" + ts.Name)
	} else if resource == k8s.ResourceTypes.ServiceAccount {
		return strings.ToLower(ts.Name + "-" + ts.Name)
	}

	return ""
}

func (ts *HelmChartTestSuite) install(chart string) error {
	ts.Name = chart

	elasticChart := "elastic/" + ts.Name

	flags := []string{}
	if chart == "elasticsearch" {
		// Rancher Local Path Provisioner and local-path storage class for Elasticsearch volumes
		_, err := kubectl.Run("apply", "-f", "https://raw.githubusercontent.com/rancher/local-path-provisioner/master/deploy/local-path-storage.yaml")
		if err != nil {
			log.Errorf("Could not apply Rancher Local Path Provisioner: %v", err)
			return err
		}
		log.WithFields(log.Fields{
			"chart": ts.Name,
		}).Info("Rancher Local Path Provisioner and local-path storage class for Elasticsearch volumes installed")

		log.Debug("Applying workaround to use Rancher's local-path storage class for Elasticsearch volumes")
		flags = []string{"--wait", "--timeout=900s", "--values", "https://raw.githubusercontent.com/elastic/helm-charts/master/elasticsearch/examples/kubernetes-kind/values.yaml"}
	}

	return helm.InstallChart(ts.Name, elasticChart, ts.Version, flags)
}

func (ts *HelmChartTestSuite) installRuntimeDependencies(dependencies ...string) error {
	for _, dependency := range dependencies {
		// Install Elasticsearch
		err := ts.install(dependency)
		if err != nil {
			log.WithFields(log.Fields{
				"dependency": dependency,
				"error":      err,
			}).Error("Could not install runtime dependency")
			return err
		}
	}

	return nil
}

func (ts *HelmChartTestSuite) podsManagedByDaemonSet() error {
	output, err := kubectl.Run("get", "daemonset", "--namespace=default", "-l", "app="+ts.Name+"-"+ts.Name, "-o", "jsonpath='{.items[0].metadata.labels.chart}'")
	if err != nil {
		return err
	}
	if output != ts.getFullName() {
		return fmt.Errorf("There is no DaemonSet for the %s chart. Expected: %s, Actual: %s", ts.Name, ts.getFullName(), output)
	}

	log.WithFields(log.Fields{
		"output": output,
		"name":   ts.Name,
	}).Debug("A pod will be deployed on each node of the cluster by a DaemonSet")

	return nil
}

func (ts *HelmChartTestSuite) resourceConstraintsAreApplied(constraint string) error {
	output, err := kubectl.Run("get", "pods", "-l", "app="+ts.getPodName(), "-o", "jsonpath='{.items[0].spec.containers[0].resources."+constraint+"}'")
	if err != nil {
		return err
	}
	if output == "" {
		return fmt.Errorf("Resource %s constraint for the %s chart is not applied. Actual: %s", constraint, ts.getFullName(), output)
	}

	log.WithFields(log.Fields{
		"constraint": constraint,
		"name":       ts.Name,
		"output":     output,
	}).Debug("Resource" + constraint + " is applied")

	return nil
}

func (ts *HelmChartTestSuite) resourceWillManageAdditionalPodsForMetricsets(resource string) error {
	lowerResource := strings.ToLower(resource)

	output, err := kubectl.Run("get", lowerResource, ts.getResourceName(resource), "-o", "jsonpath='{.metadata.labels.chart}'")
	if err != nil {
		return err
	}
	if output != ts.getFullName() {
		return fmt.Errorf("There is no %s for the %s chart. Expected: %s, Actual: %s", resource, ts.Name, ts.getFullName(), output)
	}

	log.WithFields(log.Fields{
		"output": output,
		"name":   ts.Name,
	}).Debug("A " + resource + " will manage additional pods for metricsets querying internal service")

	return nil
}

func (ts *HelmChartTestSuite) strategyCanBeUsedDuringUpdates(strategy string) error {
	return ts.strategyCanBeUsedForResourceDuringUpdates(strategy, k8s.ResourceTypes.Daemonset)
}

func (ts *HelmChartTestSuite) strategyCanBeUsedForResourceDuringUpdates(strategy string, resource string) error {
	lowerResource := strings.ToLower(resource)
	strategyKey := "strategy"
	name := ts.getResourceName(resource)

	if resource == k8s.ResourceTypes.Daemonset {
		strategyKey = "updateStrategy"
	}

	output, err := kubectl.Run("get", lowerResource, name, "-o", `go-template={{.spec.`+strategyKey+`.type}}`)
	if err != nil {
		return err
	}
	if output != strategy {
		return fmt.Errorf("There is no %s strategy to be used for %s on updates. Actual: %s", strategy, resource, output)
	}

	log.WithFields(log.Fields{
		"strategy": strategy,
		"resource": resource,
		"name":     name,
	}).Debug("The strategy can be used for resource during updates")

	return nil
}

func (ts *HelmChartTestSuite) volumeMountedWithNoSubpath(name string, mountPath string) error {
	return ts.volumeMountedWithSubpath(name, mountPath, "")
}

func (ts *HelmChartTestSuite) volumeMountedWithSubpath(name string, mountPath string, subPath string) error {

	getMountValues := func(key string) ([]string, error) {
		// build the arguments for capturing the volume mounts
		output, err := kubectl.Run("get", "pods", "-l", "app="+ts.getPodName(), "-o", `jsonpath="{.items[0].spec.containers[0].volumeMounts[*]['`+key+`']}"`)
		if err != nil {
			return []string{}, err
		}
		output = strings.Trim(output, "\"") // remove enclosing double quotes

		return strings.Split(output, " "), nil
	}

	// get volumeMounts names
	names, err := getMountValues("name")
	if err != nil {
		return err
	}

	// Find returns the smallest index i at which x == a[i],
	// or len(a) if there is no such index.
	find := func(a []string, x string) int {
		for i, n := range a {
			if x == n {
				return i
			}
		}
		return len(a)
	}

	index := find(names, name)
	if index == len(names) {
		return fmt.Errorf("The mounted volume '%s' could not be found: %v", name, names)
	}

	// get mounts paths
	mountPaths, err := getMountValues("mountPath")
	if err != nil {
		return err
	}

	if mountPath != mountPaths[index] {
		return fmt.Errorf("The mounted volume for '%s' is not %s. Actual: %s", name, mountPath, mountPaths[index])
	}

	if subPath != "" {
		// get subpaths
		subPaths, err := getMountValues("subPath")
		if err != nil {
			return err
		}

		if subPath != subPaths[index] {
			return fmt.Errorf("The subPath for '%s' is not %s. Actual: %s", name, subPath, subPaths[index])
		}
	}

	log.WithFields(log.Fields{
		"name":      name,
		"mountPath": mountPath,
		"subPath":   subPath,
	}).Debug("The volumePath was found")

	return nil
}

func (ts *HelmChartTestSuite) willRetrieveSpecificMetrics(chartName string) error {
	kubeStateMetrics := "kube-state-metrics"

	output, err := kubectl.Run("get", "deployment", ts.Name+"-"+kubeStateMetrics, "-o", "jsonpath='{.metadata.name}'")
	if err != nil {
		return err
	}
	if output != ts.getKubeStateMetricsName() {
		return fmt.Errorf("There is no %s Deployment for the %s chart. Expected: %s, Actual: %s", kubeStateMetrics, ts.Name, ts.getKubeStateMetricsName(), output)
	}

	log.WithFields(log.Fields{
		"output": output,
		"name":   ts.Name,
	}).Debug("A " + kubeStateMetrics + " chart will retrieve specific Kubernetes metrics")

	return nil
}

// HelmChartFeatureContext adds steps to the Godog test suite
//nolint:deadcode,unused
func HelmChartFeatureContext(s *godog.Suite) {
	testSuite := HelmChartTestSuite{
		ClusterName:       "helm-charts-test-suite",
		KubernetesVersion: "1.18.2",
		Version:           "7.6.1",
	}

	if value, exists := os.LookupEnv("HELM_CHART_VERSION"); exists {
		testSuite.Version = value
	}
	if value, exists := os.LookupEnv("HELM_KUBERNETES_VERSION"); exists {
		testSuite.KubernetesVersion = value
	}

	s.Step(`^a cluster is running$`, testSuite.aClusterIsRunning)
	s.Step(`^the "([^"]*)" Elastic\'s helm chart is installed$`, testSuite.elasticsHelmChartIsInstalled)
	s.Step(`^a pod will be deployed on each node of the cluster by a DaemonSet$`, testSuite.podsManagedByDaemonSet)
	s.Step(`^a "([^"]*)" will manage additional pods for metricsets querying internal services$`, testSuite.resourceWillManageAdditionalPodsForMetricsets)
	s.Step(`^a "([^"]*)" chart will retrieve specific Kubernetes metrics$`, testSuite.willRetrieveSpecificMetrics)
	s.Step(`^a "([^"]*)" resource contains the "([^"]*)" key$`, testSuite.aResourceContainsTheKey)
	s.Step(`^a "([^"]*)" resource manages RBAC$`, testSuite.aResourceManagesRBAC)
	s.Step(`^the "([^"]*)" volume is mounted at "([^"]*)" with subpath "([^"]*)"$`, testSuite.volumeMountedWithSubpath)
	s.Step(`^the "([^"]*)" volume is mounted at "([^"]*)" with no subpath$`, testSuite.volumeMountedWithNoSubpath)
	s.Step(`^the "([^"]*)" strategy can be used during updates$`, testSuite.strategyCanBeUsedDuringUpdates)
	s.Step(`^the "([^"]*)" strategy can be used for "([^"]*)" during updates$`, testSuite.strategyCanBeUsedForResourceDuringUpdates)
	s.Step(`^resource "([^"]*)" are applied$`, testSuite.resourceConstraintsAreApplied)

	s.Step(`^a "([^"]*)" will manage the pods$`, testSuite.aResourceWillManagePods)
	s.Step(`^a "([^"]*)" will expose the pods as network services internal to the k8s cluster$`, testSuite.aResourceWillExposePods)

	s.BeforeSuite(func() {
		log.Trace("Before Suite...")
		toolsAreInstalled()

		err := testSuite.createCluster(testSuite.KubernetesVersion)
		if err != nil {
			return
		}
		err = testSuite.addElasticRepo()
		if err != nil {
			return
		}
		err = testSuite.installRuntimeDependencies("elasticsearch")
		if err != nil {
			return
		}
	})
	s.BeforeScenario(func(*messages.Pickle) {
		log.Trace("Before Helm scenario...")
	})
	s.AfterSuite(func() {
		if !developerMode {
			log.Trace("After Suite...")
			err := testSuite.destroyCluster()
			if err != nil {
				return
			}
		}
	})
	s.AfterScenario(func(*messages.Pickle, error) {
		log.Trace("After Helm scenario...")
		testSuite.deleteChart()
	})
}

//nolint:unused
func toolsAreInstalled() {
	binaries := []string{
		"kind",
		"kubectl",
		"helm",
	}

	shell.CheckInstalledSoftware(binaries)
}<|MERGE_RESOLUTION|>--- conflicted
+++ resolved
@@ -32,16 +32,12 @@
 func init() {
 	config.Init()
 
-<<<<<<< HEAD
-	helmVersion := "3.x"
-=======
 	developerMode, _ = shell.GetEnvBool("DEVELOPER_MODE")
 	if developerMode {
 		log.Info("Running in Developer mode 💻: runtime dependencies between different test runs will be reused to speed up dev cycle")
 	}
 
-	helmVersion := "2.x"
->>>>>>> edcef0b7
+	helmVersion := "3.x"
 	if value, exists := os.LookupEnv("HELM_VERSION"); exists {
 		helmVersion = value
 	}
@@ -166,17 +162,10 @@
 		break
 	}
 
-<<<<<<< HEAD
 	endpoints := strings.SplitN(describeMap["Endpoints:"], ",", -1)
 	if len(endpoints) == 0 {
 		return fmt.Errorf("Error there are no Endpoints for the %s with the selector %s", resourceType, selector)
 	}
-=======
-	log.WithFields(log.Fields{
-		"name":     ts.Name,
-		"describe": describe,
-	}).Trace("Checking the configmap")
->>>>>>> edcef0b7
 
 	return nil
 }
