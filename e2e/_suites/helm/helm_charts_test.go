// Copyright Elasticsearch B.V. and/or licensed to Elasticsearch B.V. under one
// or more contributor license agreements. Licensed under the Elastic License;
// you may not use this file except in compliance with the Elastic License.

package main

import (
	"fmt"
	"os"
	"strings"

	"github.com/elastic/e2e-testing/cli/config"
	k8s "github.com/elastic/e2e-testing/cli/services"
	shell "github.com/elastic/e2e-testing/cli/shell"

	"github.com/cucumber/godog"
	messages "github.com/cucumber/messages-go/v10"
	log "github.com/sirupsen/logrus"
)

var helm k8s.HelmManager

//nolint:unused
var kubectl k8s.Kubectl

func init() {
	config.Init()

	helmVersion := "3.x"
	if value, exists := os.LookupEnv("HELM_VERSION"); exists {
		helmVersion = value
	}

	h, err := k8s.HelmFactory(helmVersion)
	if err != nil {
		log.Fatalf("Helm could not be initialised: %v", err)
	}
	helm = h
}

// HelmChartTestSuite represents a test suite for a helm chart
//nolint:unused
type HelmChartTestSuite struct {
	ClusterName       string // the name of the cluster
	KubernetesVersion string // the Kubernetes version for the test
	Name              string // the name of the chart
	Version           string // the helm chart version for the test
}

func (ts *HelmChartTestSuite) aClusterIsRunning() error {
	args := []string{"get", "clusters"}

	output, err := shell.Execute(".", "kind", args...)
	if err != nil {
		log.WithField("error", err).Error("Could not check the status of the cluster.")
	}
	if output != ts.ClusterName {
		return fmt.Errorf("The cluster is not running")
	}

	log.WithFields(log.Fields{
		"output": output,
	}).Debug("Cluster is running")
	return nil
}

func (ts *HelmChartTestSuite) addElasticRepo() error {
	err := helm.AddRepo("elastic", "https://helm.elastic.co")
	if err != nil {
		log.WithField("error", err).Error("Could not add Elastic Helm repo")
	}
	return err
}

func (ts *HelmChartTestSuite) aResourceContainsTheKey(resource string, key string) error {
	lowerResource := strings.ToLower(resource)
	escapedKey := strings.ReplaceAll(key, ".", `\.`)

	output, err := kubectl.Run("get", lowerResource, ts.getResourceName(resource), "-o", `jsonpath="{.data['`+escapedKey+`']}"`)
	if err != nil {
		return err
	}
	if output == "" {
		return fmt.Errorf("There is no %s for the %s chart including %s", resource, ts.Name, key)
	}

	log.WithFields(log.Fields{
		"output": output,
		"name":   ts.Name,
	}).Debug("A " + resource + " resource contains the " + key + " key")

	return nil
}

func (ts *HelmChartTestSuite) aResourceManagesRBAC(resource string) error {
	lowerResource := strings.ToLower(resource)

	output, err := kubectl.Run("get", lowerResource, ts.getResourceName(resource), "-o", `jsonpath="'{.metadata.labels.chart}'"`)
	if err != nil {
		return err
	}
	if output == "" {
		return fmt.Errorf("There is no %s for the %s chart", resource, ts.Name)
	}

	log.WithFields(log.Fields{
		"output": output,
		"name":   ts.Name,
	}).Debug("A " + resource + " resource manages K8S RBAC")

	return nil
}

func (ts *HelmChartTestSuite) aResourceWillExposePods(resourceType string) error {
	selector, err := kubectl.GetResourceSelector("deployment", ts.Name+"-"+ts.Name)
	if err != nil {
		return err
	}

	describe, err := kubectl.Describe(resourceType, selector)
	if err != nil {
		return err
	}

	endpoints := strings.SplitN(describe["Endpoints"].(string), ",", -1)
	if len(endpoints) == 0 {
		return fmt.Errorf("Error there are not Enpoints for the %s with the selector %s", resourceType, selector)
	}

	log.WithFields(log.Fields{
		"name":     ts.Name,
		"describe": describe,
	}).Debug("Checking the configmap")

	return nil
}

func (ts *HelmChartTestSuite) aResourceWillManagePods(resourceType string) error {
	selector, err := kubectl.GetResourceSelector("deployment", ts.Name+"-"+ts.Name)
	if err != nil {
		return err
	}

	resources, err := ts.checkResources(resourceType, selector, 1)
	if err != nil {
		return err
	}

	log.WithFields(log.Fields{
		"name":      ts.Name,
		"resources": resources,
	}).Debugf("Checking the %s pods", resourceType)

	return nil
}

func (ts *HelmChartTestSuite) checkResources(resourceType, selector string, min int) ([]interface{}, error) {
	resources, err := kubectl.GetResourcesBySelector(resourceType, selector)
	if err != nil {
		return nil, err
	}

	items := resources["items"].([]interface{})
	if len(items) < min {
		return nil, fmt.Errorf("Error there are not %d %s for resource %s/%s-%s with the selector %s", min, resourceType, resourceType, ts.Name, ts.Name, selector)
	}

	log.WithFields(log.Fields{
		"name":  ts.Name,
		"items": items,
	}).Debugf("Checking for %d %s with selector %s", min, resourceType, selector)

	return items, nil
}

func (ts *HelmChartTestSuite) createCluster(k8sVersion string) error {
	args := []string{"create", "cluster", "--name", ts.ClusterName, "--image", "kindest/node:v" + k8sVersion}

	log.Debug("Creating cluster with kind")
	output, err := shell.Execute(".", "kind", args...)
	if err != nil {
		log.WithField("error", err).Error("Could not create the cluster")
		return err
	}
	log.WithFields(log.Fields{
		"cluster":    ts.ClusterName,
		"k8sVersion": k8sVersion,
		"output":     output,
	}).Info("Cluster created")

	// initialise Helm after the cluster is created
	// For Helm v2.x.x we have to initialise Tiller
	// right after the k8s cluster
	err = helm.Init()
	if err != nil {
		log.WithField("error", err).Error("Could not initiase Helm")
	}

	return err
}

func (ts *HelmChartTestSuite) deleteChart() {
	err := helm.DeleteChart(ts.Name)
	if err != nil {
		log.WithFields(log.Fields{
			"chart": ts.Name,
		}).Error("Could not delete chart")
	}
}

func (ts *HelmChartTestSuite) destroyCluster() error {
	args := []string{"delete", "cluster", "--name", ts.ClusterName}

	log.Debug("Deleting cluster")
	output, err := shell.Execute(".", "kind", args...)
	if err != nil {
		log.WithField("error", err).Error("Could not destroy the cluster")
		return err
	}
	log.WithFields(log.Fields{
		"output":  output,
		"cluster": ts.ClusterName,
	}).Debug("Cluster destroyed")
	return nil
}

func (ts *HelmChartTestSuite) elasticsHelmChartIsInstalled(chart string) error {
	return ts.install(chart)
}

// getFullName returns the name plus version, in lowercase, enclosed in quotes
func (ts *HelmChartTestSuite) getFullName() string {
	return strings.ToLower("'" + ts.Name + "-" + ts.Version + "'")
}

// getKubeStateName returns the kube-state-metrics name, in lowercase, enclosed in quotes
func (ts *HelmChartTestSuite) getKubeStateMetricsName() string {
	return strings.ToLower("'" + ts.Name + "-kube-state-metrics'")
}

// getPodName returns the name used in the app selector, in lowercase
func (ts *HelmChartTestSuite) getPodName() string {
	if ts.Name == "apm-server" {
		return strings.ToLower(ts.Name)
	}

	return strings.ToLower(ts.Name + "-" + ts.Name)
}

// getResourceName returns the name of the service, in lowercase, based on the k8s resource
func (ts *HelmChartTestSuite) getResourceName(resource string) string {
	if resource == k8s.ResourceTypes.ClusterRole {
		return strings.ToLower(ts.Name + "-" + ts.Name + "-cluster-role")
	} else if resource == k8s.ResourceTypes.ClusterRoleBinding {
		return strings.ToLower(ts.Name + "-" + ts.Name + "-cluster-role-binding")
	} else if resource == k8s.ResourceTypes.ConfigMap {
		return strings.ToLower(ts.Name + "-" + ts.Name + "-config")
	} else if resource == k8s.ResourceTypes.Daemonset {
		return strings.ToLower(ts.Name + "-" + ts.Name)
	} else if resource == k8s.ResourceTypes.Deployment {
		if ts.Name == "metricbeat" {
			return strings.ToLower(ts.Name + "-" + ts.Name + "-metrics")
		}
		return strings.ToLower(ts.Name + "-" + ts.Name)
	} else if resource == k8s.ResourceTypes.ServiceAccount {
		return strings.ToLower(ts.Name + "-" + ts.Name)
	}

	return ""
}

func (ts *HelmChartTestSuite) install(chart string) error {
	ts.Name = chart

	elasticChart := "elastic/" + ts.Name

	flags := []string{}
	if chart == "elasticsearch" {
		// Rancher Local Path Provisioner and local-path storage class for Elasticsearch volumes
		_, err := kubectl.Run("apply", "-f", "https://raw.githubusercontent.com/rancher/local-path-provisioner/master/deploy/local-path-storage.yaml")
		if err != nil {
			log.Errorf("Could not apply Rancher Local Path Provisioner: %v", err)
			return err
		}
		log.WithFields(log.Fields{
			"chart": ts.Name,
		}).Info("Rancher Local Path Provisioner and local-path storage class for Elasticsearch volumes installed")

<<<<<<< HEAD
		// workaround to use Rancher's local-path storage class for Elasticsearch volumes
		flags = []string{"--wait", "--timeout=900s", "--values", "https://raw.githubusercontent.com/elastic/helm-charts/master/elasticsearch/examples/kubernetes-kind/values.yaml"}
=======
		log.Debug("Applying workaround to use Rancher's local-path storage class for Elasticsearch volumes")
		flags = []string{"--wait", "--timeout=900", "--values", "https://raw.githubusercontent.com/elastic/helm-charts/master/elasticsearch/examples/kubernetes-kind/values.yaml"}
>>>>>>> 8b7a2661
	}

	return helm.InstallChart(ts.Name, elasticChart, ts.Version, flags)
}

func (ts *HelmChartTestSuite) installRuntimeDependencies(dependencies ...string) error {
	for _, dependency := range dependencies {
		// Install Elasticsearch
		err := ts.install(dependency)
		if err != nil {
			log.WithFields(log.Fields{
				"dependency": dependency,
				"error":      err,
			}).Error("Could not install runtime dependency")
			return err
		}
	}

	return nil
}

func (ts *HelmChartTestSuite) podsManagedByDaemonSet() error {
	output, err := kubectl.Run("get", "daemonset", "--namespace=default", "-l", "app="+ts.Name+"-"+ts.Name, "-o", "jsonpath='{.items[0].metadata.labels.chart}'")
	if err != nil {
		return err
	}
	if output != ts.getFullName() {
		return fmt.Errorf("There is no DaemonSet for the %s chart. Expected: %s, Actual: %s", ts.Name, ts.getFullName(), output)
	}

	log.WithFields(log.Fields{
		"output": output,
		"name":   ts.Name,
	}).Debug("A pod will be deployed on each node of the cluster by a DaemonSet")

	return nil
}

func (ts *HelmChartTestSuite) resourceConstraintsAreApplied(constraint string) error {
	output, err := kubectl.Run("get", "pods", "-l", "app="+ts.getPodName(), "-o", "jsonpath='{.items[0].spec.containers[0].resources."+constraint+"}'")
	if err != nil {
		return err
	}
	if output == "" {
		return fmt.Errorf("Resource %s constraint for the %s chart is not applied. Actual: %s", constraint, ts.getFullName(), output)
	}

	log.WithFields(log.Fields{
		"constraint": constraint,
		"name":       ts.Name,
		"output":     output,
	}).Debug("Resource" + constraint + " is applied")

	return nil
}

func (ts *HelmChartTestSuite) resourceWillManageAdditionalPodsForMetricsets(resource string) error {
	lowerResource := strings.ToLower(resource)

	output, err := kubectl.Run("get", lowerResource, ts.getResourceName(resource), "-o", "jsonpath='{.metadata.labels.chart}'")
	if err != nil {
		return err
	}
	if output != ts.getFullName() {
		return fmt.Errorf("There is no %s for the %s chart. Expected: %s, Actual: %s", resource, ts.Name, ts.getFullName(), output)
	}

	log.WithFields(log.Fields{
		"output": output,
		"name":   ts.Name,
	}).Debug("A " + resource + " will manage additional pods for metricsets querying internal service")

	return nil
}

func (ts *HelmChartTestSuite) strategyCanBeUsedDuringUpdates(strategy string) error {
	return ts.strategyCanBeUsedForResourceDuringUpdates(strategy, k8s.ResourceTypes.Daemonset)
}

func (ts *HelmChartTestSuite) strategyCanBeUsedForResourceDuringUpdates(strategy string, resource string) error {
	lowerResource := strings.ToLower(resource)
	strategyKey := "strategy"
	name := ts.getResourceName(resource)

	if resource == k8s.ResourceTypes.Daemonset {
		strategyKey = "updateStrategy"
	}

	output, err := kubectl.Run("get", lowerResource, name, "-o", `go-template={{.spec.`+strategyKey+`.type}}`)
	if err != nil {
		return err
	}
	if output != strategy {
		return fmt.Errorf("There is no %s strategy to be used for %s on updates. Actual: %s", strategy, resource, output)
	}

	log.WithFields(log.Fields{
		"strategy": strategy,
		"resource": resource,
		"name":     name,
	}).Debug("The strategy can be used for resource during updates")

	return nil
}

func (ts *HelmChartTestSuite) volumeMountedWithNoSubpath(name string, mountPath string) error {
	return ts.volumeMountedWithSubpath(name, mountPath, "")
}

func (ts *HelmChartTestSuite) volumeMountedWithSubpath(name string, mountPath string, subPath string) error {

	getMountValues := func(key string) ([]string, error) {
		// build the arguments for capturing the volume mounts
		output, err := kubectl.Run("get", "pods", "-l", "app="+ts.getPodName(), "-o", `jsonpath="{.items[0].spec.containers[0].volumeMounts[*]['`+key+`']}"`)
		if err != nil {
			return []string{}, err
		}
		output = strings.Trim(output, "\"") // remove enclosing double quotes

		return strings.Split(output, " "), nil
	}

	// get volumeMounts names
	names, err := getMountValues("name")
	if err != nil {
		return err
	}

	// Find returns the smallest index i at which x == a[i],
	// or len(a) if there is no such index.
	find := func(a []string, x string) int {
		for i, n := range a {
			if x == n {
				return i
			}
		}
		return len(a)
	}

	index := find(names, name)
	if index == len(names) {
		return fmt.Errorf("The mounted volume '%s' could not be found: %v", name, names)
	}

	// get mounts paths
	mountPaths, err := getMountValues("mountPath")
	if err != nil {
		return err
	}

	if mountPath != mountPaths[index] {
		return fmt.Errorf("The mounted volume for '%s' is not %s. Actual: %s", name, mountPath, mountPaths[index])
	}

	if subPath != "" {
		// get subpaths
		subPaths, err := getMountValues("subPath")
		if err != nil {
			return err
		}

		if subPath != subPaths[index] {
			return fmt.Errorf("The subPath for '%s' is not %s. Actual: %s", name, subPath, subPaths[index])
		}
	}

	log.WithFields(log.Fields{
		"name":      name,
		"mountPath": mountPath,
		"subPath":   subPath,
	}).Debug("The volumePath was found")

	return nil
}

func (ts *HelmChartTestSuite) willRetrieveSpecificMetrics(chartName string) error {
	kubeStateMetrics := "kube-state-metrics"

	output, err := kubectl.Run("get", "deployment", ts.Name+"-"+kubeStateMetrics, "-o", "jsonpath='{.metadata.name}'")
	if err != nil {
		return err
	}
	if output != ts.getKubeStateMetricsName() {
		return fmt.Errorf("There is no %s Deployment for the %s chart. Expected: %s, Actual: %s", kubeStateMetrics, ts.Name, ts.getKubeStateMetricsName(), output)
	}

	log.WithFields(log.Fields{
		"output": output,
		"name":   ts.Name,
	}).Debug("A " + kubeStateMetrics + " chart will retrieve specific Kubernetes metrics")

	return nil
}

// HelmChartFeatureContext adds steps to the Godog test suite
//nolint:deadcode,unused
func HelmChartFeatureContext(s *godog.Suite) {
	testSuite := HelmChartTestSuite{
		ClusterName:       "helm-charts-test-suite",
		KubernetesVersion: "1.18.2",
		Version:           "7.6.1",
	}

	if value, exists := os.LookupEnv("HELM_CHART_VERSION"); exists {
		testSuite.Version = value
	}
	if value, exists := os.LookupEnv("HELM_KUBERNETES_VERSION"); exists {
		testSuite.KubernetesVersion = value
	}

	s.Step(`^a cluster is running$`, testSuite.aClusterIsRunning)
	s.Step(`^the "([^"]*)" Elastic\'s helm chart is installed$`, testSuite.elasticsHelmChartIsInstalled)
	s.Step(`^a pod will be deployed on each node of the cluster by a DaemonSet$`, testSuite.podsManagedByDaemonSet)
	s.Step(`^a "([^"]*)" will manage additional pods for metricsets querying internal services$`, testSuite.resourceWillManageAdditionalPodsForMetricsets)
	s.Step(`^a "([^"]*)" chart will retrieve specific Kubernetes metrics$`, testSuite.willRetrieveSpecificMetrics)
	s.Step(`^a "([^"]*)" resource contains the "([^"]*)" key$`, testSuite.aResourceContainsTheKey)
	s.Step(`^a "([^"]*)" resource manages RBAC$`, testSuite.aResourceManagesRBAC)
	s.Step(`^the "([^"]*)" volume is mounted at "([^"]*)" with subpath "([^"]*)"$`, testSuite.volumeMountedWithSubpath)
	s.Step(`^the "([^"]*)" volume is mounted at "([^"]*)" with no subpath$`, testSuite.volumeMountedWithNoSubpath)
	s.Step(`^the "([^"]*)" strategy can be used during updates$`, testSuite.strategyCanBeUsedDuringUpdates)
	s.Step(`^the "([^"]*)" strategy can be used for "([^"]*)" during updates$`, testSuite.strategyCanBeUsedForResourceDuringUpdates)
	s.Step(`^resource "([^"]*)" are applied$`, testSuite.resourceConstraintsAreApplied)

	s.Step(`^a "([^"]*)" will manage the pods$`, testSuite.aResourceWillManagePods)
	s.Step(`^a "([^"]*)" will expose the pods as network services internal to the k8s cluster$`, testSuite.aResourceWillExposePods)

	s.BeforeSuite(func() {
		log.Debug("Before Suite...")
		toolsAreInstalled()

		err := testSuite.createCluster(testSuite.KubernetesVersion)
		if err != nil {
			return
		}
		err = testSuite.addElasticRepo()
		if err != nil {
			return
		}
		err = testSuite.installRuntimeDependencies("elasticsearch")
		if err != nil {
			return
		}
	})
	s.BeforeScenario(func(*messages.Pickle) {
		log.Info("Before Helm scenario...")
	})
	s.AfterSuite(func() {
		log.Debug("After Suite...")
		err := testSuite.destroyCluster()
		if err != nil {
			return
		}
	})
	s.AfterScenario(func(*messages.Pickle, error) {
		log.Debug("After Helm scenario...")
		testSuite.deleteChart()
	})
}

//nolint:unused
func toolsAreInstalled() {
	binaries := []string{
		"kind",
		"kubectl",
		"helm",
	}

	shell.CheckInstalledSoftware(binaries)
}<|MERGE_RESOLUTION|>--- conflicted
+++ resolved
@@ -286,13 +286,8 @@
 			"chart": ts.Name,
 		}).Info("Rancher Local Path Provisioner and local-path storage class for Elasticsearch volumes installed")
 
-<<<<<<< HEAD
-		// workaround to use Rancher's local-path storage class for Elasticsearch volumes
+		log.Debug("Applying workaround to use Rancher's local-path storage class for Elasticsearch volumes")
 		flags = []string{"--wait", "--timeout=900s", "--values", "https://raw.githubusercontent.com/elastic/helm-charts/master/elasticsearch/examples/kubernetes-kind/values.yaml"}
-=======
-		log.Debug("Applying workaround to use Rancher's local-path storage class for Elasticsearch volumes")
-		flags = []string{"--wait", "--timeout=900", "--values", "https://raw.githubusercontent.com/elastic/helm-charts/master/elasticsearch/examples/kubernetes-kind/values.yaml"}
->>>>>>> 8b7a2661
 	}
 
 	return helm.InstallChart(ts.Name, elasticChart, ts.Version, flags)
