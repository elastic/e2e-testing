# Ingest Manager End-To-End tests

## Motivation

Our goal is for the Ingest Manager team to execute this automated e2e test suite while developing the product. The tests in this folder assert that the use cases (or scenarios) defined in the `features` directory are behaving as expected.

## How do the tests work?

At the topmost level, the test framework uses a BDD framework written in Go, where we set
the expected behavior of use cases in a feature file using Gherkin, and implementing the steps in Go code.
The provisining of services is accomplish using Docker Compose and the [testcontainers-go](https://github.com/testcontainers/testcontainers-go) library.

The tests will follow this general high-level approach:

1. Install runtime dependencies as Docker containers via Docker Compose, happening at before the test suite runs. These runtime dependencies are defined in a specific `profile` for Ingest Manager, in the form of a `docker-compose.yml` file.
1. Execute BDD steps representing each scenario. Each step will return an Error if the behavior is not satisfied, marking the step and the scenario as failed, or will return `nil`.

## Known Limitations

Because this framework uses Docker as the provisioning tool, all the services are based on Linux containers. That's why we consider this tool very suitable while developing the product, but would not cover the entire support matrix for the product: Linux, Windows, Mac, ARM, etc.

For Windows or other platform support, we should build Windows images and containers or, given the cross-platform nature of Golang, should add the building blocks in the test framework to run the code in the ephemeral CI workers for the underlaying platform.

### Diagnosing test failures

The first step in determining the exact failure is to try and reproduce the test run locally, ideally using the DEBUG log level to enhance the log output. Once you've done that, look at the output from the test run.

#### (For Mac) Docker is not able to save files in a temporary directory

It's important to configure `Docker for Mac` to allow it accessing the `/var/folders` directory, as this framework uses Mac's default temporary directory for storing tempoorary files.

To change it, please use Docker UI, go to `Preferences > Resources > File Sharing`, and add there `/var/folders` to the list of paths that can be mounted into Docker containers. For more information, please read https://docs.docker.com/docker-for-mac/#file-sharing.

### Running the tests

1. Clone this repository, say into a folder named `e2e-testing`.

   ``` shell
   git clone git@github.com:elastic/e2e-testing.git
   ```

2. Configure the version of the product you want to test (Optional).

This is an example of the optional configuration:

   ```shell
   # There should be a Docker image for the runtime dependencies (elasticsearch, kibana, package registry)
   export STACK_VERSION=8.0.0-SNAPSHOT
   # (Fleet mode) This environment variable will use a fixed version of the Elastic agent binary, obtained from
   # https://artifacts-api.elastic.co/v1/search/8.0.0-SNAPSHOT/elastic-agent
   export ELASTIC_AGENT_DOWNLOAD_URL="https://snapshots.elastic.co/8.0.0-59098054/downloads/beats/elastic-agent/elastic-agent-8.0.0-SNAPSHOT-linux-x86_64.tar.gz"
   # (Fleet mode) This environment variable will use the snapshots produced by Beats CI. If the above variable
   # is set, this variable will take no effect
   export ELASTIC_AGENT_USE_CI_SNAPSHOTS="true"
   # (Stand-Alone mode) This environment variable will use the its value as the Docker tag produced by Beats CI (Please look up here: https://container-library.elastic.co/r/observability-ci/elastic-agent). Here you have two examples for tags:
   export ELASTIC_AGENT_VERSION="pr-20356"
   # or
   export ELASTIC_AGENT_VERSION="78a762c76080aafa34c52386341b590dac24e2df"
   ```

3. Define the proper Docker images to be used in tests (Optional).

    Update the Docker compose files with the local version of the images you want to use.

    >TBD: There is an initiative to automate this process to build the Docker image for a PR (or the local workspace) before running the tests, so the image is ready.

4. Install dependencies.

   - Install Go: `https://golang.org/doc/install` _(The CI uses [GVM](https://github.com/andrewkroh/gvm))_
   - Install godog (from project's root directory): `make -C e2e install-godog`

5. Run the tests.

   If you want to run the tests in Developer mode, which means reusing bakend services between test runs, please set this environment variable first:

   ```shell
   # It won't tear down the backend services (ES, Kibana, Package Registry) after a test suite. 
<<<<<<< HEAD
   export DEVELOPER_MODE = true
=======
   export DEVELOPER_MODE=true
>>>>>>> 31878d39
   ```

   ```shell
   cd e2e/_suites/ingest-manager
   OP_LOG_LEVEL=DEBUG godog
   ```

   The tests will take a few minutes to run, spinning up a few Docker containers representing the various products in this framework and performing the test steps outlined earlier.

   As the tests are running they will output the results in your terminal console. This will be quite verbose and you can ignore most of it until the tests finish. Then inspect at the output of the last play that ran and failed. On the contrary, you could use a different log level for the `OP_LOG_LEVEL` variable, being it possible to use `DEBUG`, `INFO (default)`, `WARN`, `ERROR`, `FATAL` as log levels.

### Tests fail because the product could not be configured or run correctly

This type of failure usually indicates that code for these tests itself needs to be changed.

See the sections below on how to run the tests locally.

### One or more scenarios fail

Check if the scenario has an annotation/tag supporting the test runner to filter the execution by that tag. Godog will run those scenarios. For more information about tags: https://github.com/cucumber/godog/#tags

   ```shell
   OP_LOG_LEVEL=DEBUG godog -t '@annotation'
   ```

Example:

   ```shell
   OP_LOG_LEVEL=DEBUG godog -t '@stand_alone_mode'
   ```

### Setup failures

Sometimes the tests could fail to configure or start a product such as Metricbeat, Elasticsearch, etc. To determine why 
this happened, look at your terminal log in DEBUG mode. If a `docker-compose.yml` file is not present please execute this command:

```shell
## Will remove tool's existing default files and will update them with the bundled ones
rm -fr ~/.op/compose
```

Note what you find and file a bug in the `elastic/e2e-testing` repository, requiring a fix to the ingest-manager suite to properly configure and start the product.

### I cannot move on

Please open an issue here: https://github.com/elastic/e2e-testing/issues/new<|MERGE_RESOLUTION|>--- conflicted
+++ resolved
@@ -75,11 +75,7 @@
 
    ```shell
    # It won't tear down the backend services (ES, Kibana, Package Registry) after a test suite. 
-<<<<<<< HEAD
-   export DEVELOPER_MODE = true
-=======
    export DEVELOPER_MODE=true
->>>>>>> 31878d39
    ```
 
    ```shell
