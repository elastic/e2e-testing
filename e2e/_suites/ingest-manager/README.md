# Ingest Manager End-To-End tests

## Motivation

Our goal is for the Ingest Manager team to execute this automated e2e test suite while developing the product. The tests in this folder assert that the use cases (or scenarios) defined in the `features` directory are behaving as expected.

## How do the tests work?

At the topmost level, the test framework uses a BDD framework written in Go, where we set
the expected behavior of use cases in a feature file using Gherkin, and implementing the steps in Go code.
The provisining of services is accomplish using Docker Compose and the [testcontainers-go](https://github.com/testcontainers/testcontainers-go) library.

The tests will follow this general high-level approach:

1. Install runtime dependencies as Docker containers via Docker Compose, happening at before the test suite runs. These runtime dependencies are defined in a specific `profile` for Ingest Manager, in the form of a `docker-compose.yml` file.
1. Execute BDD steps representing each scenario. Each step will return an Error if the behavior is not satisfied, marking the step and the scenario as failed, or will return `nil`.

## Known Limitations

Because this framework uses Docker as the provisioning tool, all the services are based on Linux containers. That's why we consider this tool very suitable while developing the product, but would not cover the entire support matrix for the product: Linux, Windows, Mac, ARM, etc.

For Windows or other platform support, we should build Windows images and containers or, given the cross-platform nature of Golang, should add the building blocks in the test framework to run the code in the ephemeral CI workers for the underlaying platform.

### Diagnosing test failures

The first step in determining the exact failure is to try and reproduce the test run locally, ideally using the DEBUG log level to enhance the log output. Once you've done that, look at the output from the test run.

#### (For Mac) Docker is not able to save files in a temporary directory

It's important to configure `Docker for Mac` to allow it accessing the `/var/folders` directory, as this framework uses Mac's default temporary directory for storing tempoorary files.

To change it, please use Docker UI, go to `Preferences > Resources > File Sharing`, and add there `/var/folders` to the list of paths that can be mounted into Docker containers. For more information, please read https://docs.docker.com/docker-for-mac/#file-sharing.

### Running the tests

1. Clone this repository, say into a folder named `e2e-testing`.

   ``` shell
   git clone git@github.com:elastic/e2e-testing.git
   ```

2. Configure the version of the product you want to test (Optional).

This is an example of the optional configuration:

   ```shell
   # There should be a Docker image for the runtime dependencies (elasticsearch, kibana, package registry)
   export STACK_VERSION=8.0.0-SNAPSHOT
   # (Fleet mode) This environment variable will use a fixed version of the Elastic agent binary, obtained from
   # https://artifacts-api.elastic.co/v1/search/8.0.0-SNAPSHOT/elastic-agent
   export ELASTIC_AGENT_DOWNLOAD_URL="https://snapshots.elastic.co/8.0.0-59098054/downloads/beats/elastic-agent/elastic-agent-8.0.0-SNAPSHOT-linux-x86_64.tar.gz"
   # (Fleet mode) This environment variable will use the snapshots produced by Beats CI. If the above variable
   # is set, this variable will take no effect
   export ELASTIC_AGENT_USE_CI_SNAPSHOTS="true"
<<<<<<< HEAD
   # (Stand-Alone mode) This environment variable will use the its value as the Docker tag produced by Beats CI.
   export ELASTIC_AGENT_VERSION="78a762c76080aafa34c52386341b590dac24e2df"
=======
   # (Stand-Alone mode) This environment variable will use the its value as the Docker tag produced by Beats CI (Please look up here: https://container-library.elastic.co/r/observability-ci/elastic-agent). Here you have two examples for tags:
   export ELASTIC_AGENT_STAND_ALONE_VERSION="pr-20356"
   # or
   export ELASTIC_AGENT_STAND_ALONE_VERSION="78a762c76080aafa34c52386341b590dac24e2df"
>>>>>>> 53c87460
   ```

3. Define the proper Docker images to be used in tests (Optional).

    Update the Docker compose files with the local version of the images you want to use.

    >TBD: There is an initiative to automate this process to build the Docker image for a PR (or the local workspace) before running the tests, so the image is ready.

4. Install dependencies.

   - Install Go: `https://golang.org/doc/install` _(The CI uses [GVM](https://github.com/andrewkroh/gvm))_
   - Install godog (from project's root directory): `make -C e2e install-godog`

5. Run the tests.

   ```shell
   cd e2e/_suites/ingest-manager
   OP_LOG_LEVEL=DEBUG godog
   ```

   The tests will take a few minutes to run, spinning up a few Docker containers representing the various products in this framework and performing the test steps outlined earlier.

   As the tests are running they will output the results in your terminal console. This will be quite verbose and you can ignore most of it until the tests finish. Then inspect at the output of the last play that ran and failed. On the contrary, you could use a different log level for the `OP_LOG_LEVEL` variable, being it possible to use `DEBUG`, `INFO (default)`, `WARN`, `ERROR`, `FATAL` as log levels.

### Tests fail because the product could not be configured or run correctly

This type of failure usually indicates that code for these tests itself needs to be changed.

See the sections below on how to run the tests locally.

### One or more scenarios fail

Check if the scenario has an annotation/tag supporting the test runner to filter the execution by that tag. Godog will run those scenarios. For more information about tags: https://github.com/cucumber/godog/#tags

   ```shell
   OP_LOG_LEVEL=DEBUG godog -t '@annotation'
   ```

Example:

   ```shell
   OP_LOG_LEVEL=DEBUG godog -t '@stand_alone_mode'
   ```

### Setup failures

Sometimes the tests coulf fail to configure or start a product such as Metricbeat, Elasticsearch, etc. To determine why 
this happened, look at your terminal log in DEBUG mode. If a `docker-compose.yml` file is not present please execute this command:

```shell
## Will remove tool's existing default files and will update them with the bundled ones
rm -fr ~/.op/compose
```

Note what you find and file a bug in the `elastic/e2e-testing` repository, requiring a fix to the ingest-manager suite to properly configure and start the product.

### I cannot move on

Please open an issue here: https://github.com/elastic/e2e-testing/issues/new<|MERGE_RESOLUTION|>--- conflicted
+++ resolved
@@ -52,15 +52,10 @@
    # (Fleet mode) This environment variable will use the snapshots produced by Beats CI. If the above variable
    # is set, this variable will take no effect
    export ELASTIC_AGENT_USE_CI_SNAPSHOTS="true"
-<<<<<<< HEAD
-   # (Stand-Alone mode) This environment variable will use the its value as the Docker tag produced by Beats CI.
+   # (Stand-Alone mode) This environment variable will use the its value as the Docker tag produced by Beats CI (Please look up here: https://container-library.elastic.co/r/observability-ci/elastic-agent). Here you have two examples for tags:
+   export ELASTIC_AGENT_VERSION="pr-20356"
+   # or
    export ELASTIC_AGENT_VERSION="78a762c76080aafa34c52386341b590dac24e2df"
-=======
-   # (Stand-Alone mode) This environment variable will use the its value as the Docker tag produced by Beats CI (Please look up here: https://container-library.elastic.co/r/observability-ci/elastic-agent). Here you have two examples for tags:
-   export ELASTIC_AGENT_STAND_ALONE_VERSION="pr-20356"
-   # or
-   export ELASTIC_AGENT_STAND_ALONE_VERSION="78a762c76080aafa34c52386341b590dac24e2df"
->>>>>>> 53c87460
    ```
 
 3. Define the proper Docker images to be used in tests (Optional).
