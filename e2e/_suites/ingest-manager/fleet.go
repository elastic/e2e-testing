// Copyright Elasticsearch B.V. and/or licensed to Elasticsearch B.V. under one
// or more contributor license agreements. Licensed under the Elastic License;
// you may not use this file except in compliance with the Elastic License.

package main

import (
	"encoding/json"
	"fmt"
	"strings"
	"time"

	"github.com/Jeffail/gabs/v2"
	"github.com/cenkalti/backoff/v4"
	"github.com/cucumber/godog"
	"github.com/elastic/e2e-testing/cli/services"
	curl "github.com/elastic/e2e-testing/cli/shell"
	"github.com/elastic/e2e-testing/e2e"
	log "github.com/sirupsen/logrus"
)

const fleetAgentsURL = kibanaBaseURL + "/api/ingest_manager/fleet/agents"
const fleetAgentsUnEnrollURL = kibanaBaseURL + "/api/ingest_manager/fleet/agents/%s/unenroll"
const fleetEnrollmentTokenURL = kibanaBaseURL + "/api/ingest_manager/fleet/enrollment-api-keys"
const fleetSetupURL = kibanaBaseURL + "/api/ingest_manager/fleet/setup"
const ingestManagerAgentPoliciesURL = kibanaBaseURL + "/api/ingest_manager/agent_policies"
const ingestManagerDataStreamsURL = kibanaBaseURL + "/api/ingest_manager/data_streams"

const actionADDED = "added"
const actionREMOVED = "removed"

// FleetTestSuite represents the scenarios for Fleet-mode
type FleetTestSuite struct {
	EnrolledAgentID string // will be used to store current agent
	Image           string // base image used to install the agent
	Installers      map[string]ElasticAgentInstaller
	Cleanup         bool
	PolicyID        string // will be used to manage tokens
	CurrentToken    string // current enrollment token
	CurrentTokenID  string // current enrollment tokenID
	Hostname        string // the hostname of the container
	// integrations
	Integration IntegrationPackage // the installed integration
}

func (fts *FleetTestSuite) contributeSteps(s *godog.Suite) {
	s.Step(`^a "([^"]*)" agent is deployed to Fleet$`, fts.anAgentIsDeployedToFleet)
	s.Step(`^the agent is listed in Fleet as online$`, fts.theAgentIsListedInFleetAsOnline)
	s.Step(`^the host is restarted$`, fts.theHostIsRestarted)
	s.Step(`^system package dashboards are listed in Fleet$`, fts.systemPackageDashboardsAreListedInFleet)
	s.Step(`^the agent is un-enrolled$`, fts.theAgentIsUnenrolled)
	s.Step(`^the agent is not listed as online in Fleet$`, fts.theAgentIsNotListedAsOnlineInFleet)
	s.Step(`^the agent is re-enrolled on the host$`, fts.theAgentIsReenrolledOnTheHost)
	s.Step(`^the enrollment token is revoked$`, fts.theEnrollmentTokenIsRevoked)
	s.Step(`^an attempt to enroll a new agent fails$`, fts.anAttemptToEnrollANewAgentFails)
<<<<<<< HEAD

	// endpoint steps
	s.Step(`^the "([^"]*)" version of the "([^"]*)" package is installed$`, fts.theVersionOfThePackageIsInstalled)
	s.Step(`^the "([^"]*)" integration is "([^"]*)" in the "([^"]*)" configuration$`, fts.theIntegrationIsOperatedInThePolicy)
	s.Step(`^the "([^"]*)" datasource is shown in the "([^"]*)" configuration as added$`, fts.thePolicyShowsTheDatasourceAdded)
	s.Step(`^the host name is shown in the Security App$`, fts.theHostNameIsShownInTheSecurityApp)
	s.Step(`^an Endpoint is successfully deployed with Agent$`, fts.anEndpointIsSuccessfullyDeployedWithAgent)
	s.Step(`^the policy response will be shown in the Security App$`, fts.thePolicyResponseWillBeShownInTheSecurityApp)
	s.Step(`^the policy is updated to have malware in detect mode$`, fts.thePolicyIsUpdatedToHaveMalwareInDetectMode)
	s.Step(`^the policy will reflect the change in the Security App$`, fts.thePolicyWillReflectTheChangeInTheSecurityApp)
	s.Step(`^the endpoint is not listed in Security App as online$`, fts.theEndpointIsNotListedInSecurityAppAsOnline)
=======
	s.Step(`^the "([^"]*)" process is "([^"]*)" on the host$`, fts.processStateChangedOnTheHost)
>>>>>>> 658a7e65
}

func (fts *FleetTestSuite) anAgentIsDeployedToFleet(image string) error {
	image = image + "-systemd" // we want to consume systemd boxes

	log.WithFields(log.Fields{
		"image": image,
	}).Debug("Deploying an agent to Fleet with base image")

	fts.Image = image

	installer := fts.Installers[fts.Image]

	profile := installer.profile // name of the runtime dependencies compose file

	serviceName := ElasticAgentServiceName                                          // name of the service
	containerName := fmt.Sprintf("%s_%s_%s_%d", profile, fts.Image, serviceName, 1) // name of the container

	err := deployAgentToFleet(installer, containerName)
	fts.Cleanup = true
	if err != nil {
		return err
	}

	// get container hostname once
	hostname, err := getContainerHostname(containerName)
	if err != nil {
		return err
	}
	fts.Hostname = hostname

	// enroll the agent with a new token
	tokenJSONObject, err := createFleetToken("Test token for "+hostname, fts.PolicyID)
	if err != nil {
		return err
	}
	fts.CurrentToken = tokenJSONObject.Path("api_key").Data().(string)
	fts.CurrentTokenID = tokenJSONObject.Path("id").Data().(string)

	err = enrollAgent(installer, fts.CurrentToken)
	if err != nil {
		return err
	}

	err = systemctlRun(profile, image, image, "start")
	if err != nil {
		return err
	}

	// get first agentID in online status, for future processing
	fts.EnrolledAgentID, err = getAgentID(true, 0)

	return err
}

func (fts *FleetTestSuite) processStateChangedOnTheHost(process string, state string) error {
	profile := IngestManagerProfileName
	image := fts.Image

	installer := fts.Installers[fts.Image]

	serviceName := installer.service // name of the service

	if state == "started" {
		return systemctlRun(profile, image, serviceName, "start")
	} else if state != "stopped" {
		return godog.ErrPending
	}

	log.WithFields(log.Fields{
		"service": serviceName,
		"process": process,
	}).Debug("Stopping process on the service")

	err := systemctlRun(profile, image, serviceName, "stop")
	if err != nil {
		log.WithFields(log.Fields{
			"action":  state,
			"error":   err,
			"service": serviceName,
			"process": process,
		}).Error("Could not stop process on the host")

		return err
	}

	// name of the container for the service:
	// we are using the Docker client instead of docker-compose
	// because it does not support returning the output of a
	// command: it simply returns error level
	containerName := fmt.Sprintf("%s_%s_%s_%d", profile, fts.Image, ElasticAgentServiceName, 1)
	return checkProcessStateOnTheHost(containerName, process, "stopped")
}

func (fts *FleetTestSuite) setup() error {
	log.Debug("Creating Fleet setup")

	err := createFleetConfiguration()
	if err != nil {
		return err
	}

	err = checkFleetConfiguration()
	if err != nil {
		return err
	}

	defaultPolicy, err := getAgentDefaultPolicy()
	if err != nil {
		return err
	}
	fts.PolicyID = defaultPolicy.Path("id").Data().(string)

	return nil
}

func (fts *FleetTestSuite) theAgentIsListedInFleetAsOnline() error {
	log.Debug("Checking agent is listed in Fleet as online")

	maxTimeout := 2 * time.Minute
	retryCount := 1

	exp := e2e.GetExponentialBackOff(maxTimeout)

	agentOnlineFn := func() error {
		status, err := isAgentOnline(fts.Hostname)
		if err != nil || !status {
			if err == nil {
				err = fmt.Errorf("The Agent is not online yet")
			}

			log.WithFields(log.Fields{
				"active":      status,
				"elapsedTime": exp.GetElapsedTime(),
				"hostname":    fts.Hostname,
				"retry":       retryCount,
			}).Warn(err.Error())

			retryCount++

			return err
		}

		log.WithFields(log.Fields{
			"active":      status,
			"elapsedTime": exp.GetElapsedTime(),
			"hostname":    fts.Hostname,
			"retries":     retryCount,
		}).Info("The Agent is online")
		return nil
	}

	err := backoff.Retry(agentOnlineFn, exp)
	if err != nil {
		return err
	}

	return nil
}

func (fts *FleetTestSuite) theHostIsRestarted() error {
	serviceManager := services.NewServiceManager()

	installer := fts.Installers[fts.Image]

	profile := installer.profile // name of the runtime dependencies compose file
	image := installer.image     // image of the service
	service := installer.service // name of the service

	composes := []string{
		profile, // profile name
		image,   // service
	}

	err := serviceManager.RunCommand(profile, composes, []string{"restart", service}, profileEnv)
	if err != nil {
		log.WithFields(log.Fields{
			"image":   image,
			"service": service,
		}).Error("Could not restart the service")
		return err
	}

	log.WithFields(log.Fields{
		"image":   image,
		"service": service,
	}).Debug("The service has been restarted")
	return nil
}

func (fts *FleetTestSuite) systemPackageDashboardsAreListedInFleet() error {
	log.Debug("Checking system Package dashboards in Fleet")

	dataStreamsCount := 0
	maxTimeout := 2 * time.Minute
	retryCount := 1

	exp := e2e.GetExponentialBackOff(maxTimeout)

	countDataStreamsFn := func() error {
		dataStreams, err := getDataStreams()
		if err != nil {
			log.WithFields(log.Fields{
				"retry":       retryCount,
				"elapsedTime": exp.GetElapsedTime(),
			}).Warn(err.Error())

			retryCount++

			return err
		}

		count := len(dataStreams.Children())
		if count == 0 {
			err = fmt.Errorf("There are no datastreams yet")

			log.WithFields(log.Fields{
				"retry":       retryCount,
				"dataStreams": count,
				"elapsedTime": exp.GetElapsedTime(),
			}).Warn(err.Error())

			retryCount++

			return err
		}

		log.WithFields(log.Fields{
			"elapsedTime": exp.GetElapsedTime(),
			"datastreams": count,
			"retries":     retryCount,
		}).Info("Datastreams are present")
		dataStreamsCount = count
		return nil
	}

	err := backoff.Retry(countDataStreamsFn, exp)
	if err != nil {
		return err
	}

	if dataStreamsCount == 0 {
		err = fmt.Errorf("There are no datastreams. We expected to have more than one")
		log.Error(err.Error())
		return err
	}

	return nil
}

func (fts *FleetTestSuite) theAgentIsUnenrolled() error {
	log.WithFields(log.Fields{
		"agentID": fts.EnrolledAgentID,
	}).Debug("Un-enrolling agent in Fleet")

	unEnrollURL := fmt.Sprintf(fleetAgentsUnEnrollURL, fts.EnrolledAgentID)
	postReq := createDefaultHTTPRequest(unEnrollURL)

	body, err := curl.Post(postReq)
	if err != nil {
		log.WithFields(log.Fields{
			"agentID": fts.EnrolledAgentID,
			"body":    body,
			"error":   err,
			"url":     unEnrollURL,
		}).Error("Could unenroll agent")
		return err
	}

	log.WithFields(log.Fields{
		"agentID": fts.EnrolledAgentID,
	}).Debug("Fleet agent was unenrolled")

	return nil
}

func (fts *FleetTestSuite) theAgentIsNotListedAsOnlineInFleet() error {
	log.Debug("Checking if the agent is not listed as online in Fleet")

	maxTimeout := 2 * time.Minute
	retryCount := 1

	exp := e2e.GetExponentialBackOff(maxTimeout)

	agentOnlineFn := func() error {
		status, err := isAgentOnline(fts.Hostname)
		if err != nil || status {
			if err == nil {
				err = fmt.Errorf("The Agent is still online")
			}

			log.WithFields(log.Fields{
				"active":      status,
				"elapsedTime": exp.GetElapsedTime(),
				"hostname":    fts.Hostname,
				"retry":       retryCount,
			}).Warn(err.Error())

			retryCount++

			return err
		}

		log.WithFields(log.Fields{
			"active":      status,
			"elapsedTime": exp.GetElapsedTime(),
			"hostname":    fts.Hostname,
			"retries":     retryCount,
		}).Info("The Agent is offline")
		return nil
	}

	err := backoff.Retry(agentOnlineFn, exp)
	if err != nil {
		return err
	}

	return nil
}

func (fts *FleetTestSuite) theAgentIsReenrolledOnTheHost() error {
	log.Debug("Re-enrolling the agent on the host with same token")

	installer := fts.Installers[fts.Image]

	err := enrollAgent(installer, fts.CurrentToken)
	if err != nil {
		return err
	}

	return nil
}

func (fts *FleetTestSuite) theEnrollmentTokenIsRevoked() error {
	log.WithFields(log.Fields{
		"token":   fts.CurrentToken,
		"tokenID": fts.CurrentTokenID,
	}).Debug("Revoking enrollment token")

	err := fts.removeToken()
	if err != nil {
		return err
	}

	log.WithFields(log.Fields{
		"token":   fts.CurrentToken,
		"tokenID": fts.CurrentTokenID,
	}).Debug("Token was revoked")

	return nil
}

func (fts *FleetTestSuite) thePolicyShowsTheDatasourceAdded(configurationName string, packageName string) error {
	log.WithFields(log.Fields{
		"configuration": configurationName,
		"package":       packageName,
	}).Debug("Checking if the configuration shows the package added")

	maxTimeout := time.Minute
	retryCount := 1

	exp := e2e.GetExponentialBackOff(maxTimeout)

	configurationIsPresentFn := func() error {
		defaultPolicy, err := getAgentDefaultPolicy()
		if err != nil {
			log.WithFields(log.Fields{
				"error":           err,
				"packageConfigID": fts.Integration.packageConfigID,
				"policyID":        fts.PolicyID,
				"retry":           retryCount,
			}).Warn("An error retrieving the configuration happened")

			retryCount++

			return err
		}

		packagePolicies := defaultPolicy.Path("package_policies")

		for _, child := range packagePolicies.Children() {
			id := child.Data().(string)
			if id == fts.Integration.packageConfigID {
				log.WithFields(log.Fields{
					"packageConfigID": fts.Integration.packageConfigID,
					"policyID":        fts.PolicyID,
				}).Info("The integration was found in the policy")
				return nil
			}
		}

		log.WithFields(log.Fields{
			"packageConfigID": fts.Integration.packageConfigID,
			"policyID":        fts.PolicyID,
			"retry":           retryCount,
		}).Warn("The integration was not found in the configuration")

		retryCount++

		return err
	}

	err := backoff.Retry(configurationIsPresentFn, exp)
	if err != nil {
		return err
	}

	return nil
}

func (fts *FleetTestSuite) theIntegrationIsOperatedInThePolicy(packageName string, action string, configurationName string) error {
	log.WithFields(log.Fields{
		"action":        action,
		"configuration": configurationName,
		"package":       packageName,
	}).Debug("Doing an operation for a package on a configuration")

	if strings.ToLower(action) == actionADDED {
		integrationPolicyID, err := addIntegrationToPolicy(fts.Integration, fts.PolicyID)
		if err != nil {
			return err
		}

		fts.Integration.packageConfigID = integrationPolicyID
		return nil
	} else if strings.ToLower(action) == actionREMOVED {
		err := deleteIntegrationFromPolicy(fts.Integration, fts.PolicyID)
		if err != nil {
			log.WithFields(log.Fields{
				"err":             err,
				"packageConfigID": fts.Integration.packageConfigID,
				"policyID":        fts.PolicyID,
			}).Error("The integration could not be deleted from the configuration")
			return err
		}
		return nil
	}

	return godog.ErrPending
}

func (fts *FleetTestSuite) theHostNameIsShownInTheSecurityApp() error {
	log.Debug("Checking if the hostname is shown in the Security App")

	return godog.ErrPending
}

func (fts *FleetTestSuite) anEndpointIsSuccessfullyDeployedWithAgent() error {
	err := fts.anAgentIsDeployedToFleet("centos")
	if err != nil {
		return err
	}

	err = fts.theVersionOfThePackageIsInstalled("latest", "endpoint")
	if err != nil {
		return err
	}

	err = fts.theIntegrationIsOperatedInThePolicy("enpdoint", actionADDED, "default")
	if err != nil {
		return err
	}

	return nil
}

func (fts *FleetTestSuite) thePolicyResponseWillBeShownInTheSecurityApp() error {
	return godog.ErrPending
}

func (fts *FleetTestSuite) thePolicyIsUpdatedToHaveMalwareInDetectMode() error {
	return godog.ErrPending
}

func (fts *FleetTestSuite) thePolicyWillReflectTheChangeInTheSecurityApp() error {
	return godog.ErrPending
}

func (fts *FleetTestSuite) theEndpointIsNotListedInSecurityAppAsOnline() error {
	return godog.ErrPending
}

func (fts *FleetTestSuite) theVersionOfThePackageIsInstalled(version string, packageName string) error {
	log.WithFields(log.Fields{
		"package": packageName,
		"version": version,
	}).Debug("Checking if package version is installed")

	name, version, err := getIntegrationLatestVersion(packageName)
	if err != nil {
		return err
	}

	installedIntegration, err := installIntegrationAssets(name, version)
	if err != nil {
		return err
	}
	fts.Integration = installedIntegration

	return nil
}

func (fts *FleetTestSuite) anAttemptToEnrollANewAgentFails() error {
	log.Debug("Enrolling a new agent with an revoked token")

	installer := fts.Installers[fts.Image]

	profile := installer.profile // name of the runtime dependencies compose file
	service := installer.service // name of the service

	containerName := fmt.Sprintf("%s_%s_%s_%d", profile, fts.Image, service, 2) // name of the new container

	err := deployAgentToFleet(installer, containerName)
	if err != nil {
		return err
	}

	err = enrollAgent(installer, fts.CurrentToken)
	if err == nil {
		err = fmt.Errorf("The agent was enrolled although the token was previously revoked")

		log.WithFields(log.Fields{
			"tokenID": fts.CurrentTokenID,
			"error":   err,
		}).Error(err.Error())

		return err
	}

	log.WithFields(log.Fields{
		"err":   err,
		"token": fts.CurrentToken,
	}).Debug("As expected, it's not possible to enroll an agent with a revoked token")
	return nil
}

func (fts *FleetTestSuite) removeToken() error {
	revokeTokenURL := fleetEnrollmentTokenURL + "/" + fts.CurrentTokenID
	deleteReq := createDefaultHTTPRequest(revokeTokenURL)

	body, err := curl.Delete(deleteReq)
	if err != nil {
		log.WithFields(log.Fields{
			"tokenID": fts.CurrentTokenID,
			"body":    body,
			"error":   err,
			"url":     revokeTokenURL,
		}).Error("Could not delete token")
		return err
	}

	return nil
}

// checkFleetConfiguration checks that Fleet configuration is not missing
// any requirements and is read. To achieve it, a GET request is executed
func checkFleetConfiguration() error {
	getReq := curl.HTTPRequest{
		BasicAuthUser:     "elastic",
		BasicAuthPassword: "changeme",
		Headers: map[string]string{
			"Content-Type": "application/json",
			"kbn-xsrf":     "e2e-tests",
		},
		URL: fleetSetupURL,
	}

	log.Debug("Ensuring Fleet setup was initialised")
	responseBody, err := curl.Get(getReq)
	if err != nil {
		log.WithFields(log.Fields{
			"responseBody": responseBody,
		}).Error("Could not check Kibana setup for Fleet")
		return err
	}

	if !strings.Contains(responseBody, `"isReady":true,"missing_requirements":[]`) {
		err = fmt.Errorf("Kibana has not been initialised: %s", responseBody)
		log.Error(err.Error())
		return err
	}

	log.WithFields(log.Fields{
		"responseBody": responseBody,
	}).Info("Kibana setup initialised")

	return nil
}

// createFleetConfiguration sends a POST request to Fleet forcing the
// recreation of the configuration
func createFleetConfiguration() error {
	type payload struct {
		ForceRecreate bool `json:"forceRecreate"`
	}

	data := payload{
		ForceRecreate: true,
	}
	payloadBytes, err := json.Marshal(data)
	if err != nil {
		log.Error("Could not serialise payload")
		return err
	}

	postReq := createDefaultHTTPRequest(fleetSetupURL)

	postReq.Payload = payloadBytes

	body, err := curl.Post(postReq)
	if err != nil {
		log.WithFields(log.Fields{
			"body":  body,
			"error": err,
			"url":   fleetSetupURL,
		}).Error("Could not initialise Fleet setup")
		return err
	}

	log.WithFields(log.Fields{
		"responseBody": body,
	}).Debug("Fleet setup done")

	return nil
}

// createDefaultHTTPRequest Creates a default HTTP request, including the basic auth,
// JSON content type header, and a specific header that is required by Kibana
func createDefaultHTTPRequest(url string) curl.HTTPRequest {
	return curl.HTTPRequest{
		BasicAuthUser:     "elastic",
		BasicAuthPassword: "changeme",
		Headers: map[string]string{
			"Content-Type": "application/json",
			"kbn-xsrf":     "e2e-tests",
		},
		URL: url,
	}
}

// createFleetToken sends a POST request to Fleet creating a new token with a name
func createFleetToken(name string, policyID string) (*gabs.Container, error) {
	type payload struct {
		PolicyID string `json:"policy_id"`
		Name     string `json:"name"`
	}

	data := payload{
		PolicyID: policyID,
		Name:     name,
	}
	payloadBytes, err := json.Marshal(data)
	if err != nil {
		log.Error("Could not serialise payload")
		return nil, err
	}

	postReq := createDefaultHTTPRequest(fleetEnrollmentTokenURL)

	postReq.Payload = payloadBytes

	body, err := curl.Post(postReq)
	if err != nil {
		log.WithFields(log.Fields{
			"body":  body,
			"error": err,
			"url":   fleetSetupURL,
		}).Error("Could not create Fleet token")
		return nil, err
	}

	jsonParsed, err := gabs.ParseJSON([]byte(body))
	if err != nil {
		log.WithFields(log.Fields{
			"error":        err,
			"responseBody": body,
		}).Error("Could not parse response into JSON")
		return nil, err
	}

	tokenItem := jsonParsed.Path("item")

	log.WithFields(log.Fields{
		"tokenId":  tokenItem.Path("id").Data().(string),
		"apiKeyId": tokenItem.Path("api_key_id").Data().(string),
	}).Debug("Fleet token created")

	return tokenItem, nil
}

func deployAgentToFleet(installer ElasticAgentInstaller, containerName string) error {
	profile := installer.profile // name of the runtime dependencies compose file
	image := installer.image     // image of the service
	service := installer.service // name of the service
	serviceTag := installer.tag  // docker tag of the service

	envVarsPrefix := strings.ReplaceAll(service, "-", "_")

	// let's start with Centos 7
	profileEnv[envVarsPrefix+"Tag"] = serviceTag
	// we are setting the container name because Centos service could be reused by any other test suite
	profileEnv[envVarsPrefix+"ContainerName"] = containerName
	// define paths where the binary will be mounted
	profileEnv[envVarsPrefix+"AgentBinarySrcPath"] = installer.path
	profileEnv[envVarsPrefix+"AgentBinaryTargetPath"] = "/" + installer.name

	serviceManager := services.NewServiceManager()

	err := serviceManager.AddServicesToCompose(profile, []string{service}, profileEnv)
	if err != nil {
		log.WithFields(log.Fields{
			"service": service,
			"tag":     serviceTag,
		}).Error("Could not run the target box")
		return err
	}

	cmd := installer.InstallCmds
	err = execCommandInService(profile, image, service, cmd, false)
	if err != nil {
		log.WithFields(log.Fields{
			"command": cmd,
			"error":   err,
			"image":   image,
			"service": service,
		}).Error("Could not install the agent in the box")

		return err
	}

	return installer.PostInstallFn()
}

func enrollAgent(installer ElasticAgentInstaller, token string) error {
	profile := installer.profile // name of the runtime dependencies compose file
	image := installer.image     // image of the service
	service := installer.service // name of the service
	serviceTag := installer.tag  // tag of the service

	cmd := []string{installer.processName, "enroll", "http://kibana:5601", token, "-f", "--insecure"}
	err := execCommandInService(profile, image, service, cmd, false)
	if err != nil {
		log.WithFields(log.Fields{
			"command": cmd,
			"error":   err,
			"image":   image,
			"service": service,
			"tag":     serviceTag,
			"token":   token,
		}).Error("Could not enroll the agent with the token")

		return err
	}

	return nil
}

// getAgentDefaultPolicy sends a GET request to Fleet for the existing default configuration
func getAgentDefaultPolicy() (*gabs.Container, error) {
	r := createDefaultHTTPRequest(ingestManagerAgentPoliciesURL)
	body, err := curl.Get(r)
	if err != nil {
		log.WithFields(log.Fields{
			"body":  body,
			"error": err,
			"url":   ingestManagerAgentPoliciesURL,
		}).Error("Could not get Fleet's policies")
		return nil, err
	}

	jsonParsed, err := gabs.ParseJSON([]byte(body))
	if err != nil {
		log.WithFields(log.Fields{
			"error":        err,
			"responseBody": body,
		}).Error("Could not parse response into JSON")
		return nil, err
	}

	// data streams should contain array of elements
	policies := jsonParsed.Path("items")

	log.WithFields(log.Fields{
		"count": len(policies.Children()),
	}).Debug("Fleet policies retrieved")

	// TODO: perform a strong check to capture default policy
	defaultPolicy := policies.Index(0)

	return defaultPolicy, nil
}

// getAgentID sends a GET request to Fleet for the existing agents
// allowing to filter by agent status: online, offline. This method will
// retrieve the agent ID
func getAgentID(online bool, index int) (string, error) {
	jsonParsed, err := getOnlineAgents()
	if err != nil {
		return "", err
	}

	agentID := jsonParsed.Path("list").Index(index).Path("id").Data().(string)

	log.WithFields(log.Fields{
		"index":   index,
		"agentID": agentID,
	}).Debug("Agent ID retrieved")

	return agentID, nil
}

// getDataStreams sends a GET request to Fleet for the existing data-streams
// if called prior to any Agent being deployed it should return a list of
// zero data streams as: { "data_streams": [] }. If called after the Agent
// is running, it will return a list of (currently in 7.8) 20 streams
func getDataStreams() (*gabs.Container, error) {
	r := createDefaultHTTPRequest(ingestManagerDataStreamsURL)
	body, err := curl.Get(r)
	if err != nil {
		log.WithFields(log.Fields{
			"body":  body,
			"error": err,
			"url":   ingestManagerDataStreamsURL,
		}).Error("Could not get Fleet's data streams for the agent")
		return nil, err
	}

	jsonParsed, err := gabs.ParseJSON([]byte(body))
	if err != nil {
		log.WithFields(log.Fields{
			"error":        err,
			"responseBody": body,
		}).Error("Could not parse response into JSON")
		return nil, err
	}

	// data streams should contain array of elements
	dataStreams := jsonParsed.Path("data_streams")

	log.WithFields(log.Fields{
		"count": len(dataStreams.Children()),
	}).Debug("Data Streams retrieved")

	return dataStreams, nil
}

// getAgentsByStatus sends a GET request to Fleet for the existing online agents
// Will return the JSON object representing the response of querying Fleet's Agents
// endpoint
func getOnlineAgents() (*gabs.Container, error) {
	r := createDefaultHTTPRequest(fleetAgentsURL)
	// let's not URL encode the querystring, as it seems Kibana is not handling
	// the request properly, returning an 400 Bad Request error with this message:
	// [request query.page=1&perPage=20&showInactive=true]: definition for this key is missing
	r.EncodeURL = false
	r.QueryString = fmt.Sprintf("page=1&perPage=20&showInactive=%t", true)

	body, err := curl.Get(r)
	if err != nil {
		log.WithFields(log.Fields{
			"body":  body,
			"error": err,
			"url":   r.GetURL(),
		}).Error("Could not get Fleet's online agents")
		return nil, err
	}

	jsonResponse, err := gabs.ParseJSON([]byte(body))
	if err != nil {
		log.WithFields(log.Fields{
			"error":        err,
			"responseBody": body,
		}).Error("Could not parse response into JSON")
		return nil, err
	}

	return jsonResponse, nil
}

// isAgentOnline extracts the status for an agent, identified by its hotname
// It will wuery Fleet's agents endpoint
func isAgentOnline(hostname string) (bool, error) {
	jsonResponse, err := getOnlineAgents()
	if err != nil {
		return false, err
	}

	agents := jsonResponse.Path("list")

	for _, agent := range agents.Children() {
		agentStatus := agent.Path("status").Data().(string)
		agentHostname := agent.Path("local_metadata.host.hostname").Data().(string)

		log.WithFields(log.Fields{
			"status":   agentStatus,
			"hostname": agentHostname,
		}).Debug("Agent status retrieved")

		if agentHostname == hostname {
			isOnline := (strings.ToLower(agentStatus) == "online")
			return isOnline, nil
		}
	}

	return false, fmt.Errorf("The agent '" + hostname + "' was not found in Fleet")
}<|MERGE_RESOLUTION|>--- conflicted
+++ resolved
@@ -53,7 +53,7 @@
 	s.Step(`^the agent is re-enrolled on the host$`, fts.theAgentIsReenrolledOnTheHost)
 	s.Step(`^the enrollment token is revoked$`, fts.theEnrollmentTokenIsRevoked)
 	s.Step(`^an attempt to enroll a new agent fails$`, fts.anAttemptToEnrollANewAgentFails)
-<<<<<<< HEAD
+	s.Step(`^the "([^"]*)" process is "([^"]*)" on the host$`, fts.processStateChangedOnTheHost)
 
 	// endpoint steps
 	s.Step(`^the "([^"]*)" version of the "([^"]*)" package is installed$`, fts.theVersionOfThePackageIsInstalled)
@@ -65,9 +65,6 @@
 	s.Step(`^the policy is updated to have malware in detect mode$`, fts.thePolicyIsUpdatedToHaveMalwareInDetectMode)
 	s.Step(`^the policy will reflect the change in the Security App$`, fts.thePolicyWillReflectTheChangeInTheSecurityApp)
 	s.Step(`^the endpoint is not listed in Security App as online$`, fts.theEndpointIsNotListedInSecurityAppAsOnline)
-=======
-	s.Step(`^the "([^"]*)" process is "([^"]*)" on the host$`, fts.processStateChangedOnTheHost)
->>>>>>> 658a7e65
 }
 
 func (fts *FleetTestSuite) anAgentIsDeployedToFleet(image string) error {
