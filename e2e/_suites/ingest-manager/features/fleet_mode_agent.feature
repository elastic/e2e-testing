@fleet_mode
Feature: Fleet Mode Agent
  Scenarios for the Agent in Fleet mode connecting to Ingest Manager application.

@enroll
Scenario: Deploying an agent
  When an agent is deployed to Fleet
  Then the agent is listed in Fleet as online
<<<<<<< HEAD
    And the "filebeat" process is "started" on the host
    And the "metricbeat" process is "started" on the host
    And system package dashboards are listed in Fleet
    And there is new data in the index from agent
=======
    And system package dashboards are listed in Fleet

@start-agent
Scenario: Starting the agent starts backend processes
  When an agent is deployed to Fleet
  Then the "filebeat" process is in the "started" state on the host
    And the "metricbeat" process is in the "started" state on the host
>>>>>>> c17e6373

@stop-agent
Scenario: Stopping the agent stops backend processes
  Given an agent is deployed to Fleet
  When the "elastic-agent" process is "stopped" on the host
<<<<<<< HEAD
  Then the "filebeat" process is "stopped" on the host
    And the "metricbeat" process is "stopped" on the host
    And there is no new data in the index after agent shuts down
=======
  Then the "filebeat" process is in the "stopped" state on the host
    And the "metricbeat" process is in the "stopped" state on the host
>>>>>>> c17e6373

@unenroll
Scenario: Un-enrolling an agent
  Given an agent is deployed to Fleet
  When the agent is un-enrolled
<<<<<<< HEAD
  Then the agent is not listed as online in Fleet
    And there is no new data in the index after agent shuts down
=======
  Then the "elastic-agent" process is in the "started" state on the host
    But the agent is not listed as online in Fleet
>>>>>>> c17e6373

@reenroll
Scenario: Re-enrolling an agent
  Given an agent is deployed to Fleet
    And the agent is un-enrolled
    And the "elastic-agent" process is "stopped" on the host
  When the agent is re-enrolled on the host
    And the "elastic-agent" process is "started" on the host
  Then the agent is listed in Fleet as online
<<<<<<< HEAD
    And there is new data in the index from agent
=======
>>>>>>> c17e6373

@revoke-token
Scenario: Revoking the enrollment token for an agent
  Given an agent is deployed to Fleet
    And the agent is un-enrolled
    And the "agent" process is "stopped" on the host
  When the enrollment token is revoked
  Then an attempt to enroll an agent with the old token fails

@package-added-to-default-config
Scenario: Execute packages api calls
  Given an agent is deployed to Fleet
    And the package list api returns successfully
  When the "Cisco" latest package version is installed successfull
    And a "Cisco" package datasource is added to the 'default' configuration
  Then the "default" configuration shows the "Cisco" datasource added

@new-agent-configuration
Scenario: Assign an Agent to a new configuration
  Given an agent is deployed to Fleet
    And the agent is listed in Fleet as online
  When a new configuration named "Test Fleet" is created
    And the Agent is assigned to the configuration "Test Fleet"
  Then a new enrollment token is created
    And there is new data in the index from agent

@new-configuration-new-package
Scenario: Add a new config and a new package and assign an agent
  Given an agent is deployed to Fleet
  When a new configuration named "Test - custom logs" is created
    And the "custom logs" package datasource is added to the "Test - custom logs" configuration
    And the Agent is assigned to the configuration "Test - custom logs"
    And the "Test - custom logs" configuration shows the "custom logs" datasource added
  Then there is new data in the index from agent from "custom logs" stream<|MERGE_RESOLUTION|>--- conflicted
+++ resolved
@@ -6,45 +6,23 @@
 Scenario: Deploying an agent
   When an agent is deployed to Fleet
   Then the agent is listed in Fleet as online
-<<<<<<< HEAD
-    And the "filebeat" process is "started" on the host
-    And the "metricbeat" process is "started" on the host
+    And the "filebeat" process is in the "started" state on the host
+    And the "metricbeat" process is in the "started" state on the host
     And system package dashboards are listed in Fleet
-    And there is new data in the index from agent
-=======
-    And system package dashboards are listed in Fleet
-
-@start-agent
-Scenario: Starting the agent starts backend processes
-  When an agent is deployed to Fleet
-  Then the "filebeat" process is in the "started" state on the host
-    And the "metricbeat" process is in the "started" state on the host
->>>>>>> c17e6373
 
 @stop-agent
 Scenario: Stopping the agent stops backend processes
   Given an agent is deployed to Fleet
   When the "elastic-agent" process is "stopped" on the host
-<<<<<<< HEAD
-  Then the "filebeat" process is "stopped" on the host
-    And the "metricbeat" process is "stopped" on the host
-    And there is no new data in the index after agent shuts down
-=======
   Then the "filebeat" process is in the "stopped" state on the host
     And the "metricbeat" process is in the "stopped" state on the host
->>>>>>> c17e6373
 
 @unenroll
 Scenario: Un-enrolling an agent
   Given an agent is deployed to Fleet
   When the agent is un-enrolled
-<<<<<<< HEAD
-  Then the agent is not listed as online in Fleet
-    And there is no new data in the index after agent shuts down
-=======
   Then the "elastic-agent" process is in the "started" state on the host
     But the agent is not listed as online in Fleet
->>>>>>> c17e6373
 
 @reenroll
 Scenario: Re-enrolling an agent
@@ -54,10 +32,6 @@
   When the agent is re-enrolled on the host
     And the "elastic-agent" process is "started" on the host
   Then the agent is listed in Fleet as online
-<<<<<<< HEAD
-    And there is new data in the index from agent
-=======
->>>>>>> c17e6373
 
 @revoke-token
 Scenario: Revoking the enrollment token for an agent
